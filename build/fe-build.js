/**
 * Gulp build file for Angular 2 Front End UI Code
 */
/* eslint-disable angular/log,no-console,no-process-env,angular/json-functions,no-sync */
(function () {
  'use strict';

  var gulp = require('gulp');
  // var _ = require('lodash');
  var del = require('delete');
  var spawn = require('child_process').spawn;
  var path = require('path');
  var os = require('os');
  var zip = require('gulp-zip');

  var config = require('./gulp.config');
  var paths = config.paths;

  // Import customization tasks
  require('./customize-build');

  // Clean dist dir
  gulp.task('clean', function (next) {
    del(paths.dist + '**/*', {
      force: true
    }, next);
  });

<<<<<<< HEAD
=======
  // Package pre-built UI for the buildpack to detect
  gulp.task('package-prebuild', function () {
    return gulp.src('dist/**/*')
      .pipe(zip('stratos-frontend-prebuild.zip'))
      .pipe(gulp.dest('.'))
  });

>>>>>>> e7b4fc3e
  // Legacy task name
  gulp.task('clean:dist', gulp.series('clean'));

  gulp.task('ng-build', function (cb) {
    var rootFolder = path.resolve(__dirname, '..');
    var cmd = 'npm';
    var windowsEnvironment = os.platform().startsWith('win');
    if (windowsEnvironment) {
      cmd = 'npm.cmd';
    }
    var child = spawn(cmd, ['run', 'build'], {
      cwd: rootFolder
    });
    child.stdout.on('data', function (data) {
      console.log(data.toString());
    });
    child.stderr.on('data', function (data) {
      console.log(data.toString());
    });
    child.on('error', function (err) {
      console.log(err);
      cb(err);
    });
    child.on('close', function (code) {
      var err = code === 0 ? undefined : 'Build exited with code: ' + code;
      cb(err);
    });
  });

  // Production build
  gulp.task('build', gulp.series(
    'clean',
    'ng-build'
  ));

  // Default task is to build for production
  gulp.task('default', gulp.series('build'));

})();<|MERGE_RESOLUTION|>--- conflicted
+++ resolved
@@ -26,8 +26,6 @@
     }, next);
   });
 
-<<<<<<< HEAD
-=======
   // Package pre-built UI for the buildpack to detect
   gulp.task('package-prebuild', function () {
     return gulp.src('dist/**/*')
@@ -35,7 +33,6 @@
       .pipe(gulp.dest('.'))
   });
 
->>>>>>> e7b4fc3e
   // Legacy task name
   gulp.task('clean:dist', gulp.series('clean'));
 
