{
  "$schema": "./node_modules/@angular/cli/lib/config/schema.json",
  "version": 1,
  "newProjectRoot": "projects",
  "projects": {
    "stratos": {
      "root": "",
      "sourceRoot": "src/frontend",
      "projectType": "application",
      "architect": {
        "build": {
          "builder": "@angular-devkit/build-angular:browser",
          "options": {
            "preserveSymlinks": true,
            "outputPath": "dist",
            "index": "src/frontend/index.html",
            "main": "src/frontend/main.ts",
            "tsConfig": "src/frontend/tsconfig.app.json",
            "polyfills": "src/frontend/polyfills.ts",
            "assets": [
              "src/frontend/assets",
              "src/frontend/favicon.ico"
            ],
            "styles": [
              "src/frontend/styles.scss",
              "node_modules/xterm/dist/xterm.css"
            ],
            "scripts": []
          },
          "configurations": {
            "production": {
              "optimization": true,
              "outputHashing": "all",
              "sourceMap": false,
              "extractCss": true,
              "namedChunks": false,
              "aot": true,
              "extractLicenses": true,
              "vendorChunk": false,
              "buildOptimizer": true,
              "fileReplacements": [{
                "replace": "src/frontend/environments/environment.ts",
                "with": "src/frontend/environments/environment.prod.ts"
              }]
            }
          }
        },
        "serve": {
          "builder": "@angular-devkit/build-angular:dev-server",
          "options": {
            "sslCert": "dev-ssl/server.crt",
            "proxyConfig": "proxy.conf.js",
            "ssl": true,
            "sslKey": "dev-ssl/server.key",
            "browserTarget": "stratos:build"
          },
          "configurations": {
            "production": {
              "browserTarget": "stratos:build:production"
            }
          }
        },
        "extract-i18n": {
          "builder": "@angular-devkit/build-angular:extract-i18n",
          "options": {
            "browserTarget": "stratos:build"
          }
        },
        "test": {
          "builder": "@angular-devkit/build-angular:karma",
          "options": {
<<<<<<< HEAD
            "sourceMap": false,
=======
>>>>>>> e7f208a1
            "main": "src/frontend/test.ts",
            "karmaConfig": "./karma.conf.js",
            "sourceMap": false,
            "polyfills": "src/frontend/polyfills.ts",
            "tsConfig": "src/frontend/tsconfig.spec.json",
            "scripts": [],
            "styles": [
              "src/frontend/styles.scss",
              "node_modules/xterm/dist/xterm.css"
            ],
            "assets": [
              "src/frontend/assets",
              "src/frontend/favicon.ico"
            ]
          }
        },
        "lint": {
          "builder": "@angular-devkit/build-angular:tslint",
          "options": {
            "typeCheck": true,
            "format": "stylish",
            "tsConfig": [
              "src/frontend/tsconfig.app.json",
              "src/frontend/tsconfig.spec.json"
            ],
            "exclude": [
              "**/node_modules/**"
            ]
          }
        }
      }
    },
    "stratos-e2e": {
      "root": "",
      "sourceRoot": "",
      "projectType": "application",
      "architect": {
        "e2e": {
          "builder": "@angular-devkit/build-angular:protractor",
          "options": {
            "protractorConfig": "./protractor.conf.js",
            "devServerTarget": "stratos:serve"
          }
        },
        "lint": {
          "builder": "@angular-devkit/build-angular:tslint",
          "options": {
            "tsConfig": [
              "e2e/frontend/test-e2e/tsconfig.e2e.json"
            ],
            "exclude": [
              "**/node_modules/**"
            ]
          }
        }
      }
    }
  },
  "defaultProject": "stratos",
  "schematics": {
    "@schematics/angular:component": {
      "prefix": "app",
      "styleext": "scss"
    },
    "@schematics/angular:directive": {
      "prefix": "app"
    }
  }
}<|MERGE_RESOLUTION|>--- conflicted
+++ resolved
@@ -69,10 +69,6 @@
         "test": {
           "builder": "@angular-devkit/build-angular:karma",
           "options": {
-<<<<<<< HEAD
-            "sourceMap": false,
-=======
->>>>>>> e7f208a1
             "main": "src/frontend/test.ts",
             "karmaConfig": "./karma.conf.js",
             "sourceMap": false,
