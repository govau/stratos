{
  "$schema": "./node_modules/@angular/cli/lib/config/schema.json",
  "version": 1,
  "newProjectRoot": "projects",
  "projects": {
    "stratos": {
      "root": "",
      "sourceRoot": "src/frontend",
      "projectType": "application",
      "architect": {
        "build": {
          "builder": "@angular-devkit/build-angular:browser",
          "options": {
            "preserveSymlinks": true,
            "outputPath": "dist",
            "index": "src/frontend/index.html",
            "main": "src/frontend/main.ts",
            "tsConfig": "src/frontend/tsconfig.app.json",
            "polyfills": "src/frontend/polyfills.ts",
            "assets": [
              "src/frontend/assets",
              "src/frontend/favicon.ico"
            ],
            "styles": [
              "src/frontend/styles.scss",
              "node_modules/xterm/dist/xterm.css"
            ],
            "scripts": []
          },
          "configurations": {
            "production": {
              "optimization": true,
              "outputHashing": "all",
              "sourceMap": false,
              "extractCss": true,
              "namedChunks": false,
              "aot": true,
              "extractLicenses": true,
              "vendorChunk": false,
              "buildOptimizer": true,
              "fileReplacements": [{
                "replace": "src/frontend/environments/environment.ts",
                "with": "src/frontend/environments/environment.prod.ts"
              }]
            }
          }
        },
        "serve": {
          "builder": "@angular-devkit/build-angular:dev-server",
          "options": {
            "sslCert": "dev-ssl/server.crt",
            "proxyConfig": "proxy.conf.js",
            "ssl": true,
            "sslKey": "dev-ssl/server.key",
            "browserTarget": "stratos:build"
          },
          "configurations": {
            "production": {
              "browserTarget": "stratos:build:production"
            }
          }
        },
        "extract-i18n": {
          "builder": "@angular-devkit/build-angular:extract-i18n",
          "options": {
            "browserTarget": "stratos:build"
          }
        },
        "test": {
          "builder": "@angular-devkit/build-angular:karma",
          "options": {
<<<<<<< HEAD
            "sourceMap": false,
=======
>>>>>>> fd0e8b5c
            "main": "src/frontend/test.ts",
            "karmaConfig": "./karma.conf.js",
            "sourceMap": false,
            "polyfills": "src/frontend/polyfills.ts",
            "tsConfig": "src/frontend/tsconfig.spec.json",
            "scripts": [],
            "styles": [
              "src/frontend/styles.scss",
              "node_modules/xterm/dist/xterm.css"
            ],
            "assets": [
              "src/frontend/assets",
              "src/frontend/favicon.ico"
            ]
          }
        },
        "lint": {
          "builder": "@angular-devkit/build-angular:tslint",
          "options": {
            "typeCheck": true,
            "format": "stylish",
            "tsConfig": [
              "src/frontend/tsconfig.app.json",
              "src/frontend/tsconfig.spec.json"
            ],
            "exclude": [
              "**/node_modules/**"
            ]
          }
        }
      }
    },
    "stratos-e2e": {
      "root": "",
      "sourceRoot": "",
      "projectType": "application",
      "architect": {
        "e2e": {
          "builder": "@angular-devkit/build-angular:protractor",
          "options": {
            "protractorConfig": "./protractor.conf.js",
            "devServerTarget": "stratos:serve"
          }
        },
        "lint": {
          "builder": "@angular-devkit/build-angular:tslint",
          "options": {
            "tsConfig": [
              "e2e/frontend/test-e2e/tsconfig.e2e.json"
            ],
            "exclude": [
              "**/node_modules/**"
            ]
          }
        }
      }
    }
  },
  "defaultProject": "stratos",
  "schematics": {
    "@schematics/angular:component": {
      "prefix": "app",
      "styleext": "scss"
    },
    "@schematics/angular:directive": {
      "prefix": "app"
    }
  }
}<|MERGE_RESOLUTION|>--- conflicted
+++ resolved
@@ -69,10 +69,7 @@
         "test": {
           "builder": "@angular-devkit/build-angular:karma",
           "options": {
-<<<<<<< HEAD
             "sourceMap": false,
-=======
->>>>>>> fd0e8b5c
             "main": "src/frontend/test.ts",
             "karmaConfig": "./karma.conf.js",
             "sourceMap": false,
