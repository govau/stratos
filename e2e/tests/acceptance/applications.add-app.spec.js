/* eslint-disable angular/json-functions */
(function () {
  'use strict';

  var helpers = require('../../po/helpers.po');
  var resetTo = require('../../po/resets.po');
  var loginPage = require('../../po/login-page.po');
  var galleryWall = require('../../po/applications/applications.po');
  var addAppWizard = require('../../po/applications/add-application-wizard.po');
  var addAppHcfApp = require('../../po/applications/add-application-hcf-app.po');
  var addAppService = require('../../po/applications/add-application-services.po');
  var _ = require('../../../tools/node_modules/lodash');
  var cfModel = require('../../po/models/cf-model.po');
  var proxyModel = require('../../po/models/proxy-model.po');
  var searchBox = require('../../po/widgets/input-search-box.po');

  describe('Applications - Add application', function () {

    /**
     * This spec will ..
     * - Create, if missing, an e2e org + space with roles for admin + non-admin
     * - An application containing a service (but NO pipeline).
     * - Remove the application, if created, and it associated routes and service instance
     * - Will NOT remove the org + space. This will allow us to see any remaining test artifacts
     *
     * THE ORDER OF TESTS IN THIS FILE IS IMPORTANT
     */

    var testApp, testCluster, testOrgName, testSpaceName, testUser, testAdminUser, clusterSearchBox,
      organizationSearchBox, spaceSearchBox, registeredCnsi, selectedCluster, selectedOrg, selectedSpace;
    var testTime = (new Date()).getTime();
    var hcfFromConfig = helpers.getHcfs().hcf1;

    function getSearchBoxes() {
      return element.all(by.css('.panel-body form .form-group'));
    }

    beforeAll(function () {
      // Setup the test environment. This will ensure....
      // - The required hcf is registered and connected (for both admin and non-admin users)
      // - The app wall is showing
      // - The app wall has the required hcf, organization and space filters set correctly

      // Reset all cnsi that exist in params
      var promise = resetTo.resetAllCnsi()
        .then(function () {
          // Connect the test non-admin user to all cnsis in params
          return resetTo.connectAllCnsi(helpers.getUser(), helpers.getPassword(), false);
        })
        .then(function () {
          // Connect the test admin user to all cnsis in params (required to ensure correct permissions are set when
          // creating orgs + spaces)
          return resetTo.connectAllCnsi(helpers.getAdminUser(), helpers.getAdminPassword(), true);
        })
        .then(function () {
          // Fetch the e2e org and space names
          testOrgName = hcfFromConfig.testOrgName;
          testSpaceName = hcfFromConfig.testSpaceName;
          expect(testOrgName).toBeDefined();
          expect(testSpaceName).toBeDefined();
          // Fetch the cnsi metadata
          return proxyModel.fetchRegisteredCnsi(null, helpers.getUser(), helpers.getPassword()).then(function (response) {
            registeredCnsi = JSON.parse(response);
            testCluster = _.find(registeredCnsi, {name: hcfFromConfig.register.cnsi_name});
            expect(testCluster).toBeDefined();
          });
        })
        .then(function () {
          // Set up/find the required organization and space

          // Fetch the hcf admin + non-admin user guids. This will be used for org + space roles
          return cfModel.fetchUsers(testCluster.guid)
            .then(function (users) {
              testUser = _.find(users, {entity: {username: hcfFromConfig.user.username}});
              testAdminUser = _.find(users, {entity: {username: hcfFromConfig.admin.username}});
              expect(testUser).toBeDefined();
              expect(testAdminUser).toBeDefined();
            }).then(function () {
              // Add required test organisation if it does not exist
              // POSSIBLE IMPROVEMENT - Ensure both admin + non-admin have correct roles
              return cfModel.addOrgIfMissing(testCluster.guid, testOrgName, testAdminUser.metadata.guid,
                testUser.metadata.guid);
            })
            .then(function (organization) {
              // Add required test space if it does not exist
              // POSSIBLE IMPROVEMENT - Ensure both admin + non-admin have correct roles
              return cfModel.addSpaceIfMissing(testCluster.guid, organization.metadata.guid, testOrgName, testSpaceName,
                testAdminUser.metadata.guid, testUser.metadata.guid);
            });
        })
        .then(function () {
          // Load the browser and navigate to app wall
          helpers.setBrowserNormal();
          helpers.loadApp();
          // Log in as a standard non-admin user
          loginPage.loginAsNonAdmin();
          return galleryWall.showApplications();
        })
        .then(function () {
          expect(galleryWall.isApplicationWall()).toBeTruthy();
        })
        .then(function () {
          // Select the required HCF cluster
          clusterSearchBox = searchBox.wrap(getSearchBoxes().get(0));
          expect(clusterSearchBox.isDisplayed()).toBe(true);
          expect(clusterSearchBox).toBeDefined();
          expect(clusterSearchBox.getOptionsCount()).toBeGreaterThan(1);
          return clusterSearchBox.selectOptionByLabel(testCluster.name);
        })
        .then(function () {
          // Get the selected cluster
          return clusterSearchBox.getValue().then(function (text) {
            selectedCluster = text;
            expect(selectedCluster).toEqual(testCluster.name);
          });
        })
        .then(function () {
          // Select the required e2e organization
          organizationSearchBox = searchBox.wrap(getSearchBoxes().get(1));
          expect(organizationSearchBox).toBeDefined();
          expect(organizationSearchBox.getOptionsCount()).toBeGreaterThan(1);
          return organizationSearchBox.selectOptionByLabel(testOrgName);
        })
        .then(function () {
          // Get the selected organization
          return organizationSearchBox.getValue().then(function (text) {
            selectedOrg = text;
            expect(selectedOrg).toEqual(testOrgName);
          });
        })
        .then(function () {
          // Select the required e2e space
          spaceSearchBox = searchBox.wrap(getSearchBoxes().get(2));
          expect(spaceSearchBox).toBeDefined();
          expect(spaceSearchBox.getOptionsCount()).toBeGreaterThan(1);
          return spaceSearchBox.selectOptionByLabel(testSpaceName);
        })
        .then(function () {
          // Get the selected space
          return spaceSearchBox.getValue().then(function (text) {
            selectedSpace = text;
            expect(selectedSpace).toEqual(testSpaceName);
          });
        });

      // Ensure we don't continue until everything is set up
      return browser.driver.wait(promise);
    });

    afterAll(function () {
      if (testApp) {
        var promise = cfModel.deleteAppIfExisting(testCluster.guid, testApp.entity.name, helpers.getUser(), helpers.getPassword())
          .catch(function (error) {
            fail('Failed to clean up after running e2e test, there may be a rogue app named: \'' + (testApp.entity.name || 'unknown') + '\'. Error:', error);
          });
        browser.driver.wait(promise);
      }
    });

    it('Add Application button should be visible', function () {
      expect(galleryWall.getAddApplicationButton().isDisplayed()).toBeTruthy();
    });

    it('Add Application button shows fly out with correct values', function () {
      var selectedHcf = _.find(registeredCnsi, {name: selectedCluster});
      var domain = selectedHcf.api_endpoint.Host.substring(4);

      galleryWall.addApplication().then(function () {
        expect(addAppWizard.isDisplayed()).toBeTruthy();

<<<<<<< HEAD
      expect(addAppWizard.getTitle()).toBe('Add Application');
=======
        expect(addAppWizard.getWizard().getTitle()).toBe('Add Application');
>>>>>>> 09193f33

        addAppWizard.getWizard().getStepNames().then(function (names) {
          expect(names.length).toBe(3);
        });

        addAppWizard.getWizard().getStepNames().then(function (steps) {
          expect(steps[0]).toBe('Name');
          expect(steps[1]).toBe('Services');
          expect(steps[2]).toBe('Delivery');
        });

        addAppHcfApp.name().getValue().then(function (text) {
          expect(text).toBe('');
        });

        addAppHcfApp.hcf().getValue().then(function (text) {
          expect(text).toBe(selectedCluster);
        });
        addAppHcfApp.organization().getValue().then(function (text) {
          expect(text).toBe(selectedOrg);
        });
        addAppHcfApp.space().getValue().then(function (text) {
          expect(text).toBe(selectedSpace);
        });

        addAppHcfApp.domain().getValue().then(function (text) {
          expect(text).toBe(domain);
        });
        addAppHcfApp.host().getValue().then(function (text) {
          expect(text).toBe('');
        });

        addAppWizard.getWizard().isCancelEnabled().then(function (enabled) {
          expect(enabled).toBe(true);
        });

        addAppWizard.getWizard().isNextEnabled().then(function (enabled) {
          expect(enabled).toBe(false);
        });

      });
    });

    it('Create hcf app', function () {
      // Should be on the add hcf app step
      expect(addAppWizard.getWizard().getCurrentStep().getText()).toBe('Name');

      var appName = 'acceptance.e2e.' + testTime;
      var hostName = appName.replace(/\./g, '_');

      var promise = addAppHcfApp.name().addText(appName)
        .then(function () {
          return addAppHcfApp.host().getValue().then(function (text) {
            expect(text).toBe(appName);
          });
        }).then(function () {
          return addAppWizard.getWizard().isNextEnabled().then(function (enabled) {
            expect(enabled).toBe(false);
          });
        })
        .then(function () {
          return addAppHcfApp.host().clear();
        })
        .then(function () {
          return addAppHcfApp.host().addText(hostName);
        })
        .then(function () {
          return addAppWizard.getWizard().isNextEnabled().then(function (enabled) {
            expect(enabled).toBe(true);
          });
        })
        .then(function () {
          return addAppWizard.getWizard().next();
        })
        .then(function () {
          helpers.checkAndCloseToast(/A new application and route have been created for '[^']+'/);
        })
        .then(function () {
          return cfModel.fetchApp(testCluster.guid, appName, helpers.getUser(), helpers.getPassword())
            .then(function (app) {
              testApp = app;
              expect(app).toBeTruthy();
            })
            .catch(function () {
              fail('Failed to determine if app exists');
            });
        });

      browser.driver.wait(promise);
    });

    it('Add basic service', function () {
      var serviceName = 'acceptance.e2e.service.' + testTime;
      // Should be on the services section of the wizard now
      expect(addAppWizard.getWizard().getCurrentStep().getText()).toBe('Services');

      // Should be able to cancel still
      addAppWizard.getWizard().isCancelEnabled().then(function (enabled) {
        expect(enabled).toBe(true);
      });

      // Should be able to skip services, so next should be enabled
      addAppWizard.getWizard().isNextEnabled().then(function (enabled) {
        expect(enabled).toBe(true);
      });

      // Ensure we have more than one service
      expect(addAppService.getServices().count()).toBeGreaterThan(0);

      // Add the first service in the list
      var serviceWizard = addAppService.getServiceWizard();
      var promise = addAppService.addService(0)
        .then(function () {
          // Are we on the correct service tab?
          expect(serviceWizard.getSelectedAddServiceTab()).toBe('Create New Instance');
          // Initial save should be disabled
          return serviceWizard.getWizard().isNextEnabled().then(function (enabled) {
            expect(enabled).toBe(false);
          });
        })
        .then(function () {
          // Entering junk should keep the save button disabled
          return serviceWizard.getCreateNewName().addText(serviceName)
            .then(function () {
              return serviceWizard.getWizard().isNextEnabled().then(function (enabled) {
                expect(enabled).toBe(false);
              });
            });
        })
        .then(function () {
          // Fix the service name
          serviceName = serviceName.replace(/\./g, '_');
        })
        .then(function () {
          // Enter a valid service name should enable save
          return serviceWizard.getCreateNewName().clear()
            .then(function () {
              return serviceWizard.getCreateNewName().addText(serviceName);
            })
            .then(function () {
              return serviceWizard.getWizard().isNextEnabled().then(function (enabled) {
                expect(enabled).toBe(true);
              });
            });
        })
        .then(function () {
          // Save the new service
          return serviceWizard.getWizard().next().then(function () {
            helpers.checkAndCloseToast(/The '[^']+' service has been successfully attached to application '[^']+'/);
          });
        })
        .then(function () {
          // Move passed service screen
          return addAppWizard.getWizard().next();
        })
        .then(function () {
          return cfModel.fetchServiceExist(testCluster.guid, serviceName, helpers.getUser(), helpers.getPassword())
            .then(function (service) {
              expect(service).toBeTruthy();
            })
            .catch(function () {
              fail('Failed to determine if service exists');
            });
        });

      browser.driver.wait(promise);
    });

    it('Arrive at pipeline section of wizard', function () {
      expect(addAppWizard.getWizard().getCurrentStep().getText()).toBe('Delivery');
    });

  });
})();<|MERGE_RESOLUTION|>--- conflicted
+++ resolved
@@ -168,11 +168,7 @@
       galleryWall.addApplication().then(function () {
         expect(addAppWizard.isDisplayed()).toBeTruthy();
 
-<<<<<<< HEAD
-      expect(addAppWizard.getTitle()).toBe('Add Application');
-=======
-        expect(addAppWizard.getWizard().getTitle()).toBe('Add Application');
->>>>>>> 09193f33
+        expect(addAppWizard.getTitle()).toBe('Add Application');
 
         addAppWizard.getWizard().getStepNames().then(function (names) {
           expect(names.length).toBe(3);
