--- conflicted
+++ resolved
@@ -11,25 +11,12 @@
     "start": "Start",
     "cli": "CLI Info"
   },
-<<<<<<< HEAD
-=======
   "edit-app": {
     "edit-app": "Edit App",
     "ssh-access": "Enable SSH Access",
     "ssh-restart-warning": "Note: Enabling or disabling SSH Access will restart all application instances.",
     "ssh-no-edit": "Note: SSH Access for this application can not be modified as the Space is set to disallow all SSH access."
   },
-  "app-route-actions": {
-    "unmap": "Unmap from App",
-    "delete": "Delete Route"
-  },
-  "add-route": {
-    "title": "Add a Route",
-    "button": {
-      "submit": "Create route"
-    }
-  },
->>>>>>> 793a5660
   "app-instances-actions" :{
     "terminate": "Terminate"
   },
@@ -221,7 +208,6 @@
       }
     },
     "variables": {
-<<<<<<< HEAD
       "title": "Variables",
       "table": {
         "title": "[[@:app-tabs.variables.title]]",
@@ -231,8 +217,6 @@
         "actions-label": "Actions",
         "add-button": "Add Variable"
       },
-=======
->>>>>>> 793a5660
       "add-dialog": {
         "title": "Add New Variable",
         "description": "New variables will not be applied until the application is manually restarted.",
@@ -243,14 +227,11 @@
         "submit-button": "Add",
         "error": "There was a problem adding this variable. Please try again. If this error persists, please contact the administrator."
       },
-<<<<<<< HEAD
       "all": {
         "title": "[[@:app-tabs.variables.title]]",
         "error": "An error occurred retrieving application variables",
         "refresh-button": "Refresh"
       },
-=======
->>>>>>> 793a5660
       "actions": {
         "edit": "Edit Variable",
         "edit-dialog": {
