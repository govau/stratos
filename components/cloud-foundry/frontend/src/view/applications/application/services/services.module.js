--- conflicted
+++ resolved
@@ -21,7 +21,7 @@
       hide: false,
       uiSref: 'cf.applications.application.services',
       uiSrefParam: function () {
-        return {guid: $stateParams.guid};
+        return { guid: $stateParams.guid };
       },
       label: 'app.app-info.app-tabs.services.label'
     });
@@ -51,7 +51,6 @@
     $state
   ) {
     var that = this;
-<<<<<<< HEAD
     that.model = modelManager.retrieve('cloud-foundry.model.space');
     that.appModel = modelManager.retrieve('cloud-foundry.model.application');
     that.id = $stateParams.guid;
@@ -61,68 +60,6 @@
     that.ALL_FILTER = 'all';
     that.filterType = $stateParams.serviceType || that.ALL_FILTER;
     that.search = {};
-=======
-    this.model = modelManager.retrieve('cloud-foundry.model.space');
-    this.appModel = modelManager.retrieve('cloud-foundry.model.application');
-    this.id = $stateParams.guid;
-    this.cnsiGuid = $stateParams.cnsiGuid;
-    this.services = [];
-    this.serviceCategories = [
-      { label: 'app.app-info.app-tabs.services.categories.attached', value: 'attached' },
-      { label: 'app.app-info.app-tabs.services.categories.all', value: 'all' }
-    ];
-    this.searchCategory = 'all';
-    this.search = {};
-    this.category = {
-      entity: {
-        extra: undefined
-      }
-    };
-    this.ready = false;
-
-    $scope.$watch(function () {
-      return that.appModel.application.summary.guid;
-    }, function () {
-      var summary = that.appModel.application.summary;
-      var spaceGuid = summary.space_guid;
-      if (angular.isDefined(spaceGuid)) {
-        that.model.listAllServicesForSpace(that.cnsiGuid, spaceGuid)
-          .then(function (services) {
-            // retrieve categories and attachment data for service filtering
-            var categories = [];
-            var attachedServices = _.chain(summary.services)
-              .filter(function (o) { return angular.isDefined(o.service_plan); })
-              .map(function (o) { return o.service_plan.service.guid; })
-              .value();
-            angular.forEach(services, function (service) {
-              if (attachedServices.length > 0) {
-                if (_.includes(attachedServices, service.metadata.guid)) {
-                  service.attached = true;
-                }
-              }
-
-              // Parse service entity extra data JSON string
-              if (!_.isNil(service.entity.extra) && angular.isString(service.entity.extra)) {
-                service.entity.extra = angular.fromJson(service.entity.extra);
-              }
-
-              // a service can belong to >1 category, so allow filtering by any of them
-              if (angular.isObject(service.entity.extra) && angular.isDefined(service.entity.extra.Categories)) {
-                var _categories = service.entity.extra.Categories;
-                if (angular.isString(_categories)) {
-                  _categories = [_categories];
-                }
-                var serviceCategories = _.map(_categories, function (o) {
-                  return {
-                    label: o,
-                    value: { Categories: o },
-                    lower: o.toLowerCase()
-                  };
-                });
-                categories = _.unionBy(categories, serviceCategories, 'lower');
-              }
-            });
->>>>>>> d335d72c
 
     that.ready = false;
 
@@ -135,7 +72,7 @@
           stopFilterWatch();
           $stateParams.serviceType = null;
           that.managingType = null;
-          $state.go('.', $stateParams, {notify: false});
+          $state.go('.', $stateParams, { notify: false });
         }
       });
     }
