--- conflicted
+++ resolved
@@ -8,12 +8,8 @@
       'cloud-foundry.view.dashboard.cluster.detail.firehose',
       'cloud-foundry.view.dashboard.cluster.detail.featureFlags',
       'cloud-foundry.view.dashboard.cluster.detail.buildPacks',
-<<<<<<< HEAD
-      'cloud-foundry.view.dashboard.cluster.detail.stacks'
-=======
       'cloud-foundry.view.dashboard.cluster.detail.stacks',
       'cloud-foundry.view.dashboard.cluster.detail.securityGroups'
->>>>>>> c5d35d6d
     ])
     .config(registerRoute);
 
