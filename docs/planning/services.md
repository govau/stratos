# Services

GitHub issue: [\#1391](https://github.com/cloudfoundry-incubator/stratos/issues/1391)

The goal with this feature is to provide first-class Services support in Stratos. Up until now, Services support was limited to:

- Viewing the service instances in a space and being able to delete these
- Creating a service instance an bind it to an application

Going forward, we want to be able to expose all fo the concepts around Services that are exposed via the API, namely:

- Services
- Service Instances
- Service Keys
- Service Plans (and plan visibility)
- User-provided Service Instances
- Service brokers

We also want to track the Open Service Request Broker work and ensure that thi sis reflected in Stratos.

## First Class Support

By "First class Support" we mean that Services will become a top-level item in the side-navigation menu, much like Applications is today.

Since Stratos allows multiple Cloud Foundry deployments to be manged, this means that the Services views we add will need to aggregate service information in the same was that the Applications view does, including being able ot filter by a specific Cloud Foundry deployment, org and space.

Unlike the Application view, where we only have one entity to display (i.e. Applications), for Services, there are a number of entities that we may wish to choose from:

- Services (i.e. the marketplace or catalog)
- Service Instances (the actual instances that have been created from the catalog)
- Service Plans
- Service Keys
- Service Plan Visibilities
- User-provided Service Instances

## UX

(Thanks to Guillaume Berche and team for their input)

To distinguish between the Service Catalog (Marketplace) and Service Instances, we will break-out two top-level navigation items that will appear in the left-hand nav bar:

1. Marketplace - showing the Service Catalog

1. Services - showing Service Instances

### Marketplace

This will show the Service Catalog. When multiple Cloud Foundry deployments are connected, we will show a filter control to filter the view by CF/Org/Space as we do with applications.

Provides both a card and list view.

Clicking on a card or name in the list will take the user to a more detailed Service Definition View.


#### Service Definition View

This shows:

- Metadata as per the card/list
- Service long description (although)
- Service plans (and not the aggregated number of service plans) as depending on the current logged in user, the visible service plans differ) along with their description and meta-data (including price)
- Button to enable a service instance to be created for this service

(ref: https://apidocs.cloudfoundry.org/1.27.0/services/retrieve_a_particular_service.html)

### Services

This will show Service Instances. When multiple Cloud Foundry deployments are connected, we will show a filter control to filter the view by CF/Org/Space as we do with applications.

Provides both a card and list view.

This shows:

- General metadata
- Which space the service belongs to
- Which spaces the service has been shared with

Clicking of a Service Instance will drill down into a Service Instance Detail view.

#### Service Instance Detail View

Shows:

- General Metadata
- Service plan
- Service parameters (in the future thanks to OSB GET endpoints see [servicebroker/issues/159](https://github.com/openservicebrokerapi/servicebroker/issues/159)
- Service keys for this instance

Enable updates:
- in service plans
- in parameters

Enable delete

### Service Instance Creation

<<<<<<< HEAD
Stratos will support the following two flows for creating service instances:
1. Service Plan driven Flow: In this flow the user starts off by selecting the service plan for the instance they want to create.
2. Org/Space driven Flow: In this flow, the user starts off by selecting the organisation and space in which they desire to create an instance.

The following outlines these two flows in more detail.

#### Service Plan driven Flow
From the Marketplace, the user should be able to select a service plan and provision a service instance using that plan.

When a specific service plan is selected, the following considerations need to be made:
1. If a service plan is `public`, it is available to all organisations and spaces. Therefore, the user should be able to select any organisation or space.
2. If a service plan is not `public`, then service visibilities should be checked and the user should only be allowed to selected the organisation for which a service visibility has been defined by the admin.
3. If a service plan is not `public` and no service visibility exists for it, the user should not be able to select the plan.
4. If the service plan is provided by a service broker that is space-scoped, then the values for the organisation and space should be pre-populated and locked.

#### Org/Space driven Flow
From the top level Services view, the user should be able to create a new instance. In this flow however, the user starts with selecting the organisation and space they want to create the service instance in.
Based on that selection, the appropriate service definitions and service plans should be displayed, following the same considerations as specified for the previous flow.
=======
Selection of service plan
Selection of org and space
Supports parameters with generated form created from JSON schema, see [stratos/issues/1434](https://github.com/cloudfoundry-incubator/stratos/issues/1434) 


### Services Binding Detail view

This will show a Service Binding.

Shows:

- Service Instance 
- Bound Application (optional)
- Service binding parameters (in the future thanks to OSB GET endpoints see [servicebroker/issues/159](https://github.com/openservicebrokerapi/servicebroker/issues/159)
- Credentials (using JSON or in the future generated form thanks to binding credentials output JSON schemas [servicebroker/issues/116](https://github.com/openservicebrokerapi/servicebroker/issues/116)

Enables updates:
- in parameters (in future OSB spec version)

Enables delete (i.e. unbind service from app)
>>>>>>> 040bf87c
<|MERGE_RESOLUTION|>--- conflicted
+++ resolved
@@ -94,7 +94,6 @@
 
 ### Service Instance Creation
 
-<<<<<<< HEAD
 Stratos will support the following two flows for creating service instances:
 1. Service Plan driven Flow: In this flow the user starts off by selecting the service plan for the instance they want to create.
 2. Org/Space driven Flow: In this flow, the user starts off by selecting the organisation and space in which they desire to create an instance.
@@ -110,15 +109,10 @@
 3. If a service plan is not `public` and no service visibility exists for it, the user should not be able to select the plan.
 4. If the service plan is provided by a service broker that is space-scoped, then the values for the organisation and space should be pre-populated and locked.
 
+The wizard should support parameters with generated form created from JSON schema, see [stratos/issues/1434](https://github.com/cloudfoundry-incubator/stratos/issues/1434) 
 #### Org/Space driven Flow
 From the top level Services view, the user should be able to create a new instance. In this flow however, the user starts with selecting the organisation and space they want to create the service instance in.
 Based on that selection, the appropriate service definitions and service plans should be displayed, following the same considerations as specified for the previous flow.
-=======
-Selection of service plan
-Selection of org and space
-Supports parameters with generated form created from JSON schema, see [stratos/issues/1434](https://github.com/cloudfoundry-incubator/stratos/issues/1434) 
-
-
 ### Services Binding Detail view
 
 This will show a Service Binding.
@@ -133,5 +127,4 @@
 Enables updates:
 - in parameters (in future OSB spec version)
 
-Enables delete (i.e. unbind service from app)
->>>>>>> 040bf87c
+Enables delete (i.e. unbind service from app)