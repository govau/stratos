// Protractor configuration file, see link for more information
// https://github.com/angular/protractor/blob/master/lib/config.ts

const {
  SpecReporter
} = require('jasmine-spec-reporter');

const HtmlReporter = require('stratos-protractor-reporter');
const moment = require('moment');
const skipPlugin = require('./src/test-e2e/skip-plugin.js');
const globby = require('globby');

// Test report folder name
var timestamp = moment().format('YYYYDDMM-hh.mm.ss');
var reportFolderName = timestamp + '-e2e-report';

const SECRETS_FILE = 'secrets.yaml';

const E2E_REPORT_FOLDER = process.env['E2E_REPORT_FOLDER'] || './e2e-reports/' + reportFolderName;

var fs = require('fs');
var path = require('path');
var yaml = require('js-yaml');

const secretsPath = path.join(__dirname, SECRETS_FILE)
if (!fs.existsSync(secretsPath)) {
  console.log('No secrets.yaml found at ... ', secretsPath);
  console.log('Please provide a secrets.yaml, see `src/test-e2e/secrets.yaml.example` as reference.');
  process.exit(1);
}

let secrets = {};
try {
  secrets = yaml.safeLoad(fs.readFileSync(secretsPath, 'utf8'));
} catch (e) {
  console.log('Invalid e2e secrets.yaml configuration file');
  console.log(e);
  process.exit(1);
}

// This is the maximum amount of time ALL before/after/it's must execute in
const timeout = 40000;

exports.config = {
  allScriptsTimeout: timeout,
<<<<<<< HEAD
  suites: {
    e2e: [
      './src/test-e2e/application/**/*-e2e.spec.ts',
      './src/test-e2e/applications/**/*-e2e.spec.ts',
      './src/test-e2e/cloud-foundry/**/*-e2e.spec.ts',
      './src/test-e2e/dashboard/**/*-e2e.spec.ts',
      './src/test-e2e/endpoints/**/*-e2e.spec.ts',
      './src/test-e2e/login/**/*-e2e.spec.ts',
      './src/test-e2e/marketplace/**/*-e2e.spec.ts',
    ],
    check: './src/test-e2e/check/*-e2e.spec.ts',
  },
=======
  // Exclude the dashboard tests from all suites for now
  exclude: [
    './src/test-e2e/dashboard/dashboard-e2e.spec.ts',
  ],
  // Suites - use globby to give us more control over included test specs
  suites: {
    e2e: globby.sync([
      './src/test-e2e/**/*-e2e.spec.ts',
      '!./src/test-e2e/login/*-sso-e2e.spec.ts'
    ]),
    sso: globby.sync([
      './src/test-e2e/**/*-e2e.spec.ts',
      '!./src/test-e2e/login/login-e2e.spec.ts'
    ])
  },
  // Default test suite is the E2E test suite
>>>>>>> 293633a5
  suite: 'e2e',
  capabilities: {
    'browserName': 'chrome',
    chromeOptions: {
      useAutomationExtension: false,
      args: ['--no-sandbox', '--disable-dev-shm-usage']
    },
    acceptInsecureCerts: true
  },
  directConnect: true,
  framework: 'jasmine',
  jasmineNodeOpts: {
    showColors: true,
    defaultTimeoutInterval: timeout,
    print: function () {}
  },
  params: secrets,
  onPrepare() {
    skipPlugin.install(jasmine);
    require('ts-node').register({
      project: 'src/test-e2e/tsconfig.e2e.json'
    });
    jasmine.getEnv().addReporter(new HtmlReporter({
      baseDirectory: E2E_REPORT_FOLDER,
      takeScreenShotsOnlyForFailedSpecs: true,
      docTitle: 'E2E Test Report: ' + timestamp,
      docName: 'index.html',
      logIgnore: [
        /\/auth\/session\/verify - Failed to load resource/g
      ]
    }).getJasmine2Reporter());
    jasmine.getEnv().addReporter(new SpecReporter({
      spec: {
        displayStacktrace: true
      }
    }));
    jasmine.getEnv().addReporter(skipPlugin.reporter());
  }
};

// Should we run e2e tests in headless Chrome?
const headless = secrets.headless || process.env['STRATOS_E2E_HEADLESS'];
if (headless) {
  exports.config.capabilities.chromeOptions.args = ['--headless', '--allow-insecure-localhost', '--disable-gpu', '--window-size=1366,768', '--no-sandbox'];
}<|MERGE_RESOLUTION|>--- conflicted
+++ resolved
@@ -40,23 +40,10 @@
 
 // This is the maximum amount of time ALL before/after/it's must execute in
 const timeout = 40000;
+const checkSuiteGlob = './src/test-e2e/check/*-e2e.spec.ts';
 
 exports.config = {
   allScriptsTimeout: timeout,
-<<<<<<< HEAD
-  suites: {
-    e2e: [
-      './src/test-e2e/application/**/*-e2e.spec.ts',
-      './src/test-e2e/applications/**/*-e2e.spec.ts',
-      './src/test-e2e/cloud-foundry/**/*-e2e.spec.ts',
-      './src/test-e2e/dashboard/**/*-e2e.spec.ts',
-      './src/test-e2e/endpoints/**/*-e2e.spec.ts',
-      './src/test-e2e/login/**/*-e2e.spec.ts',
-      './src/test-e2e/marketplace/**/*-e2e.spec.ts',
-    ],
-    check: './src/test-e2e/check/*-e2e.spec.ts',
-  },
-=======
   // Exclude the dashboard tests from all suites for now
   exclude: [
     './src/test-e2e/dashboard/dashboard-e2e.spec.ts',
@@ -65,15 +52,17 @@
   suites: {
     e2e: globby.sync([
       './src/test-e2e/**/*-e2e.spec.ts',
-      '!./src/test-e2e/login/*-sso-e2e.spec.ts'
+      '!./src/test-e2e/login/*-sso-e2e.spec.ts',
+      '!' + checkSuiteGlob
     ]),
     sso: globby.sync([
       './src/test-e2e/**/*-e2e.spec.ts',
-      '!./src/test-e2e/login/login-e2e.spec.ts'
-    ])
+      '!./src/test-e2e/login/login-e2e.spec.ts',
+      '!' + checkSuiteGlob
+    ]),
+    check: checkSuiteGlob,
   },
   // Default test suite is the E2E test suite
->>>>>>> 293633a5
   suite: 'e2e',
   capabilities: {
     'browserName': 'chrome',
