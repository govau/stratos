--- conflicted
+++ resolved
@@ -37,10 +37,11 @@
   process.exit(1);
 }
 
-<<<<<<< HEAD
+// This is the maximum amount of time ALL before/after/it's must execute in
+const timeout = 40000;
 
 exports.config = {
-  allScriptsTimeout: 30000,
+  allScriptsTimeout: timeout,
   suites: {
     e2e: [
       './src/test-e2e/login/*-e2e.spec.ts',
@@ -52,19 +53,6 @@
     check: './src/test-e2e/check/*-e2e.spec.ts',
   },
   suite: 'e2e',
-=======
-// This is the maximum amount of time ALL before/after/it's must execute in
-const timeout = 40000
-
-exports.config = {
-  allScriptsTimeout: timeout,
-  specs: [
-    './src/test-e2e/**/*-e2e.spec.ts',
-  ],
-  exclude: [
-    './src/test-e2e/dashboard/dashboard-e2e.spec.ts',
-  ],
->>>>>>> 142c7c4f
   capabilities: {
     'browserName': 'chrome',
     chromeOptions: {
