// Protractor configuration file, see link for more information
// https://github.com/angular/protractor/blob/master/lib/config.ts

const {
  SpecReporter
} = require('jasmine-spec-reporter');

const HtmlReporter = require('stratos-protractor-reporter');
const moment = require('moment');
const skipPlugin = require('./src/test-e2e/skip-plugin.js');
const globby = require('globby');
const timeReporterPlugin = require('./src/test-e2e/time-reporter-plugin.js');
const browserReporterPlugin = require('./src/test-e2e/browser-reporter-plugin.js');

// Test report folder name
var timestamp = moment().format('YYYYDDMM-hh.mm.ss');
var reportFolderName = timestamp + '-e2e-report';

const SECRETS_FILE = 'secrets.yaml';

const E2E_REPORT_FOLDER = process.env['E2E_REPORT_FOLDER'] || './e2e-reports/' + reportFolderName;

var fs = require('fs');
var path = require('path');
var yaml = require('js-yaml');
var browserstackHelper = require('./src/test-e2e/browserstack-helper.js');

const secretsPath = path.join(__dirname, SECRETS_FILE)
if (!fs.existsSync(secretsPath)) {
  console.log('No secrets.yaml found at ... ', secretsPath);
  console.log('Please provide a secrets.yaml, see `src/test-e2e/secrets.yaml.example` as reference.');
  process.exit(1);
}

let secrets = {};
try {
  secrets = yaml.safeLoad(fs.readFileSync(secretsPath, 'utf8'));
} catch (e) {
  console.log('Invalid e2e secrets.yaml configuration file');
  console.log(e);
  process.exit(1);
}

// This is the maximum amount of time ALL before/after/it's must execute in
let timeout = 40000;
const checkSuiteGlob = './src/test-e2e/check/*-e2e.spec.ts';

if (process.env.STRATOS_SCRIPTS_TIMEOUT) {
  timeout = parseInt(process.env.STRATOS_SCRIPTS_TIMEOUT);
  console.log('Setting allScriptsTimeout to: ' + timeout);
}

// Allow test report to show relative times of tests
const specReporterCustomProcessors = [];
let showTimesInReport = false;
if (process.env.STRATOS_E2E_LOG_TIME || browserstackHelper.isConfigured()) {
  specReporterCustomProcessors.push(timeReporterPlugin);
  showTimesInReport = true;
}

const excludeTests = [
  '!./src/test-e2e/login/*-sso-e2e.spec.ts',
  '!' + checkSuiteGlob
]

const fullSuite = globby.sync([
  './src/test-e2e/**/*-e2e.spec.ts',
])

const longSuite = globby.sync([
  './src/test-e2e/application/application-delete-e2e.spec.ts',
  './src/test-e2e/application/application-deploy-e2e.spec.ts',
  './src/test-e2e/application/application-deploy-local-e2e.spec.ts',
  './src/test-e2e/marketplace/**/*-e2e.spec.ts',
  './src/test-e2e/cloud-foundry/manage-users-stepper-e2e.spec.ts',
  './src/test-e2e/cloud-foundry/cf-level/cf-users-list-e2e.spec.ts',
  './src/test-e2e/cloud-foundry/org-level/org-users-list-e2e.spec.ts',
  './src/test-e2e/cloud-foundry/space-level/space-users-list-e2e.spec.ts'
])

const fullMinusLongSuite = globby.sync([
  ...fullSuite,
  ...longSuite.map(file => '!' + file),
])

exports.config = {
  allScriptsTimeout: timeout,
  // Exclude the dashboard tests from all suites for now
  exclude: [
    './src/test-e2e/dashboard/dashboard-e2e.spec.ts',
  ],
  // Suites - use globby to give us more control over included test specs
  suites: {
    e2e: globby.sync([
      ...fullSuite,
      ...excludeTests
    ]),
    longSuite: globby.sync([
      ...longSuite,
      ...excludeTests
    ]),
    fullMinusLongSuite: globby.sync([
      ...fullMinusLongSuite,
      ...excludeTests
    ]),
    sso: globby.sync([
      ...fullSuite,
      '!./src/test-e2e/login/login-e2e.spec.ts',
      '!' + checkSuiteGlob
    ]),
    check: checkSuiteGlob,
  },
  // Default test suite is the E2E test suite
  suite: 'e2e',
  capabilities: {
    'browserName': 'chrome',
    chromeOptions: {
      useAutomationExtension: false,
      args: ['--no-sandbox', '--disable-dev-shm-usage', '--disable-infobars']
    },
    acceptInsecureCerts: true
  },
  directConnect: true,
  framework: 'jasmine',
  jasmineNodeOpts: {
    showColors: true,
    defaultTimeoutInterval: timeout,
    print: function () {}
  },
  params: secrets,
  onPrepare() {
    skipPlugin.install(jasmine);
    if (showTimesInReport) {
      browserReporterPlugin.install(jasmine, browser);
    }
    require('ts-node').register({
      project: 'src/test-e2e/tsconfig.e2e.json'
    });
    jasmine.getEnv().addReporter(new HtmlReporter({
      baseDirectory: E2E_REPORT_FOLDER,
      takeScreenShotsOnlyForFailedSpecs: true,
      docTitle: 'E2E Test Report: ' + timestamp,
      docName: 'index.html',
      logIgnore: [
        /\/auth\/session\/verify - Failed to load resource/g
      ]
    }).getJasmine2Reporter());
    jasmine.getEnv().addReporter(new SpecReporter({
      spec: {
        displayStacktrace: true,
      },
      customProcessors: specReporterCustomProcessors
    }));
    jasmine.getEnv().addReporter(skipPlugin.reporter());
    if (showTimesInReport) {
<<<<<<< HEAD
=======
      browserReporterPlugin.install(jasmine, browser);
>>>>>>> 701f0d07
      jasmine.getEnv().addReporter(browserReporterPlugin.reporter());
    }
  }
};

// Should we run e2e tests in headless Chrome?
const headless = secrets.headless || process.env['STRATOS_E2E_HEADLESS'];
if (headless) {
  exports.config.capabilities.chromeOptions.args = ['--headless', '--allow-insecure-localhost', '--disable-gpu', '--window-size=1366,768', '--no-sandbox'];
}

// Browserstack support
if (browserstackHelper.isConfigured()) {
  exports.config = browserstackHelper.configure(exports.config);
}<|MERGE_RESOLUTION|>--- conflicted
+++ resolved
@@ -130,9 +130,6 @@
   params: secrets,
   onPrepare() {
     skipPlugin.install(jasmine);
-    if (showTimesInReport) {
-      browserReporterPlugin.install(jasmine, browser);
-    }
     require('ts-node').register({
       project: 'src/test-e2e/tsconfig.e2e.json'
     });
@@ -153,10 +150,7 @@
     }));
     jasmine.getEnv().addReporter(skipPlugin.reporter());
     if (showTimesInReport) {
-<<<<<<< HEAD
-=======
       browserReporterPlugin.install(jasmine, browser);
->>>>>>> 701f0d07
       jasmine.getEnv().addReporter(browserReporterPlugin.reporter());
     }
   }
