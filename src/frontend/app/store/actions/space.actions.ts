--- conflicted
+++ resolved
@@ -1,22 +1,6 @@
 import { RequestOptions, URLSearchParams } from '@angular/http';
 
 import { CFStartAction, ICFAction } from '../types/request.types';
-<<<<<<< HEAD
-import {
-  SpaceSchema,
-  spaceSchemaKey,
-  SpaceWithOrganisationSchema
-} from './action-types';
-
-export const GET_SPACES = '[Space] Get all';
-export const GET_SPACES_SUCCESS = '[Space] Get all success';
-export const GET_SPACES_FAILED = '[Space] Get all failed';
-
-export const GET_SPACE = '[Space] Get one';
-export const GET_SPACE_SUCCESS = '[Space] Get one success';
-export const GET_SPACE_FAILED = '[Space] Get one failed';
-
-=======
 import { SpaceSchema, spaceSchemaKey, SpaceWithOrganisationSchema } from './action-types';
 
 export const GET_SPACES = '[Space] Get all';
@@ -27,7 +11,6 @@
 export const GET_SPACE_SUCCESS = '[Space] Get one success';
 export const GET_SPACE_FAILED = '[Space] Get one failed';
 
->>>>>>> 3e20eb06
 export class GetSpace extends CFStartAction implements ICFAction {
   constructor(public guid: string, public endpointGuid: string) {
     super();
@@ -35,15 +18,11 @@
     this.options.url = `space/${guid}`;
     this.options.method = 'get';
   }
-<<<<<<< HEAD
-  actions = [GET_SPACE, GET_SPACE_SUCCESS, GET_SPACE_FAILED];
-=======
   actions = [
     GET_SPACE,
     GET_SPACE_SUCCESS,
     GET_SPACE_FAILED
   ];
->>>>>>> 3e20eb06
   entity = [SpaceSchema];
   entityKey = spaceSchemaKey;
   options: RequestOptions;
