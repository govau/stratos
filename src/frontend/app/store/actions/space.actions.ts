--- conflicted
+++ resolved
@@ -280,37 +280,4 @@
   };
   parentGuid: string;
   parentEntitySchema = entityFactory(spaceSchemaKey);
-<<<<<<< HEAD
-}
-
-export class GetServicesForSpace
-  extends CFStartAction implements PaginatedAction, EntityInlineParentAction {
-  constructor(
-    public spaceGuid: string,
-    public endpointGuid: string,
-    public paginationKey: string,
-    public includeRelations: string[] = [
-      createEntityRelationKey(serviceSchemaKey, servicePlanSchemaKey)
-    ],
-    public populateMissing = true
-  ) {
-    super();
-    this.options = new RequestOptions();
-    this.options.url = `spaces/${spaceGuid}/services`;
-    this.options.method = 'get';
-    this.options.params = new URLSearchParams();
-  }
-  actions = getActions('Space', 'Get all Services');
-  entity = [entityFactory(serviceSchemaKey)];
-  entityKey = serviceSchemaKey;
-  options: RequestOptions;
-  initialParams = {
-    page: 1,
-    'results-per-page': 100,
-    'order-direction': 'desc',
-    'order-direction-field': 'creation',
-  };
-  flattenPagination = true;
-=======
->>>>>>> c4512e8d
 }