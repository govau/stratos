--- conflicted
+++ resolved
@@ -5,25 +5,18 @@
 
 import { ApiActionTypes } from './request.actions';
 import { PaginatedAction } from '../types/pagination.types';
-<<<<<<< HEAD
 import { entityFactory } from '../helpers/entity-factory';
 import { cfUserSchemaKey } from '../helpers/entity-factory';
-=======
-import { UserSchema } from '../types/user.types';
 import { OrgUserRoles } from '../../features/cloud-foundry/cf.helpers';
->>>>>>> c1bd1734
 
 export const GET_ALL = '[Users] Get all';
 export const GET_ALL_SUCCESS = '[Users] Get all success';
 export const GET_ALL_FAILED = '[Users] Get all failed';
 
-<<<<<<< HEAD
-=======
 export const REMOVE_PERMISSION = '[Users] Remove Permission';
 export const REMOVE_PERMISSION_SUCCESS = '[Users]  Remove Permission success';
 export const REMOVE_PERMISSION_FAILED = '[Users]  Remove Permission failed';
 
->>>>>>> c1bd1734
 export class GetAllUsers extends CFStartAction implements PaginatedAction {
   constructor(public paginationKey: string) {
     super();
@@ -55,8 +48,8 @@
     this.options.method = 'delete';
   }
   actions = [REMOVE_PERMISSION, REMOVE_PERMISSION_SUCCESS, REMOVE_PERMISSION_FAILED];
-  entity = UserSchema;
-  entityKey = UserSchema.key;
+  entity = entityFactory(cfUserSchemaKey);
+  entityKey = cfUserSchemaKey;
   options: RequestOptions;
   updatingKey: string;
 
