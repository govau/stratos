--- conflicted
+++ resolved
@@ -1,10 +1,6 @@
 import { Action } from '@ngrx/store';
 
-<<<<<<< HEAD
-import { SystemInfo } from './../types/system.types';
-=======
 import { SystemInfo } from '../types/system.types';
->>>>>>> c4512e8d
 import { GetAllEndpoints } from './endpoint.actions';
 
 export const GET_SYSTEM_INFO = '[System] Get info';
