import {
  appEnvVarsSchemaKey,
  applicationSchemaKey,
  appStatsSchemaKey,
  appSummarySchemaKey,
  buildpackSchemaKey,
  cfInfoSchemaKey,
  cfUserSchemaKey,
  featureFlagSchemaKey,
  githubBranchesSchemaKey,
  githubCommitSchemaKey,
  githubRepoSchemaKey,
  organizationSchemaKey,
  privateDomainsSchemaKey,
  quotaDefinitionSchemaKey,
  routeSchemaKey,
  securityGroupSchemaKey,
  serviceBindingSchemaKey,
  serviceInstancesSchemaKey,
  servicePlanSchemaKey,
  serviceSchemaKey,
  spaceQuotaSchemaKey,
  spaceSchemaKey,
} from '../helpers/entity-factory';
import { endpointStoreNames } from '../types/endpoint.types';
import { RequestTypes } from './../actions/request.actions';
import { requestDataReducerFactory } from './api-request-data-reducer/request-data-reducer.factory';
import { requestReducerFactory } from './api-request-reducer/request-reducer.factory';
import { IRequestArray } from './api-request-reducer/types';
import { appStatsReducer } from './app-stats-request.reducer';
import { updateApplicationRoutesReducer } from './application-route.reducer';
import { endpointDisconnectApplicationReducer } from './endpoint-disconnect-application.reducer';
import { updateOrganizationSpaceReducer } from './organization-space.reducer';
import { routeReducer } from './routes.reducer';
import { systemEndpointsReducer } from './system-endpoints.reducer';
import { userReducer } from './users.reducer';
<<<<<<< HEAD
import { CAASP_INFO_ENTITY_KEY } from '../actions/caasp.actions';
import { metricSchema } from '../actions/metrics.actions';
=======

>>>>>>> fa5cb062
/**
 * This module uses the request data reducer and request reducer factories to create
 * the reducers to be used when making http requests
 */

const requestActions = [
  RequestTypes.START,
  RequestTypes.SUCCESS,
  RequestTypes.FAILED,
  RequestTypes.UPDATE
] as IRequestArray;

function chainReducers(baseReducer, extraReducers) {
  return function (state, action) {
    let newState = baseReducer(state, action);
    let nextState;
    Object.keys(extraReducers).forEach(key => {
      nextState = extraReducers[key].reduce((_state, reducer) => {
        return reducer(_state, action);
      }, newState[key]);
      if (nextState !== newState[key]) {
        newState = {
          ...newState,
          ...{
            [key]: nextState
          }
        };
      }
    });
    return newState;
  };
}
// These should be const
const entities = [
  'application',
  'stack',
  'space',
  organizationSchemaKey,
  routeSchemaKey,
  'event',
  endpointStoreNames.type,
  'domain',
  'system',
  'routerReducer',
  'createApplication',
  'uaaSetup',
<<<<<<< HEAD
  UserSchema.key,
  CF_INFO_ENTITY_KEY,
  GITHUB_REPO_ENTITY_KEY,
  GITHUB_BRANCHES_ENTITY_KEY,
  GITHUB_COMMIT_ENTITY_KEY,
  AppEnvVarSchema.key,
  AppStatSchema.key,
  AppSummarySchema.key,
  CAASP_INFO_ENTITY_KEY,
  metricSchema.key
=======
  'user',
  cfInfoSchemaKey,
  githubRepoSchemaKey,
  githubBranchesSchemaKey,
  githubCommitSchemaKey,
  appEnvVarsSchemaKey,
  appStatsSchemaKey,
  appSummarySchemaKey,
  quotaDefinitionSchemaKey,
  buildpackSchemaKey,
  securityGroupSchemaKey,
  servicePlanSchemaKey,
  serviceSchemaKey,
  serviceBindingSchemaKey,
  serviceInstancesSchemaKey,
  featureFlagSchemaKey,
  privateDomainsSchemaKey,
  spaceQuotaSchemaKey
>>>>>>> fa5cb062
];



export function requestReducer(state, action) {
  const baseRequestReducer = requestReducerFactory(entities, requestActions);
  const extraReducers = {
    [appStatsSchemaKey]: [appStatsReducer]
  };
  return chainReducers(baseRequestReducer, extraReducers)(state, action);
}

export function requestDataReducer(state, action) {
  const baseDataReducer = requestDataReducerFactory(entities, requestActions);

  const extraReducers = {
    [cfUserSchemaKey]: [userReducer],
    [routeSchemaKey]: [routeReducer],
    [endpointStoreNames.type]: [systemEndpointsReducer],
    [applicationSchemaKey]: [
      updateApplicationRoutesReducer(),
      endpointDisconnectApplicationReducer('application')
    ],
    [spaceSchemaKey]: [endpointDisconnectApplicationReducer('space')],
    [organizationSchemaKey]: [
      updateOrganizationSpaceReducer(),
      endpointDisconnectApplicationReducer('organization')
    ]
  };

  return chainReducers(baseDataReducer, extraReducers)(state, action);
}<|MERGE_RESOLUTION|>--- conflicted
+++ resolved
@@ -21,6 +21,7 @@
   serviceSchemaKey,
   spaceQuotaSchemaKey,
   spaceSchemaKey,
+  metricSchemaKey,
 } from '../helpers/entity-factory';
 import { endpointStoreNames } from '../types/endpoint.types';
 import { RequestTypes } from './../actions/request.actions';
@@ -34,12 +35,7 @@
 import { routeReducer } from './routes.reducer';
 import { systemEndpointsReducer } from './system-endpoints.reducer';
 import { userReducer } from './users.reducer';
-<<<<<<< HEAD
-import { CAASP_INFO_ENTITY_KEY } from '../actions/caasp.actions';
-import { metricSchema } from '../actions/metrics.actions';
-=======
 
->>>>>>> fa5cb062
 /**
  * This module uses the request data reducer and request reducer factories to create
  * the reducers to be used when making http requests
@@ -86,18 +82,6 @@
   'routerReducer',
   'createApplication',
   'uaaSetup',
-<<<<<<< HEAD
-  UserSchema.key,
-  CF_INFO_ENTITY_KEY,
-  GITHUB_REPO_ENTITY_KEY,
-  GITHUB_BRANCHES_ENTITY_KEY,
-  GITHUB_COMMIT_ENTITY_KEY,
-  AppEnvVarSchema.key,
-  AppStatSchema.key,
-  AppSummarySchema.key,
-  CAASP_INFO_ENTITY_KEY,
-  metricSchema.key
-=======
   'user',
   cfInfoSchemaKey,
   githubRepoSchemaKey,
@@ -115,8 +99,8 @@
   serviceInstancesSchemaKey,
   featureFlagSchemaKey,
   privateDomainsSchemaKey,
-  spaceQuotaSchemaKey
->>>>>>> fa5cb062
+  spaceQuotaSchemaKey,
+  metricSchemaKey
 ];
 
 
