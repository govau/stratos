import { ScopeStrings } from '../../../core/current-user-permissions.config';
import { VerifiedSession } from '../../actions/auth.actions';
import { EndpointActionComplete } from '../../actions/endpoint.actions';
import { SessionUser } from '../../types/auth.types';
import {
  getDefaultEndpointRoles,
  IAllCfRolesState,
  ICfRolesState,
  ICurrentUserRolesState,
  IGlobalRolesState,
} from '../../types/current-user-roles.types';
import { EndpointUser, INewlyConnectedEndpointInfo } from '../../types/endpoint.types';

interface PartialEndpoint {
  user: EndpointUser | SessionUser;
  guid: string;
}

export function roleInfoFromSessionReducer(
  state: ICurrentUserRolesState,
  action: VerifiedSession
): ICurrentUserRolesState {
  const { user, endpoints } = action.sessionData;
  const cfRoles = propagateEndpointsAdminPermissions(state.cf, Object.values(endpoints.cf));
<<<<<<< HEAD
  return finishInternalRoles(state, cfRoles, user);
=======
  return applyInternalScopes(state, cfRoles, user);
>>>>>>> 3db0e3ce
}

export function updateNewlyConnectedEndpoint(
  state: ICurrentUserRolesState,
  action: EndpointActionComplete
): ICurrentUserRolesState {
  if (action.endpointType !== 'cf') {
    return state;
  }
  const endpoint = action.endpoint as INewlyConnectedEndpointInfo;
  const cfRoles = propagateEndpointsAdminPermissions(state.cf, [{
    user: endpoint.user,
    guid: action.guid
  }]);
  return {
    ...state,
<<<<<<< HEAD
    cf: cfRoles,
  };
}

function finishInternalRoles(state: ICurrentUserRolesState, cfRoles: IAllCfRolesState, user?: SessionUser | EndpointUser) {
=======
    cf: cfRoles
  };
}

function applyInternalScopes(state: ICurrentUserRolesState, cfRoles: IAllCfRolesState, user?: SessionUser | EndpointUser) {
>>>>>>> 3db0e3ce
  const internalRoles = { ...state.internal };
  if (user) {
    internalRoles.scopes = user.scopes || [];
    // The admin scope is configurable - so look at the flag provided by the backend
    internalRoles.isAdmin = user.admin;
  }

  return {
    ...state,
    cf: cfRoles,
    internal: internalRoles
  };
}

function propagateEndpointsAdminPermissions(
  cfState: IAllCfRolesState,
  endpoints: PartialEndpoint[]
): IAllCfRolesState {
  return Object.values(endpoints).reduce((state, endpoint) => {
    return {
      ...state,
      [endpoint.guid]: propagateEndpointAdminPermissions(state[endpoint.guid], endpoint)
    };
  }, { ...cfState });
}

function propagateEndpointAdminPermissions(state: ICfRolesState = getDefaultEndpointRoles(), endpoint: PartialEndpoint) {
  const scopes = endpoint.user ? endpoint.user.scopes : [];
  const global = getEndpointRoles(scopes, state.global);
  return {
    ...state,
    global
  };
}

function getEndpointRoles(scopes: string[], globalEndpointState: IGlobalRolesState) {
  const newEndpointState = {
    ...globalEndpointState,
    scopes
  };
  return scopes.reduce((roles, scope) => {
    if (scope === ScopeStrings.CF_ADMIN_GROUP) {
      roles.isAdmin = true;
    }
    if (scope === ScopeStrings.CF_READ_ONLY_ADMIN_GROUP) {
      roles.isReadOnlyAdmin = true;
    }
    if (scope === ScopeStrings.CF_ADMIN_GLOBAL_AUDITOR_GROUP) {
      roles.isGlobalAuditor = true;
    }
    if (scope === ScopeStrings.CF_READ_SCOPE) {
      roles.canRead = true;
    }
    if (scope === ScopeStrings.CF_WRITE_SCOPE) {
      roles.canWrite = true;
    }
    return roles;
  }, newEndpointState);
}
<|MERGE_RESOLUTION|>--- conflicted
+++ resolved
@@ -22,11 +22,7 @@
 ): ICurrentUserRolesState {
   const { user, endpoints } = action.sessionData;
   const cfRoles = propagateEndpointsAdminPermissions(state.cf, Object.values(endpoints.cf));
-<<<<<<< HEAD
-  return finishInternalRoles(state, cfRoles, user);
-=======
   return applyInternalScopes(state, cfRoles, user);
->>>>>>> 3db0e3ce
 }
 
 export function updateNewlyConnectedEndpoint(
@@ -43,19 +39,11 @@
   }]);
   return {
     ...state,
-<<<<<<< HEAD
-    cf: cfRoles,
-  };
-}
-
-function finishInternalRoles(state: ICurrentUserRolesState, cfRoles: IAllCfRolesState, user?: SessionUser | EndpointUser) {
-=======
     cf: cfRoles
   };
 }
 
 function applyInternalScopes(state: ICurrentUserRolesState, cfRoles: IAllCfRolesState, user?: SessionUser | EndpointUser) {
->>>>>>> 3db0e3ce
   const internalRoles = { ...state.internal };
   if (user) {
     internalRoles.scopes = user.scopes || [];
