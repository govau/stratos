import { IServiceInstance } from '../../core/cf-api-svc.types';
import {
  DELETE_SERVICE_BINDING_ACTION_SUCCESS,
  CREATE_SERVICE_BINDING_ACTION_SUCCESS,
  DeleteServiceBinding,
  CreateServiceBinding
} from '../actions/service-bindings.actions';
import { IRequestEntityTypeState } from '../app-state';
import { APIResource } from '../types/api.types';
import { APISuccessOrFailedAction } from '../types/request.types';
import { UpdateServiceInstance, UPDATE_SERVICE_INSTANCE_SUCCESS } from '../actions/service-instances.actions';

export function serviceInstanceReducer(state: IRequestEntityTypeState<APIResource<IServiceInstance>>, action: APISuccessOrFailedAction) {
<<<<<<< HEAD
  let serviceInstanceGuid, serviceInstanceEntity;
  switch (action.type) {
    case DELETE_SERVICE_BINDING_ACTION_SUCCESS:
      const castedAction = (action.apiAction as DeleteServiceBinding);
      serviceInstanceGuid = castedAction.serviceInstanceGuid;
      const serviceBindingGuid = castedAction.guid;
=======
  let serviceInstanceGuid, serviceInstanceEntity, serviceBindingGuid;
  switch (action.type) {
    case DELETE_SERVICE_BINDING_ACTION_SUCCESS:
      const deleteServiceBindingAction = (action.apiAction as DeleteServiceBinding);
      serviceInstanceGuid = deleteServiceBindingAction.serviceInstanceGuid;
      serviceBindingGuid = deleteServiceBindingAction.guid;
>>>>>>> 482d9d91
      serviceInstanceEntity = state[serviceInstanceGuid];
      return {
        ...state,
        [serviceInstanceGuid]: {
          ...serviceInstanceEntity,
          entity: {
            ...serviceInstanceEntity.entity,
            service_bindings: removeBinding(serviceInstanceEntity.entity.service_bindings, serviceBindingGuid)
          }
        }
      };
    case UPDATE_SERVICE_INSTANCE_SUCCESS:
      const updateServiceInstance = (action.apiAction as UpdateServiceInstance);
      const tags = updateServiceInstance.tags;
      const name = updateServiceInstance.name;
      const params = updateServiceInstance.params;
      serviceInstanceGuid = updateServiceInstance.guid;
      serviceInstanceEntity = state[serviceInstanceGuid];
      return {
        ...state,
        [serviceInstanceGuid]: {
          ...serviceInstanceEntity,
          entity: {
            ...serviceInstanceEntity.entity,
            name: name,
            tags: tags,
            params: params
          }
        }
      };
<<<<<<< HEAD
=======
    case CREATE_SERVICE_BINDING_ACTION_SUCCESS:
      const createServiceBindingAction = (action.apiAction as CreateServiceBinding);
      serviceInstanceGuid = createServiceBindingAction.serviceInstanceGuid;
      serviceBindingGuid = createServiceBindingAction.guid;
      serviceInstanceEntity = state[serviceInstanceGuid];
      return {
        ...state,
        [serviceInstanceGuid]: {
          ...serviceInstanceEntity,
          entity: {
            ...serviceInstanceEntity.entity,
            service_bindings: [].concat(serviceInstanceEntity.entity.service_bindings, serviceBindingGuid)
          }
        }
      };
>>>>>>> 482d9d91
    default:
      return state;
  }
}

function removeBinding(bindings: any[], guid: string) {
  return bindings ? bindings.filter(b => b !== guid) : bindings;
}

function addBinding(bindings: any[], guid: string) {
  return bindings ? bindings.filter(b => b !== guid) : bindings;
}
<|MERGE_RESOLUTION|>--- conflicted
+++ resolved
@@ -11,21 +11,12 @@
 import { UpdateServiceInstance, UPDATE_SERVICE_INSTANCE_SUCCESS } from '../actions/service-instances.actions';
 
 export function serviceInstanceReducer(state: IRequestEntityTypeState<APIResource<IServiceInstance>>, action: APISuccessOrFailedAction) {
-<<<<<<< HEAD
-  let serviceInstanceGuid, serviceInstanceEntity;
-  switch (action.type) {
-    case DELETE_SERVICE_BINDING_ACTION_SUCCESS:
-      const castedAction = (action.apiAction as DeleteServiceBinding);
-      serviceInstanceGuid = castedAction.serviceInstanceGuid;
-      const serviceBindingGuid = castedAction.guid;
-=======
   let serviceInstanceGuid, serviceInstanceEntity, serviceBindingGuid;
   switch (action.type) {
     case DELETE_SERVICE_BINDING_ACTION_SUCCESS:
       const deleteServiceBindingAction = (action.apiAction as DeleteServiceBinding);
       serviceInstanceGuid = deleteServiceBindingAction.serviceInstanceGuid;
       serviceBindingGuid = deleteServiceBindingAction.guid;
->>>>>>> 482d9d91
       serviceInstanceEntity = state[serviceInstanceGuid];
       return {
         ...state,
@@ -56,8 +47,6 @@
           }
         }
       };
-<<<<<<< HEAD
-=======
     case CREATE_SERVICE_BINDING_ACTION_SUCCESS:
       const createServiceBindingAction = (action.apiAction as CreateServiceBinding);
       serviceInstanceGuid = createServiceBindingAction.serviceInstanceGuid;
@@ -73,7 +62,6 @@
           }
         }
       };
->>>>>>> 482d9d91
     default:
       return state;
   }
