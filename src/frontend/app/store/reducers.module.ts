--- conflicted
+++ resolved
@@ -1,6 +1,7 @@
 import { NgModule } from '@angular/core';
-import { ActionReducer, StoreModule } from '@ngrx/store';
+import { StoreModule } from '@ngrx/store';
 import { StoreDevtoolsModule } from '@ngrx/store-devtools';
+import { ActionReducerMap } from '@ngrx/store/src/models';
 import { storeFreeze } from 'ngrx-store-freeze';
 import { storeLogger } from 'ngrx-store-logger';
 
@@ -8,20 +9,16 @@
 import { actionHistoryReducer } from './reducers/action-history-reducer';
 import { requestDataReducer, requestReducer } from './reducers/api-request-reducers.generator';
 import { authReducer } from './reducers/auth.reducer';
+import { createAppReducer } from './reducers/create-application.reducer';
+import { dashboardReducer } from './reducers/dashboard-reducer';
+import { deployAppReducer } from './reducers/deploy-app.reducer';
 import { endpointsReducer } from './reducers/endpoints.reducer';
-import { createAppReducer } from './reducers/create-application.reducer';
-import { deployAppReducer } from './reducers/deploy-app.reducer';
-import { dashboardReducer } from './reducers/dashboard-reducer';
+import { internalEventReducer } from './reducers/internal-events.reducer';
 import { listReducer } from './reducers/list.reducer';
+import { manageUsersReducer } from './reducers/manage-users.reducer';
 import { requestPaginationReducer } from './reducers/pagination-reducer.generator';
+import { routingReducer } from './reducers/routing.reducer';
 import { uaaSetupReducer } from './reducers/uaa-setup.reducers';
-import { ActionReducerMap } from '@ngrx/store/src/models';
-import { routingReducer } from './reducers/routing.reducer';
-<<<<<<< HEAD
-import { manageUsersReducer } from './reducers/manage-users.reducer';
-=======
-import { internalEventReducer } from './reducers/internal-events.reducer';
->>>>>>> 9f326da3
 
 
 export function logger(reducer) {
@@ -42,11 +39,8 @@
   actionHistory: actionHistoryReducer,
   lists: listReducer,
   routing: routingReducer,
-<<<<<<< HEAD
-  manageUsers: manageUsersReducer
-=======
+  manageUsers: manageUsersReducer,
   internalEvents: internalEventReducer
->>>>>>> 9f326da3
 } as ActionReducerMap<{}>;
 
 let metaReducers = [];
