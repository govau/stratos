import { ActionHistoryState } from './reducers/action-history-reducer';
import { AuthState } from './reducers/auth.reducer';
import { DashboardState } from './reducers/dashboard-reducer';
import { ListsState } from './reducers/list.reducer';
<<<<<<< HEAD
import { ManageUsersState } from './reducers/manage-users.reducer';
=======
>>>>>>> 9f326da3
import { CreateNewApplicationState } from './types/create-application.types';
import { DeployApplicationState } from './types/deploy-application.types';
import { EndpointState } from './types/endpoint.types';
import { IRequestDataState, IRequestState } from './types/entity.types';
import { PaginationState } from './types/pagination.types';
import { RoutingHistory } from './types/routing.type';
import { UAASetupState } from './types/uaa-setup.types';
<<<<<<< HEAD
=======
import { UserProfileInfo } from './types/user-profile.types';
import { InternalEventsState } from './types/internal-events.types';
>>>>>>> 9f326da3

export interface IRequestTypeState {
  [entityKey: string]: IRequestEntityTypeState<any>;
}
export interface IRequestEntityTypeState<T> {
  [guid: string]: T;
}
export interface AppState {
  actionHistory: ActionHistoryState;
  auth: AuthState;
  uaaSetup: UAASetupState;
  endpoints: EndpointState;
  pagination: PaginationState;
  request: IRequestState;
  requestData: IRequestDataState;
  dashboard: DashboardState;
  createApplication: CreateNewApplicationState;
  deployApplication: DeployApplicationState;
  lists: ListsState;
  routing: RoutingHistory;
<<<<<<< HEAD
  manageUsers: ManageUsersState;
=======
  internalEvents: InternalEventsState;
>>>>>>> 9f326da3
}<|MERGE_RESOLUTION|>--- conflicted
+++ resolved
@@ -2,22 +2,15 @@
 import { AuthState } from './reducers/auth.reducer';
 import { DashboardState } from './reducers/dashboard-reducer';
 import { ListsState } from './reducers/list.reducer';
-<<<<<<< HEAD
 import { ManageUsersState } from './reducers/manage-users.reducer';
-=======
->>>>>>> 9f326da3
 import { CreateNewApplicationState } from './types/create-application.types';
 import { DeployApplicationState } from './types/deploy-application.types';
 import { EndpointState } from './types/endpoint.types';
 import { IRequestDataState, IRequestState } from './types/entity.types';
+import { InternalEventsState } from './types/internal-events.types';
 import { PaginationState } from './types/pagination.types';
 import { RoutingHistory } from './types/routing.type';
 import { UAASetupState } from './types/uaa-setup.types';
-<<<<<<< HEAD
-=======
-import { UserProfileInfo } from './types/user-profile.types';
-import { InternalEventsState } from './types/internal-events.types';
->>>>>>> 9f326da3
 
 export interface IRequestTypeState {
   [entityKey: string]: IRequestEntityTypeState<any>;
@@ -38,9 +31,6 @@
   deployApplication: DeployApplicationState;
   lists: ListsState;
   routing: RoutingHistory;
-<<<<<<< HEAD
   manageUsers: ManageUsersState;
-=======
   internalEvents: InternalEventsState;
->>>>>>> 9f326da3
 }