--- conflicted
+++ resolved
@@ -8,10 +8,7 @@
   AppSummarySchema
 } from './app-metadata.types';
 import { SystemInfo } from './system.types';
-<<<<<<< HEAD
-=======
 import { IRoute, IFeatureFlag } from '../../core/cf-api.types';
->>>>>>> 4766b571
 
 export interface IRequestDataInternal<T> extends IRequestTypeState {
   application: IRequestEntityTypeState<T>;
@@ -31,34 +28,15 @@
   serviceBinding: IRequestEntityTypeState<T>;
   buildpack: IRequestEntityTypeState<T>;
   securityGroup: IRequestEntityTypeState<T>;
+  featureFlag: IRequestEntityTypeState<T>;
 }
 
 export interface IRequestDataState extends IRequestDataInternal<APIResource> {
   endpoint: IRequestEntityTypeState<EndpointModel>;
-<<<<<<< HEAD
-=======
-  system: IRequestEntityTypeState<SystemInfo>;
-  githubBranches: IRequestEntityTypeState<APIResource>;
-  githubCommits: IRequestEntityTypeState<APIResource>;
-  domain: IRequestEntityTypeState<APIResource>;
-  user: IRequestEntityTypeState<APIResource>;
-  buildpack: IRequestEntityTypeState<APIResource>;
-  featureFlag: IRequestEntityTypeState<IFeatureFlag>;
->>>>>>> 4766b571
 }
 
 export interface IRequestState extends IRequestDataInternal<RequestInfoState> {
   endpoint: IRequestEntityTypeState<RequestInfoState>;
-<<<<<<< HEAD
-=======
-  system: IRequestEntityTypeState<RequestInfoState>;
-  githubBranches: IRequestEntityTypeState<RequestInfoState>;
-  githubCommits: IRequestEntityTypeState<APIResource>;
-  domain: IRequestEntityTypeState<RequestInfoState>;
-  user: IRequestEntityTypeState<RequestInfoState>;
-  buildpack: IRequestEntityTypeState<RequestInfoState>;
-  featureFlag: IRequestEntityTypeState<IFeatureFlag>;
->>>>>>> 4766b571
 }
 
 
@@ -73,19 +51,15 @@
   githubBranches: {},
   user: {},
   domain: {},
-<<<<<<< HEAD
   serviceInstance: {},
   servicePlan: {},
   service: {},
   serviceBinding: {},
   buildpack: {},
   securityGroup: {},
- [AppEnvVarSchema.key]: {},
-=======
-  buildpack: {},
+  [AppEnvVarSchema.key]: {},
   featureFlag: {},
   [AppEnvVarSchema.key]: {},
->>>>>>> 4766b571
   [AppStatSchema.key]: {},
   [AppSummarySchema.key]: {}
 };