--- conflicted
+++ resolved
@@ -37,7 +37,7 @@
   errorCode: string;
   guid: string;
   url: string;
-  errorResponse: JetStreamCFErrorResponse;
+  errorResponse?: JetStreamCFErrorResponse;
 }
 
 interface JetStreamError {
@@ -217,22 +217,16 @@
     return Object.keys(resData)
       .map(cfGuid => {
         // Return list of guid+error objects for those endpoints with errors
-<<<<<<< HEAD
-        const endpoint = resData ? resData[cfGuid] : null;
+        const endpoint = resData ? resData[cfGuid] as JetStreamError : null;
         const succeeded = !endpoint || !endpoint.error;
+        const errorCode = endpoint && endpoint.error ? endpoint.error.statusCode.toString() : '500';
+        const errorResponse = endpoint ? endpoint.errorResponse : { code: 0, description: 'Unknown', error_code: '0' };
         return {
           error: !succeeded,
-          errorCode: succeeded ? '200' : '500',
-=======
-        const endpoints = resData[cfGuid] as JetStreamError;
-        const hasError = !!endpoints.error;
-        return {
-          error: hasError,
-          errorCode: hasError ? endpoints.error.statusCode.toString() : '200',
->>>>>>> e833e81a
+          errorCode: succeeded ? '200' : errorCode,
           guid: cfGuid,
           url: action.options.url,
-          errorResponse: hasError ? endpoints.errorResponse : null,
+          errorResponse: succeeded ? null : errorResponse,
         };
       });
   }
