import { HttpClient } from '@angular/common/http';
import { Injectable } from '@angular/core';
import { Actions, Effect } from '@ngrx/effects';
<<<<<<< HEAD
import { Store, Action } from '@ngrx/store';
import { combineLatest, Observable, of as observableOf } from 'rxjs';
import { catchError, first, map, mergeMap, switchMap, withLatestFrom, tap, share } from 'rxjs/operators';

import { LoggerService } from '../../core/logger.service';
import {
  createCfFeatureFlagFetchAction,
} from '../../shared/components/list/list-types/cf-feature-flags/cf-feature-flags-data-source.helpers';
import {
  GET_CURRENT_USER_CF_RELATIONS,
  GET_CURRENT_USER_CF_RELATIONS_FAILED,
  GET_CURRENT_USER_CF_RELATIONS_SUCCESS,
  GET_CURRENT_USER_RELATION,
  GET_CURRENT_USER_RELATIONS,
  GET_CURRENT_USER_RELATIONS_FAILED,
  GET_CURRENT_USER_RELATIONS_SUCCESS,
  GetCurrentUserRelationsComplete,
  GetCurrentUsersRelations,
  GetUserRelations,
  UserRelationTypes,
  GetUserCfRelations,
} from '../actions/permissions.actions';
import { AppState } from '../app-state';
import { createPaginationCompleteWatcher } from '../helpers/store-helpers';
import { endpointsRegisteredCFEntitiesSelector } from '../selectors/endpoint.selectors';
import { APIResource } from '../types/api.types';
import { EndpointModel } from '../types/endpoint.types';

interface CfsRequestState {
  [cfGuid: string]: Observable<boolean>[];
=======
import { Action, Store } from '@ngrx/store';
import { Observable, combineLatest } from 'rxjs';
import { map, mergeMap, switchMap, withLatestFrom } from 'rxjs/operators';
import {
  createCfFeatureFlagFetchAction
} from '../../shared/components/list/list-types/cf-feature-flags/cf-feature-flags-data-source.helpers';
import { CONNECT_ENDPOINTS_SUCCESS, EndpointActionComplete } from '../actions/endpoint.actions';
import {
  GET_CURRENT_USER_RELATION,
  GET_CURRENT_USER_RELATIONS,
  GetCurrentUserRelationsComplete,
  GetCurrentUsersRelations,
  GetUserRelations,
  UserRelationTypes
} from '../actions/permissions.actions';
import { AppState } from '../app-state';
import { endpointsRegisteredCFEntitiesSelector } from '../selectors/endpoint.selectors';
import { APIResource } from '../types/api.types';
import { INewlyConnectedEndpointInfo } from '../types/endpoint.types';


interface IEndpointConnectionInfo {
  guid: string;
  userGuid: string;
>>>>>>> 9291a9b5
}

const successAction: Action = { type: GET_CURRENT_USER_RELATIONS_SUCCESS };
const failedAction: Action = { type: GET_CURRENT_USER_RELATIONS_FAILED };

function executeRequest(store: Store<AppState>, action: GetUserRelations, httpClient: HttpClient): Observable<boolean> {
  return httpClient.get<{ [guid: string]: { resources: APIResource[] } }>(
    `pp/v1/proxy/v2/users/${action.guid}/${action.relationType}`, {
      headers: {
        'x-cap-cnsi-list': action.endpointGuid
      }
    }
  ).pipe(
    map(data => {
      store.dispatch(new GetCurrentUserRelationsComplete(action.relationType, action.endpointGuid, data[action.endpointGuid].resources));
      return true;
    }),
    first(),
    catchError(err => observableOf(false)),
    share()
  );
}

@Injectable()
export class PermissionsEffects {
  constructor(
    private httpClient: HttpClient,
    private actions$: Actions,
    private store: Store<AppState>,
    private logService: LoggerService
  ) { }

  @Effect() getCurrentUsersPermissions$ = this.actions$.ofType<GetCurrentUsersRelations>(GET_CURRENT_USER_RELATIONS).pipe(
    withLatestFrom(
      this.store.select(endpointsRegisteredCFEntitiesSelector)
    ),
    switchMap(([action, endpoints]) => {
      const endpointsArray = Object.values(endpoints);
      const isAllAdmins = endpointsArray.every(endpoint => !!endpoint.user.admin);

      // If all endpoints are connected as admin, there's no permissions to fetch. So only update the permission state to initialised
      if (isAllAdmins) {
        return [
          successAction,
          ...endpointsArray.map(endpoint => new GetUserCfRelations(endpoint.guid, GET_CURRENT_USER_CF_RELATIONS_SUCCESS))
        ];
      }
<<<<<<< HEAD

      // If some endpoints are not connected as admin, go out and fetch the current user's specific roles
      const flagsAndRoleRequests = this.dispatchRoleRequests(endpointsArray);
      const allRequestsCompleted = this.handleCfRequests(flagsAndRoleRequests);
      return combineLatest(allRequestsCompleted).pipe(
        switchMap(succeeds => succeeds.every(succeeded => !!succeeded) ? [successAction] : [failedAction])
      );
    }),
    catchError(err => {
      this.logService.warn('Failed to fetch current user permissions: ', err);
      return observableOf([failedAction]);
    })
  );

  private dispatchRoleRequests(endpoints: EndpointModel[]): CfsRequestState {
    const requests: CfsRequestState = {};

    // Per endpoint fetch feature flags and user roles (unless admin, where we don't need to), then mark endpoint as initialised
    endpoints.forEach(endpoint => {
      if (endpoint.user.admin) {
        requests[endpoint.guid].push(observableOf(true));
      } else {
        // START fetching cf roles for current user
        this.store.dispatch(new GetUserCfRelations(endpoint.guid, GET_CURRENT_USER_CF_RELATIONS));

        // Dispatch feature flags fetch actions
        const ffAction = createCfFeatureFlagFetchAction(endpoint.guid);
        requests[endpoint.guid] = [createPaginationCompleteWatcher(this.store, ffAction)];
        this.store.dispatch(ffAction);

        // Dispatch requests to fetch roles per role type for current user
        Object.values(UserRelationTypes).forEach((type: UserRelationTypes) => {
          const relAction = new GetUserRelations(endpoint.user.guid, type, endpoint.guid);
          requests[endpoint.guid].push(executeRequest(this.store, relAction, this.httpClient));
        });

        // FINISH fetching cf roles for current user
        combineLatest(requests[endpoint.guid]).pipe(
          first()
        ).subscribe(succeeds => {
          this.store.dispatch(new GetUserCfRelations(
            endpoint.guid,
            succeeds.every(succeeded => !!succeeded) ? GET_CURRENT_USER_CF_RELATIONS_SUCCESS : GET_CURRENT_USER_CF_RELATIONS_FAILED)
          );
        });
      }
    });
    return requests;
  }

  private handleCfRequests(requests: CfsRequestState): Observable<boolean>[] {
    const allCompleted: Observable<boolean>[] = [];
    Object.keys(requests).forEach(cfGuid => {
      const successes = requests[cfGuid];
      allCompleted.push(...successes);
    });
    return allCompleted;
=======
      const connectionInfo = noneAdminEndpoints.map(endpoint => ({
        guid: endpoint.guid,
        userGuid: endpoint.user.guid
      }));
      return combineLatest(this.getRequests(connectionInfo)).pipe(
        mergeMap(actions => {
          actions.push({ type: 'all-complete' });
          return [
            ...actions,
            ...allActions
          ];
        })
      );
    }));

  @Effect() getPermissionForNewlyConnectedEndpoint$ = this.actions$.ofType<EndpointActionComplete>(CONNECT_ENDPOINTS_SUCCESS).pipe(
    switchMap(action => {
      const endpoint = action.endpoint as INewlyConnectedEndpointInfo;
      if (endpoint.user.admin || action.endpointType !== 'cf') {
        return [];
      }
      return combineLatest(this.getRequests([{
        guid: action.guid,
        userGuid: endpoint.user.guid
      }])).pipe(
        mergeMap(actions => actions)
      );
    })
  );

  getRequests(endpoints: IEndpointConnectionInfo[]): Observable<Action>[] {
    return [].concat(...endpoints.map(endpoint => {
      return Object.values(UserRelationTypes).map((type: UserRelationTypes) => {
        return getRequestFromAction(new GetUserRelations(endpoint.userGuid, type, endpoint.guid), this.httpClient);
      });
    }));
>>>>>>> 9291a9b5
  }
}

@Injectable()
export class PermissionEffects {
  constructor(
    private httpClient: HttpClient,
    private actions$: Actions,
    private store: Store<AppState>
  ) { }

  @Effect() getCurrentUsersPermissions$ = this.actions$.ofType<GetUserRelations>(GET_CURRENT_USER_RELATION).pipe(
    map(action => {
      return executeRequest(this.store, action, this.httpClient).pipe(
        map((success) => ({ type: action.actions[1] }))
      );
    })
  );
}<|MERGE_RESOLUTION|>--- conflicted
+++ resolved
@@ -1,10 +1,9 @@
 import { HttpClient } from '@angular/common/http';
 import { Injectable } from '@angular/core';
 import { Actions, Effect } from '@ngrx/effects';
-<<<<<<< HEAD
-import { Store, Action } from '@ngrx/store';
+import { Action, Store } from '@ngrx/store';
 import { combineLatest, Observable, of as observableOf } from 'rxjs';
-import { catchError, first, map, mergeMap, switchMap, withLatestFrom, tap, share } from 'rxjs/operators';
+import { catchError, first, map, share, switchMap, withLatestFrom, mergeMap, tap } from 'rxjs/operators';
 
 import { LoggerService } from '../../core/logger.service';
 import {
@@ -20,50 +19,30 @@
   GET_CURRENT_USER_RELATIONS_SUCCESS,
   GetCurrentUserRelationsComplete,
   GetCurrentUsersRelations,
+  GetUserCfRelations,
   GetUserRelations,
   UserRelationTypes,
-  GetUserCfRelations,
 } from '../actions/permissions.actions';
 import { AppState } from '../app-state';
 import { createPaginationCompleteWatcher } from '../helpers/store-helpers';
 import { endpointsRegisteredCFEntitiesSelector } from '../selectors/endpoint.selectors';
 import { APIResource } from '../types/api.types';
-import { EndpointModel } from '../types/endpoint.types';
+import { EndpointModel, INewlyConnectedEndpointInfo } from '../types/endpoint.types';
+import { EndpointActionComplete, CONNECT_ENDPOINTS_SUCCESS } from '../actions/endpoint.actions';
 
 interface CfsRequestState {
   [cfGuid: string]: Observable<boolean>[];
-=======
-import { Action, Store } from '@ngrx/store';
-import { Observable, combineLatest } from 'rxjs';
-import { map, mergeMap, switchMap, withLatestFrom } from 'rxjs/operators';
-import {
-  createCfFeatureFlagFetchAction
-} from '../../shared/components/list/list-types/cf-feature-flags/cf-feature-flags-data-source.helpers';
-import { CONNECT_ENDPOINTS_SUCCESS, EndpointActionComplete } from '../actions/endpoint.actions';
-import {
-  GET_CURRENT_USER_RELATION,
-  GET_CURRENT_USER_RELATIONS,
-  GetCurrentUserRelationsComplete,
-  GetCurrentUsersRelations,
-  GetUserRelations,
-  UserRelationTypes
-} from '../actions/permissions.actions';
-import { AppState } from '../app-state';
-import { endpointsRegisteredCFEntitiesSelector } from '../selectors/endpoint.selectors';
-import { APIResource } from '../types/api.types';
-import { INewlyConnectedEndpointInfo } from '../types/endpoint.types';
-
+}
 
 interface IEndpointConnectionInfo {
   guid: string;
   userGuid: string;
->>>>>>> 9291a9b5
 }
 
 const successAction: Action = { type: GET_CURRENT_USER_RELATIONS_SUCCESS };
 const failedAction: Action = { type: GET_CURRENT_USER_RELATIONS_FAILED };
 
-function executeRequest(store: Store<AppState>, action: GetUserRelations, httpClient: HttpClient): Observable<boolean> {
+function fetchCfUserRole(store: Store<AppState>, action: GetUserRelations, httpClient: HttpClient): Observable<boolean> {
   return httpClient.get<{ [guid: string]: { resources: APIResource[] } }>(
     `pp/v1/proxy/v2/users/${action.guid}/${action.relationType}`, {
       headers: {
@@ -105,7 +84,6 @@
           ...endpointsArray.map(endpoint => new GetUserCfRelations(endpoint.guid, GET_CURRENT_USER_CF_RELATIONS_SUCCESS))
         ];
       }
-<<<<<<< HEAD
 
       // If some endpoints are not connected as admin, go out and fetch the current user's specific roles
       const flagsAndRoleRequests = this.dispatchRoleRequests(endpointsArray);
@@ -120,6 +98,38 @@
     })
   );
 
+
+  @Effect() getPermissionForNewlyConnectedEndpoint$ = this.actions$.ofType<EndpointActionComplete>(CONNECT_ENDPOINTS_SUCCESS).pipe(
+    switchMap(action => {
+      if (action.endpointType !== 'cf') {
+        return [];
+      }
+
+      const endpoint = action.endpoint as INewlyConnectedEndpointInfo;
+      if (endpoint.user.admin) {
+        return [new GetUserCfRelations(action.guid, GET_CURRENT_USER_CF_RELATIONS_SUCCESS)];
+      }
+
+      // START fetching cf roles for current user
+      this.store.dispatch(new GetUserCfRelations(action.guid, GET_CURRENT_USER_CF_RELATIONS));
+
+      return combineLatest(this.fetchCfUserRoles({
+        guid: action.guid,
+        userGuid: endpoint.user.guid
+      })).pipe(
+        // FINISH fetching cf roles for current user
+        mergeMap(succeeds => [new GetUserCfRelations(
+          action.guid,
+          succeeds.every(succeeded => !!succeeded) ? GET_CURRENT_USER_CF_RELATIONS_SUCCESS : GET_CURRENT_USER_CF_RELATIONS_FAILED
+        )]),
+        catchError(err => {
+          this.logService.warn('Failed to fetch current user permissions for a cf: ', err);
+          return [new GetUserCfRelations(action.guid, GET_CURRENT_USER_CF_RELATIONS_FAILED)];
+        })
+      );
+    })
+  );
+
   private dispatchRoleRequests(endpoints: EndpointModel[]): CfsRequestState {
     const requests: CfsRequestState = {};
 
@@ -137,20 +147,28 @@
         this.store.dispatch(ffAction);
 
         // Dispatch requests to fetch roles per role type for current user
-        Object.values(UserRelationTypes).forEach((type: UserRelationTypes) => {
-          const relAction = new GetUserRelations(endpoint.user.guid, type, endpoint.guid);
-          requests[endpoint.guid].push(executeRequest(this.store, relAction, this.httpClient));
-        });
+        this.fetchCfUserRoles({ guid: endpoint.guid, userGuid: endpoint.user.guid });
+
+        // Object.values(UserRelationTypes).forEach((type: UserRelationTypes) => {
+        //   const relAction = new GetUserRelations(endpoint.user.guid, type, endpoint.guid);
+        //   requests[endpoint.guid].push(executeRequest(this.store, relAction, this.httpClient));
+        // });
 
         // FINISH fetching cf roles for current user
         combineLatest(requests[endpoint.guid]).pipe(
-          first()
-        ).subscribe(succeeds => {
-          this.store.dispatch(new GetUserCfRelations(
-            endpoint.guid,
-            succeeds.every(succeeded => !!succeeded) ? GET_CURRENT_USER_CF_RELATIONS_SUCCESS : GET_CURRENT_USER_CF_RELATIONS_FAILED)
-          );
-        });
+          first(),
+          tap(succeeds => {
+            this.store.dispatch(new GetUserCfRelations(
+              endpoint.guid,
+              succeeds.every(succeeded => !!succeeded) ? GET_CURRENT_USER_CF_RELATIONS_SUCCESS : GET_CURRENT_USER_CF_RELATIONS_FAILED)
+            );
+          }),
+          catchError(err => {
+            this.logService.warn('Failed to fetch current user permissions for a cf: ', err);
+            this.store.dispatch(new GetUserCfRelations(endpoint.guid, GET_CURRENT_USER_CF_RELATIONS_FAILED));
+            return observableOf(err);
+          })
+        ).subscribe();
       }
     });
     return requests;
@@ -163,44 +181,19 @@
       allCompleted.push(...successes);
     });
     return allCompleted;
-=======
-      const connectionInfo = noneAdminEndpoints.map(endpoint => ({
-        guid: endpoint.guid,
-        userGuid: endpoint.user.guid
-      }));
-      return combineLatest(this.getRequests(connectionInfo)).pipe(
-        mergeMap(actions => {
-          actions.push({ type: 'all-complete' });
-          return [
-            ...actions,
-            ...allActions
-          ];
-        })
-      );
-    }));
-
-  @Effect() getPermissionForNewlyConnectedEndpoint$ = this.actions$.ofType<EndpointActionComplete>(CONNECT_ENDPOINTS_SUCCESS).pipe(
-    switchMap(action => {
-      const endpoint = action.endpoint as INewlyConnectedEndpointInfo;
-      if (endpoint.user.admin || action.endpointType !== 'cf') {
-        return [];
-      }
-      return combineLatest(this.getRequests([{
-        guid: action.guid,
-        userGuid: endpoint.user.guid
-      }])).pipe(
-        mergeMap(actions => actions)
-      );
-    })
-  );
-
-  getRequests(endpoints: IEndpointConnectionInfo[]): Observable<Action>[] {
-    return [].concat(...endpoints.map(endpoint => {
-      return Object.values(UserRelationTypes).map((type: UserRelationTypes) => {
-        return getRequestFromAction(new GetUserRelations(endpoint.userGuid, type, endpoint.guid), this.httpClient);
-      });
-    }));
->>>>>>> 9291a9b5
+  }
+
+  fetchCfUserRoles(endpoint: IEndpointConnectionInfo): Observable<boolean>[] {
+    return Object.values(UserRelationTypes).map((type: UserRelationTypes) => {
+      const relAction = new GetUserRelations(endpoint.userGuid, type, endpoint.guid);
+      return fetchCfUserRole(this.store, relAction, this.httpClient);
+    });
+
+    // return [].concat(...endpoints.map(endpoint => {
+    //   return Object.values(UserRelationTypes).map((type: UserRelationTypes) => {
+    //     return getRequestFromAction(new GetUserRelations(endpoint.userGuid, type, endpoint.guid), this.httpClient);
+    //   });
+    // }));
   }
 }
 
@@ -214,7 +207,7 @@
 
   @Effect() getCurrentUsersPermissions$ = this.actions$.ofType<GetUserRelations>(GET_CURRENT_USER_RELATION).pipe(
     map(action => {
-      return executeRequest(this.store, action, this.httpClient).pipe(
+      return fetchCfUserRole(this.store, action, this.httpClient).pipe(
         map((success) => ({ type: action.actions[1] }))
       );
     })
