import { HttpClient } from '@angular/common/http';
import { Injectable } from '@angular/core';
import { Actions, Effect } from '@ngrx/effects';
import { Store } from '@ngrx/store';

import { AppState, IRequestEntityTypeState } from '../app-state';
import { combineLatest } from 'rxjs/observable/combineLatest';
import { catchError, map, switchMap, withLatestFrom, tap, mergeMap } from 'rxjs/operators';
import { APIResource } from '../types/api.types';
import { Observable } from 'rxjs/Observable';
import { endpointsRegisteredCFEntitiesSelector } from '../selectors/endpoint.selectors';
import { EndpointModel } from '../types/endpoint.types';
import { Action } from '@ngrx/store';
import {
  GetUserRelations,
  GetCurrentUserRelationsComplete,
  GetCurrentUsersRelations,
  UserRelationTypes,
  GET_CURRENT_USER_RELATIONS,
  GET_CURRENT_USER_RELATION
} from '../actions/permissions.actions';
import {
  createCfFeatureFlagFetchAction
} from '../../shared/components/list/list-types/cf-feature-flags/cf-feature-flags-data-source.helpers';

function getRequestFromAction(action: GetUserRelations, httpClient: HttpClient) {
  return httpClient.get<{ [guid: string]: { resources: APIResource[] } }>(
    `pp/v1/proxy/v2/users/${action.guid}/${action.relationType}`, {
      headers: {
        'x-cap-cnsi-list': action.endpointGuid
      }
    }
  ).pipe(
    map(data => {
      return new GetCurrentUserRelationsComplete(action.relationType, action.endpointGuid, data[action.endpointGuid].resources);
    })
  );
}

@Injectable()
export class PermissionsEffects {
  constructor(
    private httpClient: HttpClient,
    private actions$: Actions,
    private store: Store<AppState>
  ) { }

  @Effect() getCurrentUsersPermissions$ = this.actions$.ofType<GetCurrentUsersRelations>(GET_CURRENT_USER_RELATIONS).pipe(
    withLatestFrom(
      this.store.select(endpointsRegisteredCFEntitiesSelector)
    ),
    switchMap(([action, endpoints]) => {
      const endpointsArray = Object.values(endpoints);
      const noneAdminEndpoints = endpointsArray.filter(endpoint => !endpoint.user.admin);
      // Dispatch feature flags fetch actions
      noneAdminEndpoints.forEach(endpoint => this.store.dispatch(createCfFeatureFlagFetchAction(endpoint.guid)));
      const allActions = [
        { type: 'all-complete' }
      ];
      if (!noneAdminEndpoints.length) {
        return allActions;
      }
      return combineLatest(this.getRequests(noneAdminEndpoints)).pipe(
        mergeMap(actions => {
          actions.push({ type: 'all-complete' });
          return [
            ...actions,
            ...allActions
          ];
        })
      );
    }));

  getRequests(endpoints: EndpointModel[]) {
    return [].concat(...endpoints.map(endpoint => {
<<<<<<< HEAD
      return Object.values(UserRelationTypes).map(type => {
        return getRequestFromAction(new GetUserRelations(endpoint.user.guid, type as UserRelationTypes, endpoint.guid), this.httpClient);
=======
      return Object.values(UserRelationTypes).map((type: UserRelationTypes) => {
        return getRequestFromAction(new GetUserRelations(endpoint.user.guid, type, endpoint.guid), this.httpClient);
>>>>>>> 5204b98b
      });
    }));
  }
}
@Injectable()
export class PermissionEffects {
  constructor(
    private httpClient: HttpClient,
    private actions$: Actions,
    private store: Store<AppState>
  ) { }

  @Effect() getCurrentUsersPermissions$ = this.actions$.ofType<GetUserRelations>(GET_CURRENT_USER_RELATION).pipe(
    mergeMap(action => {
      return getRequestFromAction(action, this.httpClient).pipe(
        map(() => ({ type: action.actions[1] }))
      );
    })
  );
}<|MERGE_RESOLUTION|>--- conflicted
+++ resolved
@@ -73,13 +73,8 @@
 
   getRequests(endpoints: EndpointModel[]) {
     return [].concat(...endpoints.map(endpoint => {
-<<<<<<< HEAD
-      return Object.values(UserRelationTypes).map(type => {
-        return getRequestFromAction(new GetUserRelations(endpoint.user.guid, type as UserRelationTypes, endpoint.guid), this.httpClient);
-=======
       return Object.values(UserRelationTypes).map((type: UserRelationTypes) => {
         return getRequestFromAction(new GetUserRelations(endpoint.user.guid, type, endpoint.guid), this.httpClient);
->>>>>>> 5204b98b
       });
     }));
   }
