--- conflicted
+++ resolved
@@ -81,14 +81,7 @@
   );
   return flattenPagination(get$, new PermissionFlattener(httpClient, url, params)).pipe(
     map(data => {
-<<<<<<< HEAD
-      if (data[action.endpointGuid]['error']) {
-        return false;
-      }
-      store.dispatch(new GetCurrentUserRelationsComplete(action.relationType, action.endpointGuid, data[action.endpointGuid].resources));
-=======
       store.dispatch(new GetCurrentUserRelationsComplete(action.relationType, action.endpointGuid, data.resources));
->>>>>>> ac0e1bb2
       return true;
     }),
     first(),
