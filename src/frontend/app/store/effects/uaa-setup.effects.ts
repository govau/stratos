<<<<<<< HEAD
import { Injectable } from '@angular/core';
import { Headers, Http, URLSearchParams } from '@angular/http';
import { Actions, Effect } from '@ngrx/effects';
import { Store } from '@ngrx/store';

import { AppState } from '../app-state';
=======

import {map, switchMap, catchError} from 'rxjs/operators';
>>>>>>> 75a05e3f
import {
  SetUAAScope,
  SETUP_UAA,
  SETUP_UAA_SCOPE,
  SetupUAA,
  SetupUAAFailed,
  SetupUAASuccess,
} from './../actions/setup.actions';

@Injectable()
export class UAASetupEffect {

  constructor(
    private http: Http,
    private actions$: Actions,
    private store: Store<AppState>
  ) { }

  baseUrl = '/pp/v1/setup';

  @Effect() uaaSetupRequest$ = this.actions$.ofType<SetupUAA>(SETUP_UAA).pipe(
    switchMap(({ setupData }) => {

      const headers = new Headers();
      const params = new URLSearchParams();

      params.set('console_client', setupData.console_client);
      params.set('username', setupData.username);
      params.set('password', setupData.password);
      params.set('skip_ssl_validation', setupData.skip_ssl_validation.toString() || 'false');
      params.set('uaa_endpoint', setupData.uaa_endpoint);

      if (setupData.console_client_secret) {
        params.set('console_client_secret', setupData.console_client_secret);
      }

      headers.append('Content-Type', 'application/x-www-form-urlencoded');
      return this.http.post(this.baseUrl, params, {
        headers
<<<<<<< HEAD
      })
        .map(data => new SetupUAASuccess(data.json()))
        .catch((err, caught) => [new SetupUAAFailed(`Failed to setup UAA endpoint. ${this.fetchError(err)}`)]);
    });
=======
      }).pipe(
        map(data => new SetupUAASuccess(data.json())),
        catchError((err, caught) => [new SetupUAAFailed(err)]), );
    }));
>>>>>>> 75a05e3f

  @Effect() uassSetScope = this.actions$.ofType<SetUAAScope>(SETUP_UAA_SCOPE).pipe(
    switchMap(({ scope }) => {
      const headers = new Headers();
      const params = new URLSearchParams();

      params.set('console_admin_scope', scope);
      headers.append('Content-Type', 'application/x-www-form-urlencoded');
      return this.http.post(`${this.baseUrl}/update`, params, {
        headers
<<<<<<< HEAD
      })
        .map(data => new SetupUAASuccess({}))
        .catch((err, caught) => [new SetupUAAFailed(`Failed to setup Administrator scope. ${this.fetchError(err)}`)]);
    });
=======
      }).pipe(
        map(data => new SetupUAASuccess({})),
        catchError((err, caught) => [new SetupUAAFailed(err)]), );
    }));
>>>>>>> 75a05e3f

  private fetchError(err): string {
    try {
      const body = JSON.parse(err._body);
      return body.error;
    } catch (err) { }
    return '';
  }
}<|MERGE_RESOLUTION|>--- conflicted
+++ resolved
@@ -1,14 +1,10 @@
-<<<<<<< HEAD
 import { Injectable } from '@angular/core';
 import { Headers, Http, URLSearchParams } from '@angular/http';
 import { Actions, Effect } from '@ngrx/effects';
 import { Store } from '@ngrx/store';
+import { catchError, map, switchMap } from 'rxjs/operators';
 
 import { AppState } from '../app-state';
-=======
-
-import {map, switchMap, catchError} from 'rxjs/operators';
->>>>>>> 75a05e3f
 import {
   SetUAAScope,
   SETUP_UAA,
@@ -17,6 +13,7 @@
   SetupUAAFailed,
   SetupUAASuccess,
 } from './../actions/setup.actions';
+
 
 @Injectable()
 export class UAASetupEffect {
@@ -48,17 +45,12 @@
       headers.append('Content-Type', 'application/x-www-form-urlencoded');
       return this.http.post(this.baseUrl, params, {
         headers
-<<<<<<< HEAD
-      })
-        .map(data => new SetupUAASuccess(data.json()))
-        .catch((err, caught) => [new SetupUAAFailed(`Failed to setup UAA endpoint. ${this.fetchError(err)}`)]);
-    });
-=======
       }).pipe(
         map(data => new SetupUAASuccess(data.json())),
-        catchError((err, caught) => [new SetupUAAFailed(err)]), );
+        catchError((err, caught) => [new SetupUAAFailed(`Failed to setup UAA endpoint. ${this.fetchError(err)}`)])
+      );
     }));
->>>>>>> 75a05e3f
+
 
   @Effect() uassSetScope = this.actions$.ofType<SetUAAScope>(SETUP_UAA_SCOPE).pipe(
     switchMap(({ scope }) => {
@@ -69,17 +61,11 @@
       headers.append('Content-Type', 'application/x-www-form-urlencoded');
       return this.http.post(`${this.baseUrl}/update`, params, {
         headers
-<<<<<<< HEAD
-      })
-        .map(data => new SetupUAASuccess({}))
-        .catch((err, caught) => [new SetupUAAFailed(`Failed to setup Administrator scope. ${this.fetchError(err)}`)]);
-    });
-=======
       }).pipe(
         map(data => new SetupUAASuccess({})),
-        catchError((err, caught) => [new SetupUAAFailed(err)]), );
+        catchError((err, caught) => [new SetupUAAFailed(`Failed to setup Administrator scope. ${this.fetchError(err)}`)])
+      );
     }));
->>>>>>> 75a05e3f
 
   private fetchError(err): string {
     try {
