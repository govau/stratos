import { HttpClient } from '@angular/common/http';
import { Injectable } from '@angular/core';
import { Actions, Effect } from '@ngrx/effects';
<<<<<<< HEAD
import { Store } from '@ngrx/store';
import { catchError, map, mergeMap } from 'rxjs/operators';
import { getFullMetricQueryQuery, MetricsAction, METRICS_START } from '../actions/metrics.actions';
import { AppState } from '../app-state';
=======
import { catchError, map, mergeMap } from 'rxjs/operators';

import {
  METRIC_API_FAILED,
  METRIC_API_START,
  MetricsAPIAction,
  MetricsAPIActionSuccess,
} from '../actions/metrics-api.actions';
import { METRICS_START, MetricsAction } from '../actions/metrics.actions';
>>>>>>> 3d2d67b0
import { metricSchemaKey } from '../helpers/entity-factory';
import { IMetricsResponse } from '../types/base-metric.types';
import { IRequestAction, StartRequestAction, WrapperRequestActionFailed, WrapperRequestActionSuccess } from './../types/request.types';




@Injectable()
export class MetricsEffect {

  constructor(
    private actions$: Actions,
    private httpClient: HttpClient,
  ) { }

  @Effect() metrics$ = this.actions$.ofType<MetricsAction>(METRICS_START).pipe(
    mergeMap(action => {
      const fullUrl = action.directApi ? action.url : this.buildFullUrl(action);
      const apiAction = {
        guid: action.metricId,
        entityKey: metricSchemaKey
      } as IRequestAction;
      this.store.dispatch(new StartRequestAction(apiAction));
      return this.httpClient.get<{ [cfguid: string]: IMetricsResponse }>(fullUrl, {
        headers: { 'x-cap-cnsi-list': action.endpointGuid }
      }).pipe(
        map(metrics => {
          const metric = metrics[action.endpointGuid];
          const metricObject = metric ? {
            [action.metricId]: {
              query: action.query,
              queryType: action.queryType,
              data: metric.data
            }
          } : {};
          return new WrapperRequestActionSuccess(
            {
              entities: {
                [metricSchemaKey]: metricObject
              },
              result: [action.metricId]
            },
            apiAction
          );
        })
      ).pipe(catchError(errObservable => {
        return [
          new WrapperRequestActionFailed(
            errObservable.message,
            apiAction,
            'fetch'
          )
        ];
      }));
    }));

  @Effect() metricsAPI$ = this.actions$.ofType<MetricsAPIAction>(METRIC_API_START).pipe(
    mergeMap(action => {
      return this.httpClient.get<{ [cfguid: string]: IMetricsResponse }>(action.url, {
        headers: { 'x-cap-cnsi-list': action.endpointGuid }
      }).pipe(
        map(metrics => {
          const metric = metrics[action.endpointGuid];
          return new MetricsAPIActionSuccess(action.endpointGuid, metric);
        })
      ).pipe(catchError(errObservable => {
        return [
          {
            type: METRIC_API_FAILED,
            error: errObservable.message
          }
        ];
      }));
    }));

  private buildFullUrl(action: MetricsAction) {
    return `${action.url}/${action.queryType}?query=${getFullMetricQueryQuery(action.query)}`;
  }
}
<|MERGE_RESOLUTION|>--- conflicted
+++ resolved
@@ -1,28 +1,12 @@
 import { HttpClient } from '@angular/common/http';
 import { Injectable } from '@angular/core';
 import { Actions, Effect } from '@ngrx/effects';
-<<<<<<< HEAD
-import { Store } from '@ngrx/store';
 import { catchError, map, mergeMap } from 'rxjs/operators';
+import { MetricsAPIAction, MetricsAPIActionSuccess, METRIC_API_FAILED, METRIC_API_START } from '../actions/metrics-api.actions';
 import { getFullMetricQueryQuery, MetricsAction, METRICS_START } from '../actions/metrics.actions';
-import { AppState } from '../app-state';
-=======
-import { catchError, map, mergeMap } from 'rxjs/operators';
-
-import {
-  METRIC_API_FAILED,
-  METRIC_API_START,
-  MetricsAPIAction,
-  MetricsAPIActionSuccess,
-} from '../actions/metrics-api.actions';
-import { METRICS_START, MetricsAction } from '../actions/metrics.actions';
->>>>>>> 3d2d67b0
 import { metricSchemaKey } from '../helpers/entity-factory';
 import { IMetricsResponse } from '../types/base-metric.types';
 import { IRequestAction, StartRequestAction, WrapperRequestActionFailed, WrapperRequestActionSuccess } from './../types/request.types';
-
-
-
 
 @Injectable()
 export class MetricsEffect {
