import { Store } from '@ngrx/store';
import { Observable } from 'rxjs/Observable';

import { EntityServiceFactory } from '../core/entity-service-factory.service';
import { ApplicationData, ApplicationService } from '../features/applications/application.service';
import {
  ApplicationEnvVarsService,
  EnvVarStratosProject,
} from '../features/applications/application/application-tabs-base/tabs/build-tab/application-env-vars.service';
import { ApplicationStateService, ApplicationStateData } from '../shared/components/application-state/application-state.service';
import { AppState } from '../store/app-state';
import { RequestInfoState } from '../store/reducers/api-request-reducer/types';
import { APIResource, EntityInfo } from '../store/types/api.types';
import { AppStat, AppSummary } from '../store/types/app-metadata.types';
import { PaginationMonitor } from '../shared/monitors/pagination-monitor';
import { PaginationMonitorFactory } from '../shared/monitors/pagination-monitor.factory';
import { ISpace } from '../core/cf-api.types';

function createEntity<T>(entity: T): APIResource<T> {
  return {
    metadata: {
      created_at: '',
      guid: '',
      updated_at: '',
      url: ''
    },
    entity
  };
}

export class ApplicationServiceMock {
  cfGuid = 'mockCfGuid';
  appGuid = 'mockAppGuid';
  application$: Observable<ApplicationData> = Observable.of(({
    cf: {
      guid: 'mockCfGuid'
    },
    app: {
      metadata: {},
      entity: {
      },
      entityRequestInfo: {} as RequestInfoState
    } as EntityInfo,
    stack: {
      entity: {
      },
    },
    fetching: false
  } as ApplicationData));
  appSummary$: Observable<EntityInfo<AppSummary>> = Observable.of(({ entityRequestInfo: { fetching: false } } as EntityInfo<AppSummary>));
  appStats$: Observable<APIResource<AppStat>[]> = Observable.of(new Array<APIResource<AppStat>>());
  applicationStratProject$: Observable<EnvVarStratosProject> = Observable.of({ deploySource: { type: '', timestamp: 0, commit: '' } });
  isFetchingApp$: Observable<boolean> = Observable.of(false);
  isFetchingEnvVars$: Observable<boolean> = Observable.of(false);
  isUpdatingEnvVars$: Observable<boolean> = Observable.of(false);
  waitForAppEntity$: Observable<EntityInfo> = Observable.of({
    entity: createEntity({
      space: {
        metadata: {},
        entity: {
          domains: []
        }
      }
    })
  } as EntityInfo);
  appEnvVars = {
    entities$: Observable.of(new Array<APIResource<any>>())
  };
  applicationState$: Observable<ApplicationStateData> = Observable.of({
    label: '',
    indicator: null,
    actions: {}
  });
<<<<<<< HEAD
=======
  appSpace$: Observable<APIResource<ISpace>> = Observable.of(createEntity<ISpace>({} as ISpace));
>>>>>>> 648eeabe
  applicationRunning$: Observable<boolean> = Observable.of(false);
}

export function generateTestApplicationServiceProvider(appGuid, cfGuid) {
  return {
    provide: ApplicationService,
    useFactory: (
      store: Store<AppState>,
      entityServiceFactory: EntityServiceFactory,
      applicationStateService: ApplicationStateService,
      applicationEnvVarsService: ApplicationEnvVarsService,
      paginationMonitorFactory: PaginationMonitorFactory
    ) => {
      const appService = new ApplicationService(
        cfGuid,
        appGuid,
        store,
        entityServiceFactory,
        applicationStateService,
        applicationEnvVarsService,
        paginationMonitorFactory
      );
      return appService;
    },
    deps: [
      Store,
      EntityServiceFactory,
      ApplicationStateService,
      ApplicationEnvVarsService,
      PaginationMonitorFactory
    ]
  };
}

<|MERGE_RESOLUTION|>--- conflicted
+++ resolved
@@ -71,10 +71,7 @@
     indicator: null,
     actions: {}
   });
-<<<<<<< HEAD
-=======
   appSpace$: Observable<APIResource<ISpace>> = Observable.of(createEntity<ISpace>({} as ISpace));
->>>>>>> 648eeabe
   applicationRunning$: Observable<boolean> = Observable.of(false);
 }
 
