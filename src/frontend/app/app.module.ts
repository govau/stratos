import { NgModule } from '@angular/core';
import { BrowserModule } from '@angular/platform-browser';
import { BrowserAnimationsModule } from '@angular/platform-browser/animations';
<<<<<<< HEAD
import { Params, RouterStateSnapshot } from '@angular/router';

=======
import { Params, RouterStateSnapshot, RouteConfigLoadEnd, Route } from '@angular/router';
>>>>>>> 6d8adbe2
import { RouterStateSerializer, StoreRouterConnectingModule } from '@ngrx/router-store';

import { AppComponent } from './app.component';
import { RouteModule } from './app.routing';
import { CoreModule } from './core/core.module';
import { ExtensionManager } from './core/extension/extension-manager-service';
import { CustomImportModule } from './custom-import.module';
import { AboutModule } from './features/about/about.module';
import { ApplicationsModule } from './features/applications/applications.module';
import { DashboardModule } from './features/dashboard/dashboard.module';
import { HomeModule } from './features/home/home.module';
import { LoginModule } from './features/login/login.module';
import { NoEndpointsNonAdminComponent } from './features/no-endpoints-non-admin/no-endpoints-non-admin.component';
import { ServiceCatalogModule } from './features/service-catalog/service-catalog.module';
import { SetupModule } from './features/setup/setup.module';
import { LoggedInService } from './logged-in.service';
import { SharedModule } from './shared/shared.module';
import { AppStoreModule } from './store/store.module';
import { XSRFModule } from './xsrf.module';
import { GITHUB_API_URL, getGitHubAPIURL } from './core/github.helpers';
import { ExtensionService } from './core/extension/extension-service';
import { DynamicExtenstionRoutes } from './core/extension/dynamic-extension-routes';

// Create action for router navigation. See
// - https://github.com/ngrx/platform/issues/68
// - https://github.com/ngrx/platform/issues/201 (https://github.com/ngrx/platform/pull/355)

// https://github.com/ngrx/platform/blob/master/docs/router-store/api.md#custom-router-state-serializer
export interface RouterStateUrl {
  url: string;
  params: Params;
  queryParams: Params;
}
export class CustomRouterStateSerializer
  implements RouterStateSerializer<RouterStateUrl> {
  serialize(routerState: RouterStateSnapshot): RouterStateUrl {
    let route = routerState.root;
    while (route.firstChild) {
      route = route.firstChild;
    }

    const { url } = routerState;
    const queryParams = routerState.root.queryParams;
    const params = route.params;

    // Only return an object including the URL, params and query params
    // instead of the entire snapshot
    return { url, params, queryParams };
  }
}


/**
 * `HttpXsrfTokenExtractor` which retrieves the token from a cookie.
 */

@NgModule({
  declarations: [
    AppComponent,
    NoEndpointsNonAdminComponent,
  ],
  imports: [
    BrowserModule,
    BrowserAnimationsModule,
    CoreModule,
    AppStoreModule,
    SharedModule,
    RouteModule,
    ApplicationsModule,
    SetupModule,
    LoginModule,
    HomeModule,
    DashboardModule,
    ServiceCatalogModule,
    StoreRouterConnectingModule, // Create action for router navigation
    AboutModule,
    CustomImportModule,
    XSRFModule,
  ],
  providers: [
    LoggedInService,
<<<<<<< HEAD
    ExtensionManager,
=======
    ExtensionService,
    DynamicExtenstionRoutes,
>>>>>>> 6d8adbe2
    { provide: GITHUB_API_URL, useFactory: getGitHubAPIURL },
    { provide: RouterStateSerializer, useClass: CustomRouterStateSerializer } // Create action for router navigation
  ],
  bootstrap: [AppComponent]
})
<<<<<<< HEAD
export class AppModule {}
=======
export class AppModule {
  constructor(private ext: ExtensionService) {
    ext.init();
  }
}
>>>>>>> 6d8adbe2
<|MERGE_RESOLUTION|>--- conflicted
+++ resolved
@@ -1,18 +1,15 @@
 import { NgModule } from '@angular/core';
 import { BrowserModule } from '@angular/platform-browser';
 import { BrowserAnimationsModule } from '@angular/platform-browser/animations';
-<<<<<<< HEAD
 import { Params, RouterStateSnapshot } from '@angular/router';
-
-=======
-import { Params, RouterStateSnapshot, RouteConfigLoadEnd, Route } from '@angular/router';
->>>>>>> 6d8adbe2
 import { RouterStateSerializer, StoreRouterConnectingModule } from '@ngrx/router-store';
 
 import { AppComponent } from './app.component';
 import { RouteModule } from './app.routing';
 import { CoreModule } from './core/core.module';
-import { ExtensionManager } from './core/extension/extension-manager-service';
+import { DynamicExtenstionRoutes } from './core/extension/dynamic-extension-routes';
+import { ExtensionService } from './core/extension/extension-service';
+import { getGitHubAPIURL, GITHUB_API_URL } from './core/github.helpers';
 import { CustomImportModule } from './custom-import.module';
 import { AboutModule } from './features/about/about.module';
 import { ApplicationsModule } from './features/applications/applications.module';
@@ -26,9 +23,6 @@
 import { SharedModule } from './shared/shared.module';
 import { AppStoreModule } from './store/store.module';
 import { XSRFModule } from './xsrf.module';
-import { GITHUB_API_URL, getGitHubAPIURL } from './core/github.helpers';
-import { ExtensionService } from './core/extension/extension-service';
-import { DynamicExtenstionRoutes } from './core/extension/dynamic-extension-routes';
 
 // Create action for router navigation. See
 // - https://github.com/ngrx/platform/issues/68
@@ -88,23 +82,15 @@
   ],
   providers: [
     LoggedInService,
-<<<<<<< HEAD
-    ExtensionManager,
-=======
     ExtensionService,
     DynamicExtenstionRoutes,
->>>>>>> 6d8adbe2
     { provide: GITHUB_API_URL, useFactory: getGitHubAPIURL },
     { provide: RouterStateSerializer, useClass: CustomRouterStateSerializer } // Create action for router navigation
   ],
   bootstrap: [AppComponent]
 })
-<<<<<<< HEAD
-export class AppModule {}
-=======
 export class AppModule {
   constructor(private ext: ExtensionService) {
     ext.init();
   }
-}
->>>>>>> 6d8adbe2
+}