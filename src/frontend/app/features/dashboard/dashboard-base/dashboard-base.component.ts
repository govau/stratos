import { BreakpointObserver, Breakpoints } from '@angular/cdk/layout';
import { AfterContentInit, Component, OnDestroy, OnInit, ViewChild } from '@angular/core';
import { MatDrawer } from '@angular/material';
import { ActivatedRoute, ActivatedRouteSnapshot, NavigationEnd, Router } from '@angular/router';
import { Store } from '@ngrx/store';
import { debounceTime, filter, withLatestFrom } from 'rxjs/operators';
import { Subscription } from 'rxjs/Subscription';

import { environment } from '../../../../environments/environment';
import { AppState } from '../../../store/app-state';
import { EventWatcherService } from './../../../core/event-watcher/event-watcher.service';
import { PageHeaderService } from './../../../core/page-header-service/page-header.service';
import { ChangeSideNavMode, CloseSideNav, OpenSideNav } from './../../../store/actions/dashboard-actions';
import { DashboardState } from './../../../store/reducers/dashboard-reducer';
import { SideNavItem } from './../side-nav/side-nav.component';
<<<<<<< HEAD
import { isFulfilled } from 'q';
import { Subscription } from 'rxjs/Subscription';
import { environment } from '../../../../environments/environment';
import { MetricsService } from '../../metrics/services/metrics-service';
import { Observable } from 'rxjs/Observable';
=======
>>>>>>> f3acc53d

@Component({
  selector: 'app-dashboard-base',
  templateUrl: './dashboard-base.component.html',
  styleUrls: ['./dashboard-base.component.scss']
})

export class DashboardBaseComponent implements OnInit, OnDestroy, AfterContentInit {

<<<<<<< HEAD
  constructor(
    public pageHeaderService: PageHeaderService,
    private store: Store<AppState>,
    private eventWatcherService: EventWatcherService,
    private breakpointObserver: BreakpointObserver,
    private router: Router,
    private activatedRoute: ActivatedRoute,
    private metricsService: MetricsService,
  ) {
  }
=======
  private openCloseSub: Subscription;
  private closeSub: Subscription;
>>>>>>> f3acc53d

  private fullView: boolean;

  private routeChangeSubscription: Subscription;

  private breakpointSub: Subscription;

  @ViewChild('sidenav') public sidenav: MatDrawer;

  sideNavTabs: SideNavItem[] = [
    {
      text: 'Dashboard',
      matIcon: 'assessment',
      link: '/dashboard',
      // Experimental - only show in development
      hidden: Observable.of(environment.production),
    },
    {
      text: 'Applications',
      matIcon: 'apps',
      link: '/applications'
    },
    {
      text: 'Services',
      matIcon: 'library_books',
      link: '/service-catalog'
    },
    {
      text: 'Cloud Foundry',
      matIcon: 'cloud',
      link: '/cloud-foundry'
    },
    {
      text: 'Metrics',
      matIcon: 'equalizer',
      link: '/metrics',
      hidden: this.metricsService.haveNoConnectedMetricsEndpoints$,
    },
    {
      text: 'Endpoints',
      matIcon: 'settings_ethernet',
      link: '/endpoints'
    },
  ];

  sideNaveMode = 'side';
  constructor(
    public pageHeaderService: PageHeaderService,
    private store: Store<AppState>,
    private eventWatcherService: EventWatcherService,
    private breakpointObserver: BreakpointObserver,
    private router: Router,
    private activatedRoute: ActivatedRoute,
  ) {
    if (this.breakpointObserver.isMatched(Breakpoints.Handset)) {
      this.enableMobileNav();
    }
  }



  ngOnInit() {
    const dashboardState$ = this.store.select('dashboard');
    this.fullView = this.isFullView(this.activatedRoute.snapshot);
    this.routeChangeSubscription = this.router.events.pipe(
      filter((event) => event instanceof NavigationEnd),
      withLatestFrom(dashboardState$)
    ).subscribe(([event, dashboard]) => {
      this.fullView = this.isFullView(this.activatedRoute.snapshot);
      if (dashboard.sideNavMode === 'over' && dashboard.sidenavOpen) {
        this.sidenav.close();
      }
    });
  }

  ngOnDestroy() {
    this.routeChangeSubscription.unsubscribe();
    this.breakpointSub.unsubscribe();
    this.closeSub.unsubscribe();
    this.openCloseSub.unsubscribe();
  }

  isFullView(route: ActivatedRouteSnapshot): boolean {
    while (route.firstChild) {
      route = route.firstChild;
      if (route.data.uiFullView) {
        return true;
      }
    }
    return false;
  }

  ngAfterContentInit() {
    this.breakpointSub = this.breakpointObserver.observe([
      Breakpoints.HandsetPortrait
    ]).pipe(
      debounceTime(250)
    ).subscribe(result => {
      if (result.matches) {
        this.enableMobileNav();
      } else {
        this.disableMobileNav();
      }
    });

    this.closeSub = this.sidenav.onClose.subscribe(() => {
      this.store.dispatch(new CloseSideNav());
    });

    const dashboardState$ = this.store.select('dashboard');
    this.openCloseSub = dashboardState$
      .subscribe((dashboard: DashboardState) => {
        dashboard.sidenavOpen ? this.sidenav.open() : this.sidenav.close();
        this.sidenav.mode = dashboard.sideNavMode;
      });

  }

  private enableMobileNav() {
    this.store.dispatch(new CloseSideNav());
    this.store.dispatch(new ChangeSideNavMode('over'));
  }

  private disableMobileNav() {
    this.store.dispatch(new OpenSideNav());
    this.store.dispatch(new ChangeSideNavMode('side'));
  }
}<|MERGE_RESOLUTION|>--- conflicted
+++ resolved
@@ -3,24 +3,18 @@
 import { MatDrawer } from '@angular/material';
 import { ActivatedRoute, ActivatedRouteSnapshot, NavigationEnd, Router } from '@angular/router';
 import { Store } from '@ngrx/store';
+import { Observable } from 'rxjs/Observable';
 import { debounceTime, filter, withLatestFrom } from 'rxjs/operators';
 import { Subscription } from 'rxjs/Subscription';
 
 import { environment } from '../../../../environments/environment';
 import { AppState } from '../../../store/app-state';
+import { MetricsService } from '../../metrics/services/metrics-service';
 import { EventWatcherService } from './../../../core/event-watcher/event-watcher.service';
 import { PageHeaderService } from './../../../core/page-header-service/page-header.service';
 import { ChangeSideNavMode, CloseSideNav, OpenSideNav } from './../../../store/actions/dashboard-actions';
 import { DashboardState } from './../../../store/reducers/dashboard-reducer';
 import { SideNavItem } from './../side-nav/side-nav.component';
-<<<<<<< HEAD
-import { isFulfilled } from 'q';
-import { Subscription } from 'rxjs/Subscription';
-import { environment } from '../../../../environments/environment';
-import { MetricsService } from '../../metrics/services/metrics-service';
-import { Observable } from 'rxjs/Observable';
-=======
->>>>>>> f3acc53d
 
 @Component({
   selector: 'app-dashboard-base',
@@ -30,7 +24,6 @@
 
 export class DashboardBaseComponent implements OnInit, OnDestroy, AfterContentInit {
 
-<<<<<<< HEAD
   constructor(
     public pageHeaderService: PageHeaderService,
     private store: Store<AppState>,
@@ -40,11 +33,13 @@
     private activatedRoute: ActivatedRoute,
     private metricsService: MetricsService,
   ) {
+    if (this.breakpointObserver.isMatched(Breakpoints.Handset)) {
+      this.enableMobileNav();
+    }
   }
-=======
+
   private openCloseSub: Subscription;
   private closeSub: Subscription;
->>>>>>> f3acc53d
 
   private fullView: boolean;
 
@@ -91,20 +86,6 @@
   ];
 
   sideNaveMode = 'side';
-  constructor(
-    public pageHeaderService: PageHeaderService,
-    private store: Store<AppState>,
-    private eventWatcherService: EventWatcherService,
-    private breakpointObserver: BreakpointObserver,
-    private router: Router,
-    private activatedRoute: ActivatedRoute,
-  ) {
-    if (this.breakpointObserver.isMatched(Breakpoints.Handset)) {
-      this.enableMobileNav();
-    }
-  }
-
-
 
   ngOnInit() {
     const dashboardState$ = this.store.select('dashboard');
