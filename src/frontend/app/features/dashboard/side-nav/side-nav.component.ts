--- conflicted
+++ resolved
@@ -5,10 +5,6 @@
 import { AppState } from '../../../store/app-state';
 import { ActionHistoryDump } from '../../../store/actions/action-history.actions';
 import { EndpointsService } from '../../../core/endpoints.service';
-<<<<<<< HEAD
-import { TableCellAppNameComponent } from '../../../shared/components/list/list-types/app/table-cell-app-name/table-cell-app-name.component';
-=======
->>>>>>> fa5cb062
 import { Subscription } from 'rxjs/Subscription';
 
 export interface SideNavItem {
@@ -16,11 +12,8 @@
   matIcon: string;
   link: string;
   endpointType?: string;
-<<<<<<< HEAD
   visible?: boolean;
-=======
   hidden?: boolean;
->>>>>>> fa5cb062
 }
 
 @Component({
@@ -52,24 +45,17 @@
       .subscribe(event => this.store.dispatch(new ActionHistoryDump()));
 
     this.sub = this.endpointsService.endpoints$.map(ep => {
-      var connectedTypes = {};
+      const connectedTypes = {};
       Object.values(ep).forEach(epData => {
         connectedTypes[epData.cnsi_type] = connectedTypes[epData.cnsi_type] || (epData.connectionStatus === 'connected');
       });
       return connectedTypes;
     }).do(connectedTypes => {
-      let index = 0;
       this.tabs.forEach(tab => {
         if (tab.endpointType) {
-<<<<<<< HEAD
-          tab.visible = connectedTypes[tab.endpointType];
-        } else {
-          tab.visible = true;
-=======
           tab.hidden = !connectedTypes[tab.endpointType];
         } else {
           tab.hidden = false;
->>>>>>> fa5cb062
         }
       });
     }).subscribe();
