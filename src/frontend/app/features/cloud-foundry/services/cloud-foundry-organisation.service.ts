import { Injectable } from '@angular/core';
import { Route } from '@angular/router';
import { Store } from '@ngrx/store';
import { Observable } from 'rxjs/Observable';
import { filter, map, switchMap } from 'rxjs/operators';

import { IApp, IOrganization, IPrivateDomain, IQuotaDefinition, IServiceInstance, ISpace } from '../../../core/cf-api.types';
import { EntityService } from '../../../core/entity-service';
import { EntityServiceFactory } from '../../../core/entity-service-factory.service';
import { CfUserService } from '../../../shared/data-services/cf-user.service';
import { PaginationMonitorFactory } from '../../../shared/monitors/pagination-monitor.factory';
import { GetOrganisation } from '../../../store/actions/organisation.actions';
import { AppState } from '../../../store/app-state';
import {
  applicationSchemaKey,
  domainSchemaKey,
  entityFactory,
  organisationSchemaKey,
  organisationWithSpaceKey,
  privateDomainsSchemaKey,
  quotaDefinitionSchemaKey,
  routeSchemaKey,
  spaceSchemaKey,
} from '../../../store/helpers/entity-factory';
import { createEntityRelationKey } from '../../../store/helpers/entity-relations.types';
import { APIResource, EntityInfo } from '../../../store/types/api.types';
<<<<<<< HEAD
import { BaseCFOrg } from '../cf-page.types';
=======
import { ActiveRouteCfOrgSpace } from '../cf-page.types';
>>>>>>> 11c3ac86
import { getOrgRolesString } from '../cf.helpers';
import { CloudFoundryEndpointService } from './cloud-foundry-endpoint.service';
import { serviceInstancesSchemaKey } from '../../../store/helpers/entity-factory';

@Injectable()
export class CloudFoundryOrganisationService {
  orgGuid: string;
  cfGuid: string;
  userOrgRole$: Observable<string>;
  quotaDefinition$: Observable<IQuotaDefinition>;
  totalMem$: Observable<number>;
  privateDomains$: Observable<APIResource<IPrivateDomain>[]>;
  routes$: Observable<APIResource<Route>[]>;
  serviceInstances$: Observable<APIResource<IServiceInstance>[]>;
  spaces$: Observable<APIResource<ISpace>[]>;
  appInstances$: Observable<number>;
  apps$: Observable<APIResource<IApp>[]>;
  org$: Observable<EntityInfo<APIResource<IOrganization>>>;
  organisationEntityService: EntityService<APIResource<IOrganization>>;
  constructor(
<<<<<<< HEAD
    public baseCfOrg: BaseCFOrg,
=======
    public activeRouteCfOrgSpace: ActiveRouteCfOrgSpace,
>>>>>>> 11c3ac86
    private store: Store<AppState>,
    private entityServiceFactory: EntityServiceFactory,
    private cfUserService: CfUserService,
    private paginationMonitorFactory: PaginationMonitorFactory,
    private cfEndpointService: CloudFoundryEndpointService

  ) {
<<<<<<< HEAD
    this.orgGuid = baseCfOrg.guid;
    this.cfGuid = cfEndpointService.cfGuid;
    this.organisationEntityService = this.entityServiceFactory.create(
      organisationSchemaKey,
      entityFactory(organisationWithSpaceKey),
      this.orgGuid,
      new GetOrganisation(this.orgGuid, this.cfGuid, [
        createEntityRelationKey(organisationSchemaKey, spaceSchemaKey),
        createEntityRelationKey(organisationSchemaKey, domainSchemaKey),
        createEntityRelationKey(organisationSchemaKey, quotaDefinitionSchemaKey),
        createEntityRelationKey(organisationSchemaKey, privateDomainsSchemaKey),
        createEntityRelationKey(spaceSchemaKey, serviceInstancesSchemaKey),
        createEntityRelationKey(spaceSchemaKey, applicationSchemaKey),
        createEntityRelationKey(spaceSchemaKey, routeSchemaKey),
      ])
=======
    this.orgGuid = activeRouteCfOrgSpace.orgGuid;
    this.cfGuid = activeRouteCfOrgSpace.cfGuid;
    this.organisationEntityService = this.entityServiceFactory.create(
      organisationSchemaKey,
      OrganisationWithSpaceSchema,
      this.orgGuid,
      new GetOrganisation(this.orgGuid, this.cfGuid, 2)
>>>>>>> 11c3ac86
    );

    this.initialiseObservables();
  }

  private initialiseObservables() {
    this.org$ = this.organisationEntityService.entityObs$.pipe(
      filter(o => !!o && !!o.entity)
    );

    this.initialiseOrgObservables();

    this.initialiseAppObservables();

    this.initialiseSpaceObservables();

    this.userOrgRole$ = this.cfEndpointService.currentUser$.pipe(
      switchMap(u => this.cfUserService.getUserRoleInOrg(u.guid, this.orgGuid, this.cfGuid)),
      map(u => getOrgRolesString(u))
    );

  }

  private initialiseSpaceObservables() {
    this.serviceInstances$ = this.spaces$.pipe(this.getFlattenedList('service_instances'));
    this.routes$ = this.spaces$.pipe(this.getFlattenedList('routes'));
  }

  private initialiseAppObservables() {
    this.apps$ = this.spaces$.pipe(this.getFlattenedList('apps'));
    this.appInstances$ = this.apps$.pipe(
      map(a => {
        return a ? a.map(app => app.entity.instances).reduce((x, sum) => x + sum, 0) : 0;
      })
    );

    this.totalMem$ = this.apps$.pipe(map(a => this.cfEndpointService.getMetricFromApps(a, 'memory')));
  }

  private initialiseOrgObservables() {
    this.spaces$ = this.org$.pipe(map(o => o.entity.entity.spaces), filter(o => !!o));
    this.privateDomains$ = this.org$.pipe(map(o => o.entity.entity.private_domains));
    this.quotaDefinition$ = this.org$.pipe(map(o => o.entity.entity.quota_definition && o.entity.entity.quota_definition.entity));
  }

  private getFlattenedList(property: string): (source: Observable<APIResource<ISpace>[]>) => Observable<any> {
    return map(entities => {
      const allInstances = entities
        .map(s => s.entity[property])
        .filter(s => !!s);
      return [].concat.apply([], allInstances);
    });
  }
}<|MERGE_RESOLUTION|>--- conflicted
+++ resolved
@@ -20,18 +20,14 @@
   privateDomainsSchemaKey,
   quotaDefinitionSchemaKey,
   routeSchemaKey,
+  serviceInstancesSchemaKey,
   spaceSchemaKey,
 } from '../../../store/helpers/entity-factory';
 import { createEntityRelationKey } from '../../../store/helpers/entity-relations.types';
 import { APIResource, EntityInfo } from '../../../store/types/api.types';
-<<<<<<< HEAD
-import { BaseCFOrg } from '../cf-page.types';
-=======
 import { ActiveRouteCfOrgSpace } from '../cf-page.types';
->>>>>>> 11c3ac86
-import { getOrgRolesString } from '../cf.helpers';
-import { CloudFoundryEndpointService } from './cloud-foundry-endpoint.service';
-import { serviceInstancesSchemaKey } from '../../../store/helpers/entity-factory';
+import { getOrgRolesString, getOrgRolesString } from '../cf.helpers';
+import { CloudFoundryEndpointService, CloudFoundryEndpointService } from './cloud-foundry-endpoint.service';
 
 @Injectable()
 export class CloudFoundryOrganisationService {
@@ -49,11 +45,7 @@
   org$: Observable<EntityInfo<APIResource<IOrganization>>>;
   organisationEntityService: EntityService<APIResource<IOrganization>>;
   constructor(
-<<<<<<< HEAD
-    public baseCfOrg: BaseCFOrg,
-=======
     public activeRouteCfOrgSpace: ActiveRouteCfOrgSpace,
->>>>>>> 11c3ac86
     private store: Store<AppState>,
     private entityServiceFactory: EntityServiceFactory,
     private cfUserService: CfUserService,
@@ -61,9 +53,8 @@
     private cfEndpointService: CloudFoundryEndpointService
 
   ) {
-<<<<<<< HEAD
-    this.orgGuid = baseCfOrg.guid;
-    this.cfGuid = cfEndpointService.cfGuid;
+    this.orgGuid = activeRouteCfOrgSpace.orgGuid;
+    this.cfGuid = activeRouteCfOrgSpace.cfGuid;
     this.organisationEntityService = this.entityServiceFactory.create(
       organisationSchemaKey,
       entityFactory(organisationWithSpaceKey),
@@ -77,15 +68,6 @@
         createEntityRelationKey(spaceSchemaKey, applicationSchemaKey),
         createEntityRelationKey(spaceSchemaKey, routeSchemaKey),
       ])
-=======
-    this.orgGuid = activeRouteCfOrgSpace.orgGuid;
-    this.cfGuid = activeRouteCfOrgSpace.cfGuid;
-    this.organisationEntityService = this.entityServiceFactory.create(
-      organisationSchemaKey,
-      OrganisationWithSpaceSchema,
-      this.orgGuid,
-      new GetOrganisation(this.orgGuid, this.cfGuid, 2)
->>>>>>> 11c3ac86
     );
 
     this.initialiseObservables();
