--- conflicted
+++ resolved
@@ -1,13 +1,8 @@
 <app-page-header [tabs]="tabLinks">
   <h1>{{ (cfEndpointService.endpoint$ | async)?.entity.name }}</h1>
   <div class="page-header-right">
-<<<<<<< HEAD
     <button mat-icon-button name="add-org" *ngIf="(cfEndpointService.connected$ | async) && (canAddOrg$ | async)" routerLink="/cloud-foundry/{{this.cfEndpointService.cfGuid}}/add-org">
-      <mat-icon>add_box</mat-icon>
-=======
-    <button mat-icon-button name="add-org" *ngIf="(this.cfEndpointService.connected$ | async) && (canAddOrg$ | async)" routerLink="/cloud-foundry/{{this.cfEndpointService.cfGuid}}/add-org">
       <mat-icon>add</mat-icon>
->>>>>>> f2c8cf71
     </button>
     <button mat-icon-button name="user-management" *ngIf="cfEndpointService.connected$ | async" routerLink="/cloud-foundry/{{cfEndpointService.cfGuid}}/users/manage" matTooltip="Manage Users">
       <mat-icon>people</mat-icon>
