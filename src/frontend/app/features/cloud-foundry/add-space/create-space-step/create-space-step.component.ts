import { Component, OnDestroy, OnInit } from '@angular/core';
<<<<<<< HEAD
import {
  AbstractControl,
  FormControl,
  FormGroup,
  ValidatorFn,
  Validators,
} from '@angular/forms';
=======
import { AbstractControl, FormControl, FormGroup, ValidatorFn, Validators } from '@angular/forms';
>>>>>>> d5d57aba
import { MatSnackBar } from '@angular/material';
import { ActivatedRoute } from '@angular/router';
import { Store } from '@ngrx/store';
import { Observable } from 'rxjs/Observable';
<<<<<<< HEAD
import { filter, map, tap } from 'rxjs/operators';
import { Subscription } from 'rxjs/Subscription';

import { ISpace } from '../../../../core/cf-api.types';
import { PaginationMonitorFactory } from '../../../../shared/monitors/pagination-monitor.factory';
import { SpaceSchema, spaceSchemaKey } from '../../../../store/actions/action-types';
import { GetAllSpacesInOrg } from '../../../../store/actions/organisation.actions';
import { getPaginationKey } from '../../../../store/actions/pagination.actions';
import { RouterNav } from '../../../../store/actions/router.actions';
import { CreateSpace } from '../../../../store/actions/space.actions';
import { AppState } from '../../../../store/app-state';
import { getPaginationObservables } from '../../../../store/reducers/pagination-reducer/pagination-reducer.helper';
import { selectRequestInfo } from '../../../../store/selectors/api.selectors';
import { APIResource } from '../../../../store/types/api.types';
=======
import { filter } from 'rxjs/operators';

import { PaginationMonitorFactory } from '../../../../shared/monitors/pagination-monitor.factory';
import { spaceSchemaKey } from '../../../../store/actions/action-types';
import { CreateSpace } from '../../../../store/actions/space.actions';
import { AppState } from '../../../../store/app-state';
import { selectRequestInfo } from '../../../../store/selectors/api.selectors';
import { AddEditSpaceStepBase } from '../../add-edit-space-step-base';
>>>>>>> d5d57aba

@Component({
  selector: 'app-create-space-step',
  templateUrl: './create-space-step.component.html',
  styleUrls: ['./create-space-step.component.scss']
})
export class CreateSpaceStepComponent extends AddEditSpaceStepBase implements OnInit, OnDestroy {

<<<<<<< HEAD
  orgGuid: string;
  allSpacesInOrg: string[];
  fetchSpacesSubscription: Subscription;
  submitSubscription: Subscription;
  cfGuid: string;
  allSpacesInSpace$: Observable<APIResource<ISpace>[]>;
=======
>>>>>>> d5d57aba
  cfUrl: string;
  createSpaceForm: FormGroup;

  constructor(
    store: Store<AppState>,
    activatedRoute: ActivatedRoute,
    paginationMonitorFactory: PaginationMonitorFactory,
    snackBar: MatSnackBar,
  ) {
    super(store, activatedRoute, paginationMonitorFactory, snackBar);
  }

  ngOnInit() {
    this.createSpaceForm = new FormGroup({
      spaceName: new FormControl('', [<any>Validators.required, this.spaceNameTakenValidator()]),
    });
  }

  validate = (spaceName: string = null) => {
    const currValue = spaceName ? spaceName : this.createSpaceForm && this.createSpaceForm.value['spaceName'];
    if (this.allSpacesInOrg) {
      return this.allSpacesInOrg.indexOf(currValue) === -1;
    }
    return true;
  }

  spaceNameTakenValidator = (): ValidatorFn => {
    return (formField: AbstractControl): { [key: string]: any } => {
      const nameInvalid = this.validate();
      return nameInvalid ? { 'spaceNameTaken': { value: formField.value } } : null;
    };
  }

  submit = () => {
    const spaceName = this.createSpaceForm.value['spaceName'];
    this.store.dispatch(new CreateSpace(spaceName, this.orgGuid, this.cfGuid));

    this.submitSubscription = this.store.select(selectRequestInfo(spaceSchemaKey, `${this.orgGuid}-${spaceName}`)).pipe(
      filter(o => !!o && !o.creating),
      this.map(
        ['/cloud-foundry', this.cfGuid, 'organizations', this.orgGuid, 'spaces'],
        'Failed to create space! Please select a different name and try again!'
      )
    ).subscribe();
    return Observable.of({ success: true });
  }

  ngOnDestroy(): void {
    this.destroy();
  }
}<|MERGE_RESOLUTION|>--- conflicted
+++ resolved
@@ -1,35 +1,9 @@
 import { Component, OnDestroy, OnInit } from '@angular/core';
-<<<<<<< HEAD
-import {
-  AbstractControl,
-  FormControl,
-  FormGroup,
-  ValidatorFn,
-  Validators,
-} from '@angular/forms';
-=======
 import { AbstractControl, FormControl, FormGroup, ValidatorFn, Validators } from '@angular/forms';
->>>>>>> d5d57aba
 import { MatSnackBar } from '@angular/material';
 import { ActivatedRoute } from '@angular/router';
 import { Store } from '@ngrx/store';
 import { Observable } from 'rxjs/Observable';
-<<<<<<< HEAD
-import { filter, map, tap } from 'rxjs/operators';
-import { Subscription } from 'rxjs/Subscription';
-
-import { ISpace } from '../../../../core/cf-api.types';
-import { PaginationMonitorFactory } from '../../../../shared/monitors/pagination-monitor.factory';
-import { SpaceSchema, spaceSchemaKey } from '../../../../store/actions/action-types';
-import { GetAllSpacesInOrg } from '../../../../store/actions/organisation.actions';
-import { getPaginationKey } from '../../../../store/actions/pagination.actions';
-import { RouterNav } from '../../../../store/actions/router.actions';
-import { CreateSpace } from '../../../../store/actions/space.actions';
-import { AppState } from '../../../../store/app-state';
-import { getPaginationObservables } from '../../../../store/reducers/pagination-reducer/pagination-reducer.helper';
-import { selectRequestInfo } from '../../../../store/selectors/api.selectors';
-import { APIResource } from '../../../../store/types/api.types';
-=======
 import { filter } from 'rxjs/operators';
 
 import { PaginationMonitorFactory } from '../../../../shared/monitors/pagination-monitor.factory';
@@ -38,7 +12,6 @@
 import { AppState } from '../../../../store/app-state';
 import { selectRequestInfo } from '../../../../store/selectors/api.selectors';
 import { AddEditSpaceStepBase } from '../../add-edit-space-step-base';
->>>>>>> d5d57aba
 
 @Component({
   selector: 'app-create-space-step',
@@ -47,15 +20,6 @@
 })
 export class CreateSpaceStepComponent extends AddEditSpaceStepBase implements OnInit, OnDestroy {
 
-<<<<<<< HEAD
-  orgGuid: string;
-  allSpacesInOrg: string[];
-  fetchSpacesSubscription: Subscription;
-  submitSubscription: Subscription;
-  cfGuid: string;
-  allSpacesInSpace$: Observable<APIResource<ISpace>[]>;
-=======
->>>>>>> d5d57aba
   cfUrl: string;
   createSpaceForm: FormGroup;
 
