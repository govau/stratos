
import {of as observableOf,  Observable ,  Subscription } from 'rxjs';
import { Component, OnDestroy, OnInit } from '@angular/core';
import { FormControl, FormGroup } from '@angular/forms';
import { ActivatedRoute } from '@angular/router';
import { Store } from '@ngrx/store';
import { filter, map, take, tap } from 'rxjs/operators';

import { StepOnNextFunction } from '../../../../shared/components/stepper/step/step.component';
import { PaginationMonitorFactory } from '../../../../shared/monitors/pagination-monitor.factory';
import { UpdateSpace } from '../../../../store/actions/space.actions';
import { AppState } from '../../../../store/app-state';
import { spaceSchemaKey } from '../../../../store/helpers/entity-factory';
import { selectRequestInfo } from '../../../../store/selectors/api.selectors';
import { AddEditSpaceStepBase } from '../../add-edit-space-step-base';
import { ActiveRouteCfOrgSpace } from '../../cf-page.types';
import { CloudFoundrySpaceService } from '../../services/cloud-foundry-space.service';

@Component({
  selector: 'app-edit-space-step',
  templateUrl: './edit-space-step.component.html',
  styleUrls: ['./edit-space-step.component.scss'],
})
export class EditSpaceStepComponent extends AddEditSpaceStepBase implements OnDestroy {

  originalName: any;
  currentSshStatus: string;
  spaceSubscription: Subscription;
  space: string;
  space$: Observable<any>;
  spaceGuid: string;
  editSpaceForm: FormGroup;
  sshEnabled: boolean;
  spaceName: string;

  constructor(
    store: Store<AppState>,
    activatedRoute: ActivatedRoute,
    paginationMonitorFactory: PaginationMonitorFactory,
    activeRouteCfOrgSpace: ActiveRouteCfOrgSpace,
    private cfSpaceService: CloudFoundrySpaceService
  ) {
    super(store, activatedRoute, paginationMonitorFactory, activeRouteCfOrgSpace);
    this.spaceGuid = activatedRoute.snapshot.params.spaceId;
    this.sshEnabled = false;
    this.editSpaceForm = new FormGroup({
      spaceName: new FormControl('', this.spaceNameTakenValidator()),
      toggleSsh: new FormControl(false),
    });
    this.space$ = this.cfSpaceService.space$.pipe(
      map(o => o.entity.entity),
      take(1),
      tap(n => {
        this.spaceName = n.name;
        this.originalName = n.name;
        this.sshEnabled = n.allow_ssh;
        this.currentSshStatus = this.sshEnabled ? 'Enabled' : 'Disabled';
      })
    );

    this.spaceSubscription = this.space$.subscribe();
  }

  validate = (spaceName: string = null) => {
    if (this.allSpacesInOrg) {
      return this.allSpacesInOrg
        .filter(o => o !== this.originalName)
        .indexOf(spaceName ? spaceName : this.spaceName) === -1;
    }
    return true;
  }

  submit: StepOnNextFunction = () => {
    this.store.dispatch(new UpdateSpace(this.spaceGuid, this.cfGuid, {
      name: this.spaceName,
      allow_ssh: this.sshEnabled
    }));

    return this.store.select(selectRequestInfo(spaceSchemaKey, this.spaceGuid)).pipe(
      filter(o => !!o && !o.updating[UpdateSpace.UpdateExistingSpace].busy),
<<<<<<< HEAD
      map((state) => state.updating[UpdateSpace.UpdateExistingSpace]),
      this.map('Failed to update space: ')
    );
=======
      this.map(
        ['/cloud-foundry', this.cfGuid, 'organizations', this.orgGuid, 'spaces', this.spaceGuid],
        'Failed to update space! Please try again or contact your space manager!'
      )
    ).subscribe();
    return observableOf({ success: true });
>>>>>>> 75a05e3f
  }

  ngOnDestroy() {
    this.destroy();
  }
}<|MERGE_RESOLUTION|>--- conflicted
+++ resolved
@@ -1,9 +1,8 @@
-
-import {of as observableOf,  Observable ,  Subscription } from 'rxjs';
-import { Component, OnDestroy, OnInit } from '@angular/core';
+import { Component, OnDestroy } from '@angular/core';
 import { FormControl, FormGroup } from '@angular/forms';
 import { ActivatedRoute } from '@angular/router';
 import { Store } from '@ngrx/store';
+import { Observable, Subscription } from 'rxjs';
 import { filter, map, take, tap } from 'rxjs/operators';
 
 import { StepOnNextFunction } from '../../../../shared/components/stepper/step/step.component';
@@ -15,6 +14,7 @@
 import { AddEditSpaceStepBase } from '../../add-edit-space-step-base';
 import { ActiveRouteCfOrgSpace } from '../../cf-page.types';
 import { CloudFoundrySpaceService } from '../../services/cloud-foundry-space.service';
+
 
 @Component({
   selector: 'app-edit-space-step',
@@ -78,18 +78,9 @@
 
     return this.store.select(selectRequestInfo(spaceSchemaKey, this.spaceGuid)).pipe(
       filter(o => !!o && !o.updating[UpdateSpace.UpdateExistingSpace].busy),
-<<<<<<< HEAD
       map((state) => state.updating[UpdateSpace.UpdateExistingSpace]),
       this.map('Failed to update space: ')
     );
-=======
-      this.map(
-        ['/cloud-foundry', this.cfGuid, 'organizations', this.orgGuid, 'spaces', this.spaceGuid],
-        'Failed to update space! Please try again or contact your space manager!'
-      )
-    ).subscribe();
-    return observableOf({ success: true });
->>>>>>> 75a05e3f
   }
 
   ngOnDestroy() {
