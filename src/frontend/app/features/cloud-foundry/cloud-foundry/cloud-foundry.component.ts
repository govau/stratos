--- conflicted
+++ resolved
@@ -7,14 +7,9 @@
 } from '../../../shared/components/list/list-types/cf-endpoints/cf-endpoints-list-config.service';
 import { ListConfig } from '../../../shared/components/list/list.component.types';
 import { AppState } from '../../../store/app-state';
-<<<<<<< HEAD
-import { tag } from 'rxjs-spy/operators/tag';
-import { CloudFoundryService } from '../services/cloud-foundry.service';
-=======
 import { CloudFoundryService } from '../cloud-foundry.service';
 import { RouterNav } from '../../../store/actions/router.actions';
 import { Observable } from 'rxjs/Observable';
->>>>>>> 6e712e53
 
 @Component({
   selector: 'app-cloud-foundry',
@@ -31,23 +26,6 @@
     private store: Store<AppState>,
     private cfService: CloudFoundryService
   ) {
-<<<<<<< HEAD
-    cfService.cFEndpoints$
-      .pipe(
-        tap(cfEndpoints => {
-          const connectedEndpoints = cfEndpoints.filter(
-            c => c.connectionStatus === 'connected'
-          );
-          if (connectedEndpoints.length === 1) {
-            this.store.dispatch(
-              new RouterNav({ path: ['cloud-foundry', cfEndpoints[0].guid] })
-            );
-          }
-        }),
-        first()
-      )
-      .subscribe();
-=======
     this.hasOneCf$ = cfService.cFEndpoints$.pipe(
       map(cfEndpoints => {
         const connectedEndpoints = cfEndpoints.filter(
@@ -63,6 +41,5 @@
       first()
     );
 
->>>>>>> 6e712e53
   }
 }