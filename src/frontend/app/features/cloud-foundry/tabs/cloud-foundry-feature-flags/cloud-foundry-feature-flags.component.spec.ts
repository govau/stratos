--- conflicted
+++ resolved
@@ -2,11 +2,7 @@
 
 import { CloudFoundryFeatureFlagsComponent } from './cloud-foundry-feature-flags.component';
 import { getBaseTestModules } from '../../../../test-framework/cloud-foundry-endpoint-service.helper';
-<<<<<<< HEAD
-import { BaseCF } from '../../cf-page.types';
-=======
 import { ActiveRouteCfOrgSpace } from '../../cf-page.types';
->>>>>>> 11c3ac86
 
 describe('CloudFoundryFeatureFlagsComponent', () => {
   let component: CloudFoundryFeatureFlagsComponent;
@@ -16,11 +12,7 @@
     TestBed.configureTestingModule({
       declarations: [CloudFoundryFeatureFlagsComponent],
       imports: [...getBaseTestModules],
-<<<<<<< HEAD
-      providers: [BaseCF]
-=======
       providers: [ActiveRouteCfOrgSpace]
->>>>>>> 11c3ac86
     })
       .compileComponents();
   }));
