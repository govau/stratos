import { async, ComponentFixture, TestBed } from '@angular/core/testing';

import { CloudFoundryBuildPacksComponent } from './cloud-foundry-build-packs.component';
import { getBaseTestModules } from '../../../../test-framework/cloud-foundry-endpoint-service.helper';
<<<<<<< HEAD
import { BaseCF } from '../../cf-page.types';
=======
import { ActiveRouteCfOrgSpace } from '../../cf-page.types';
>>>>>>> 11c3ac86

describe('CloudFoundryBuildPacksComponent', () => {
  let component: CloudFoundryBuildPacksComponent;
  let fixture: ComponentFixture<CloudFoundryBuildPacksComponent>;

  beforeEach(async(() => {
    TestBed.configureTestingModule({
      declarations: [CloudFoundryBuildPacksComponent],
      imports: [...getBaseTestModules],
<<<<<<< HEAD
      providers: [BaseCF]
=======
      providers: [ActiveRouteCfOrgSpace]
>>>>>>> 11c3ac86
    })
      .compileComponents();
  }));

  beforeEach(() => {
    fixture = TestBed.createComponent(CloudFoundryBuildPacksComponent);
    component = fixture.componentInstance;
    fixture.detectChanges();
  });

  it('should create', () => {
    expect(component).toBeTruthy();
  });
});<|MERGE_RESOLUTION|>--- conflicted
+++ resolved
@@ -2,11 +2,7 @@
 
 import { CloudFoundryBuildPacksComponent } from './cloud-foundry-build-packs.component';
 import { getBaseTestModules } from '../../../../test-framework/cloud-foundry-endpoint-service.helper';
-<<<<<<< HEAD
-import { BaseCF } from '../../cf-page.types';
-=======
 import { ActiveRouteCfOrgSpace } from '../../cf-page.types';
->>>>>>> 11c3ac86
 
 describe('CloudFoundryBuildPacksComponent', () => {
   let component: CloudFoundryBuildPacksComponent;
@@ -16,11 +12,7 @@
     TestBed.configureTestingModule({
       declarations: [CloudFoundryBuildPacksComponent],
       imports: [...getBaseTestModules],
-<<<<<<< HEAD
-      providers: [BaseCF]
-=======
       providers: [ActiveRouteCfOrgSpace]
->>>>>>> 11c3ac86
     })
       .compileComponents();
   }));
