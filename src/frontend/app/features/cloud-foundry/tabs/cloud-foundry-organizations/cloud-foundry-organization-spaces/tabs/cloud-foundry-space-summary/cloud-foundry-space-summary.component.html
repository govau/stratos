--- conflicted
+++ resolved
@@ -8,36 +8,6 @@
     </app-tile-group>
 
     <app-tile-group>
-<<<<<<< HEAD
-        <app-tile>
-          <app-card-number-metric icon="apps" label="Applications" value="{{ (cfSpaceService.apps$ | async)?.length }}"></app-card-number-metric>
-        </app-tile>
-        <app-tile>
-          <app-card-number-metric icon="content_copy" label="App Instances" value="{{ (cfSpaceService.appInstances$ | async) }}" limit="{{ (cfSpaceService.quotaDefinition$ | async)?.entity.app_instance_limit}}"></app-card-number-metric>
-        </app-tile>
-        <app-tile>
-          <app-card-number-metric icon="extension" label="Service Instances" value="{{ (cfSpaceService.serviceInstances$ | async)?.length }}" limit="{{ (cfSpaceService.quotaDefinition$ | async)?.entity.total_services }}"></app-card-number-metric>
-        </app-tile>
-      </app-tile-group>
-  
-      <app-tile-group>
-        <app-tile>
-          <app-card-number-metric label="Memory Usage" units="mb" value="{{ (cfSpaceService.totalMem$ | async) }}" limit="{{ (cfSpaceService.quotaDefinition$ | async)?.entity.memory_limit }}"></app-card-number-metric>
-        </app-tile>
-        <app-tile>
-          <app-card-number-metric icon="person" label="Users" value="-"></app-card-number-metric>
-        </app-tile>
-        <app-tile>
-          <app-card-number-metric icon="language" label="Routes" value="{{ (cfSpaceService.routes$ | async)?.length }}" limit="{{ (cfSpaceService.quotaDefinition$ | async)?.entity.total_routes}}"></app-card-number-metric>
-        </app-tile>
-      </app-tile-group>
-  
-      <app-tile-group>
-        <app-tile>
-          <app-card-cf-recent-apps></app-card-cf-recent-apps>
-        </app-tile>
-      </app-tile-group>
-=======
       <app-tile>
         <app-card-number-metric link="/cloud-foundry/{{cfSpaceService.cfGuid}}/organizations/{{cfSpaceService.orgGuid}}/spaces/{{cfSpaceService.spaceGuid}}/apps" icon="apps" label="Applications" value="{{ (cfSpaceService.apps$ | async)?.length }}"></app-card-number-metric>
       </app-tile>
@@ -67,7 +37,6 @@
         <app-card-cf-recent-apps></app-card-cf-recent-apps>
       </app-tile>
     </app-tile-group>
->>>>>>> 21e4ed00
 
   </app-tile-grid>
 </div>