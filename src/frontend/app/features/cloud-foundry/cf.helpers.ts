--- conflicted
+++ resolved
@@ -2,10 +2,7 @@
 
 import { CfUser, UserRoleInOrg, UserRoleInSpace } from '../../store/types/user.types';
 import { APIResource } from '../../store/types/api.types';
-<<<<<<< HEAD
-=======
 import { ActiveRouteCfOrgSpace } from './cf-page.types';
->>>>>>> c83b8d27
 
 export enum OrgUserRoles {
   MANAGER = 'managers',
@@ -119,10 +116,6 @@
   return user[roleType] && user[roleType].find(o => o.metadata.guid === guid) != null;
 }
 
-<<<<<<< HEAD
-export const getRowUniqueId = (entity: APIResource) => {
-  return entity.metadata ? entity.metadata.guid : null;
-=======
 export const getRowUniqueId = (entity: APIResource) => entity.metadata ? entity.metadata.guid : null;
 
 export function getIdFromRoute(activatedRoute: ActivatedRoute, id: string) {
@@ -149,5 +142,4 @@
   deps: [
     ActivatedRoute,
   ]
->>>>>>> c83b8d27
 };