--- conflicted
+++ resolved
@@ -1,21 +1,11 @@
-<<<<<<< HEAD
-import { Component, Inject, InjectionToken, OnInit, Optional } from '@angular/core';
-import { Store } from '@ngrx/store';
-import { Observable } from 'rxjs/Observable';
-import { filter, map } from 'rxjs/operators';
-=======
 import { Component, Inject, OnInit } from '@angular/core';
 import { Store } from '@ngrx/store';
 import { Observable } from 'rxjs/Observable';
 import { filter, map } from 'rxjs/operators';
 import { Customizations, CustomizationsMetadata } from '../../../core/customizations.types';
->>>>>>> 4d80f96f
 import { AppState } from '../../../store/app-state';
 import { AuthState } from '../../../store/reducers/auth.reducer';
 import { SessionData } from '../../../store/types/auth.types';
-
-// Is there a EULA?
-export const EULA_PROVIDER = new InjectionToken<boolean>('eula_enabled');
 
 @Component({
   selector: 'app-about-page',
@@ -27,11 +17,7 @@
   sessionData$: Observable<SessionData>;
   versionNumber$: Observable<string>;
 
-<<<<<<< HEAD
-  constructor(private store: Store<AppState>, @Optional() @Inject(EULA_PROVIDER) public hasEula: boolean) {}
-=======
   constructor(private store: Store<AppState>, @Inject(Customizations) public customizations: CustomizationsMetadata) { }
->>>>>>> 4d80f96f
 
   ngOnInit() {
     this.sessionData$ = this.store.select(s => s.auth).pipe(
