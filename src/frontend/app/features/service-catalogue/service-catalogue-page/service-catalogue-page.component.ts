--- conflicted
+++ resolved
@@ -1,6 +1,5 @@
 import { Component, OnInit } from '@angular/core';
 
-<<<<<<< HEAD
 import { ListDataSource } from '../../../shared/components/list/data-sources-controllers/list-data-source';
 import {
   CfServicesListConfigService,
@@ -8,9 +7,6 @@
 import { ListConfig } from '../../../shared/components/list/list.component.types';
 import { APIResource } from '../../../store/types/api.types';
 import { getActiveRouteCfOrgSpaceProvider } from '../../cloud-foundry/cf.helpers';
-=======
-import { IHeaderBreadcrumb } from '../../../shared/components/page-header/page-header.types';
->>>>>>> ee6cbbb1
 
 @Component({
   selector: 'app-service-catalogue-page',
@@ -24,7 +20,6 @@
     }
   ]
 })
-<<<<<<< HEAD
 export class ServiceCataloguePageComponent implements OnInit {
 
   constructor(private listConfig: ListConfig<APIResource>) {
@@ -32,8 +27,4 @@
   }
   ngOnInit() {
   }
-
-}
-=======
-export class ServiceCataloguePageComponent { }
->>>>>>> ee6cbbb1
+}