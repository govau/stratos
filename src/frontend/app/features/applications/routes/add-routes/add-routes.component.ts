--- conflicted
+++ resolved
@@ -1,10 +1,9 @@
-
-import { of as observableOf, BehaviorSubject, Observable, Subscription } from 'rxjs';
 import { Component, OnInit } from '@angular/core';
 import { OnDestroy } from '@angular/core/src/metadata/lifecycle_hooks';
 import { FormControl, FormGroup, Validators } from '@angular/forms';
 import { ActivatedRoute } from '@angular/router';
 import { Store } from '@ngrx/store';
+import { BehaviorSubject, Observable, of as observableOf, Subscription } from 'rxjs';
 import { filter, map, mergeMap, pairwise, switchMap, take, tap } from 'rxjs/operators';
 
 import { ISpace } from '../../../../core/cf-api.types';
@@ -33,6 +32,7 @@
 import { Domain } from '../../../../store/types/domain.types';
 import { Route, RouteMode } from '../../../../store/types/route.types';
 import { ApplicationService } from '../../application.service';
+
 
 @Component({
   selector: 'app-add-routes',
@@ -180,19 +180,12 @@
         filter(route => !route.creating && !route.fetching),
         mergeMap(route => {
           if (route.error) {
-<<<<<<< HEAD
-            return Observable.of({ success: false, message: `Failed to create route: ${route.message}` });
-=======
-            this.submitted = false;
-            this.displaySnackBar();
-            return observableOf(null);
->>>>>>> 75a05e3f
+            return observableOf({ success: false, message: `Failed to create route: ${route.message}` });
           } else {
             return this.mapRoute(route.response.result[0]);
           }
         })
       );
-<<<<<<< HEAD
   }
 
   private mapRoute(routeGuid: string): Observable<StepOnNextResult> {
@@ -211,43 +204,6 @@
         return { success: true };
       })
     );
-=======
-
-    this.subscriptions.push(associateRoute$.subscribe());
-    return observableOf({ success: true });
-  }
-
-  private displaySnackBar() {
-    if (this.createTCPRoute) {
-      this.snackBar.open('Failed to create route! Please ensure the domain has a TCP routing group associated', 'Dismiss');
-    } else {
-      this.snackBar.open('Failed to create route! The hostname may have been taken, please try again with a different name', 'Dismiss');
-    }
-  }
-
-  mapRouteSubmit() {
-    this.selectedRoute$.subscribe(route => {
-      this.associateRoute(route);
-      const appServiceSub$ = this.appService.app$.pipe(
-        map(p => p.entityRequestInfo.updating['Assigning-Route']),
-        filter(p => !p.busy),
-        take(1),
-        tap(p => {
-          if (p.error) {
-            this.snackBar.open('Failed to associate route with the app!', 'Dismiss');
-          } else {
-            this.store.dispatch(new GetAppRoutes(this.appGuid, this.cfGuid));
-            this.store.dispatch(new RouterNav({
-              path: ['applications', this.cfGuid, this.appGuid, 'routes']
-            }));
-          }
-        })
-      );
-
-      this.subscriptions.push(appServiceSub$.subscribe());
-    });
-    return observableOf({ success: true });
->>>>>>> 75a05e3f
   }
 
   private mapRouteSubmit(): Observable<StepOnNextResult> {
