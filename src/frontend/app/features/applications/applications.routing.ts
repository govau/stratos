--- conflicted
+++ resolved
@@ -26,11 +26,7 @@
 import { AddRouteStepperComponent } from './routes/add-route-stepper/add-route-stepper.component';
 import { SshApplicationComponent } from './ssh-application/ssh-application.component';
 import { DynamicExtenstionRoutes } from '../../core/extension/dynamic-extension-routes';
-<<<<<<< HEAD
-import { StratosActionType, StratosTabType } from '../../core/extension/extension-service';
-=======
 import { StratosActionType, StratosTabType, extensionsActionRouteKey } from '../../core/extension/extension-service';
->>>>>>> 8e325e0d
 import { PageNotFoundComponentComponent } from '../../core/page-not-found-component/page-not-found-component.component';
 
 const applicationsRoutes: Routes = [
@@ -95,12 +91,8 @@
               { path: 'events', component: EventsTabComponent },
               { path: 'github', component: GithubTabComponent },
               { path: 'metrics', component: MetricsTabComponent },
-<<<<<<< HEAD
-              { path: '**',
-=======
               {
                 path: '**',
->>>>>>> 8e325e0d
                 component: PageNotFoundComponentComponent,
                 canActivate: [DynamicExtenstionRoutes],
                 data: {
@@ -113,12 +105,8 @@
             path: 'add-route',
             component: AddRouteStepperComponent,
           },
-<<<<<<< HEAD
-          { path: '**',
-=======
           {
             path: '**',
->>>>>>> 8e325e0d
             component: PageNotFoundComponentComponent,
             canActivate: [DynamicExtenstionRoutes],
             data: {
@@ -129,12 +117,8 @@
       }
     ]
   },
-<<<<<<< HEAD
-  { path: '**',
-=======
   {
     path: '**',
->>>>>>> 8e325e0d
     component: PageNotFoundComponentComponent,
     canActivate: [DynamicExtenstionRoutes],
     data: {
