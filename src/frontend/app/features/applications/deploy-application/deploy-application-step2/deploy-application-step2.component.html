--- conflicted
+++ resolved
@@ -2,11 +2,7 @@
 <form novalidate #sourceSelectionForm="ngForm" class="stepper-form">
   <div class="deploy-step2-form">
     <!-- This can be flipped when we add other deploy types -->
-<<<<<<< HEAD
-    <mat-form-field *ngIf="false">
-=======
     <mat-form-field *ngIf="sourceTypes.length > 1">
->>>>>>> 3da656ff
       <mat-select class="reset-margin" [disabled]="isRedeploy" placeholder="Source Type" name="sourceType" [(ngModel)]="sourceType" (change)="setSourceType($event.value)" required>
         <mat-option *ngFor="let sourceType of sourceTypes" [value]="sourceType">
           {{ sourceType.name }}
