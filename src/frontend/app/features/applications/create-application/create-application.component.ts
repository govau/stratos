import { Component, OnInit } from '@angular/core';
import { OnDestroy } from '@angular/core/src/metadata/lifecycle_hooks';
import { Store } from '@ngrx/store';
import { Subscription } from 'rxjs/Subscription';

import { CfAppsDataSource } from '../../../shared/components/list/list-types/app/cf-apps-data-source';
import { CfOrgSpaceDataService, CfOrgSpaceSelectMode } from '../../../shared/data-services/cf-org-space-service.service';
import { AppState } from '../../../store/app-state';
import { selectPaginationState } from '../../../store/selectors/pagination.selectors';
import { applicationSchemaKey } from '../../../store/helpers/entity-factory';
import { PaginationMonitorFactory } from '../../../shared/monitors/pagination-monitor.factory';

@Component({
  selector: 'app-create-application',
  templateUrl: './create-application.component.html',
  styleUrls: ['./create-application.component.scss'],
  providers: [
    {
      provide: CfOrgSpaceDataService,
      useFactory: (store: Store<AppState>, paginationMonitorFactory: PaginationMonitorFactory) => {
        return new CfOrgSpaceDataService(store, paginationMonitorFactory, CfOrgSpaceSelectMode.ANY, false);
      },
      deps: [Store, PaginationMonitorFactory]
    }
  ],
})
export class CreateApplicationComponent implements OnInit, OnDestroy {

  paginationStateSub: Subscription;
  constructor(private store: Store<AppState>, public cfOrgSpaceService: CfOrgSpaceDataService) { }

  ngOnInit() {
    // We will auto select endpoint/org/space that have been selected on the app wall.
    const appWallPaginationState = this.store.select(selectPaginationState(applicationSchemaKey, CfAppsDataSource.paginationKey));
    this.paginationStateSub = appWallPaginationState.filter(pag => !!pag).first().do(pag => {
<<<<<<< HEAD
      let cfs, orgs, spaces;
      cfs = pag.clientPagination.filter.items.cf;
      if (cfs && cfs.length === 1) {
        this.cfOrgSpaceService.cf.select.next(cfs);
        orgs = pag.clientPagination.filter.items.org;
        if (orgs && orgs.length === 1) {
          this.cfOrgSpaceService.org.select.next(orgs);
          spaces = pag.clientPagination.filter.items.space;
          if (spaces && spaces.length === 1) {
            this.cfOrgSpaceService.space.select.next(spaces);
          }
        }
=======
      let cf, org, space;
      cf = pag.clientPagination.filter.items.cf;
      if (!cf) {
        return;
      }
      this.cfOrgSpaceService.cf.select.next(cf);
      org = pag.clientPagination.filter.items.org;
      if (!org) {
        return;
      }
      this.cfOrgSpaceService.org.select.next(org);
      space = pag.clientPagination.filter.items.space;
      if (space) {
        this.cfOrgSpaceService.space.select.next(space);
>>>>>>> 6a0b1a3a
      }
    }).subscribe();
  }
  ngOnDestroy(): void {
    this.paginationStateSub.unsubscribe();
  }

}<|MERGE_RESOLUTION|>--- conflicted
+++ resolved
@@ -33,35 +33,20 @@
     // We will auto select endpoint/org/space that have been selected on the app wall.
     const appWallPaginationState = this.store.select(selectPaginationState(applicationSchemaKey, CfAppsDataSource.paginationKey));
     this.paginationStateSub = appWallPaginationState.filter(pag => !!pag).first().do(pag => {
-<<<<<<< HEAD
       let cfs, orgs, spaces;
       cfs = pag.clientPagination.filter.items.cf;
-      if (cfs && cfs.length === 1) {
-        this.cfOrgSpaceService.cf.select.next(cfs);
-        orgs = pag.clientPagination.filter.items.org;
-        if (orgs && orgs.length === 1) {
-          this.cfOrgSpaceService.org.select.next(orgs);
-          spaces = pag.clientPagination.filter.items.space;
-          if (spaces && spaces.length === 1) {
-            this.cfOrgSpaceService.space.select.next(spaces);
-          }
-        }
-=======
-      let cf, org, space;
-      cf = pag.clientPagination.filter.items.cf;
-      if (!cf) {
+      if (!cfs || cfs.length === 1) {
         return;
       }
-      this.cfOrgSpaceService.cf.select.next(cf);
-      org = pag.clientPagination.filter.items.org;
-      if (!org) {
+      this.cfOrgSpaceService.cf.select.next(cfs);
+      orgs = pag.clientPagination.filter.items.org;
+      if (!orgs || orgs.length === 1) {
         return;
       }
-      this.cfOrgSpaceService.org.select.next(org);
-      space = pag.clientPagination.filter.items.space;
-      if (space) {
-        this.cfOrgSpaceService.space.select.next(space);
->>>>>>> 6a0b1a3a
+      this.cfOrgSpaceService.org.select.next(orgs);
+      spaces = pag.clientPagination.filter.items.space;
+      if (spaces && spaces.length === 1) {
+        this.cfOrgSpaceService.space.select.next(spaces);
       }
     }).subscribe();
   }
