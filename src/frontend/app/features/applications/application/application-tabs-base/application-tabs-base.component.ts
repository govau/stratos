<<<<<<< HEAD
=======
import { CfUserService } from './../../../../shared/data-services/cf-user.service';

>>>>>>> eecd133e
import { Component, Inject, NgZone, OnDestroy, OnInit } from '@angular/core';
import { ActivatedRoute, Router } from '@angular/router';
import { Store } from '@ngrx/store';
import { combineLatest as observableCombineLatest, Observable, of as observableOf, Subscription } from 'rxjs';
import { delay, filter, first, map, mergeMap, tap, withLatestFrom, startWith, switchMap } from 'rxjs/operators';
import { IApp, IOrganization, ISpace } from '../../../../core/cf-api.types';
import { EntityService } from '../../../../core/entity-service';
import { ConfirmationDialogConfig } from '../../../../shared/components/confirmation-dialog.config';
import { ConfirmationDialogService } from '../../../../shared/components/confirmation-dialog.service';
import { IHeaderBreadcrumb } from '../../../../shared/components/page-header/page-header.types';
import { ISubHeaderTabs } from '../../../../shared/components/page-subheader/page-subheader.types';
import { ENTITY_SERVICE } from '../../../../shared/entity.tokens';
import { AppMetadataTypes, GetAppStatsAction, GetAppSummaryAction } from '../../../../store/actions/app-metadata.actions';
import { ResetPagination } from '../../../../store/actions/pagination.actions';
import { RouterNav } from '../../../../store/actions/router.actions';
import { AppState } from '../../../../store/app-state';
import { applicationSchemaKey, appStatsSchemaKey, entityFactory } from '../../../../store/helpers/entity-factory';
import { endpointEntitiesSelector } from '../../../../store/selectors/endpoint.selectors';
import { APIResource } from '../../../../store/types/api.types';
import { EndpointModel } from '../../../../store/types/endpoint.types';
import { ApplicationService, ApplicationData } from '../../application.service';
import { EndpointsService } from './../../../../core/endpoints.service';
import { RestageApplication } from '../../../../store/actions/application.actions';
import { ApplicationStateData } from '../../../../shared/components/application-state/application-state.service';
import { ActionState } from '../../../../store/reducers/api-request-reducer/types';
import {
  getTabsFromExtensions,
  StratosTabType,
  StratosActionMetadata,
  getActionsFromExtensions,
  StratosActionType
} from '../../../../core/extension/extension-service';
<<<<<<< HEAD
import { GitSCMService, GitSCMType } from './../../../../shared/data-services/scm/scm.service';

=======
import { CurrentUserPermissions } from '../../../../core/current-user-permissions.config';
import { CurrentUserPermissionsService } from '../../../../core/current-user-permissions.service';
>>>>>>> eecd133e

// Confirmation dialogs
const appStopConfirmation = new ConfirmationDialogConfig(
  'Stop Application',
  'Are you sure you want to stop this Application?',
  'Stop'
);
const appStartConfirmation = new ConfirmationDialogConfig(
  'Start Application',
  'Are you sure you want to start this Application?',
  'Start'
);
const appRestartConfirmation = new ConfirmationDialogConfig(
  'Restart Application',
  'Are you sure you want to restart this Application?',
  'Restart'
);
const appRestageConfirmation = new ConfirmationDialogConfig(
  'Restage Application',
  'Are you sure you want to restage this Application?',
  'Restage'
);

@Component({
  selector: 'app-application-tabs-base',
  templateUrl: './application-tabs-base.component.html',
  styleUrls: ['./application-tabs-base.component.scss']
})
export class ApplicationTabsBaseComponent implements OnInit, OnDestroy {
  public schema = entityFactory(applicationSchemaKey);
  public manageAppPermission = CurrentUserPermissions.APPLICATION_MANAGE;
  public appState$: Observable<ApplicationStateData>;
  isBusyUpdating$: Observable<{ updating: boolean }>;

  public extensionActions: StratosActionMetadata[] = getActionsFromExtensions(StratosActionType.Application);

  constructor(
    private route: ActivatedRoute,
    private router: Router,
    public applicationService: ApplicationService,
    @Inject(ENTITY_SERVICE) private entityService: EntityService<APIResource>,
    private store: Store<AppState>,
    private confirmDialog: ConfirmationDialogService,
    private endpointsService: EndpointsService,
    private ngZone: NgZone,
<<<<<<< HEAD
    scmService: GitSCMService
=======
    private currentUserPermissionsService: CurrentUserPermissionsService
>>>>>>> eecd133e
  ) {
    const endpoints$ = store.select(endpointEntitiesSelector);
    this.breadcrumbs$ = applicationService.waitForAppEntity$.pipe(
      withLatestFrom(
        endpoints$,
        applicationService.appOrg$,
        applicationService.appSpace$
      ),
      map(([app, endpoints, org, space]) => {
        return this.getBreadcrumbs(
          app.entity.entity,
          endpoints[app.entity.entity.cfGuid],
          org,
          space
        );
      }),
      first()
    );
    this.applicationService.applicationStratProject$
      .pipe(first())
      .subscribe(stratProject => {
        if (
          stratProject &&
          stratProject.deploySource &&
          (stratProject.deploySource.type === 'github' || stratProject.deploySource.type === 'gitscm')
        ) {
          const gitscm = stratProject.deploySource.scm || stratProject.deploySource.type;
          const scm = scmService.getSCM(gitscm as GitSCMType);
          this.tabLinks.push({ link: 'gitscm', label: scm.getLabel() });
        }
      });
    this.endpointsService.hasMetrics(applicationService.cfGuid).subscribe(hasMetrics => {
      if (hasMetrics) {
        this.tabLinks.push({
          link: 'metrics',
          label: 'Metrics'
        });
      }
    });

    const appDoesNotHaveEnvVars$ = this.applicationService.appSpace$.pipe(
      switchMap(space => this.currentUserPermissionsService.can(CurrentUserPermissions.APPLICATION_VIEW_ENV_VARS,
        this.applicationService.cfGuid, space.metadata.guid)
      ),
      map(can => !can)
    );

    this.tabLinks = [
      { link: 'summary', label: 'Summary' },
      { link: 'instances', label: 'Instances' },
      { link: 'routes', label: 'Routes' },
      { link: 'log-stream', label: 'Log Stream' },
      { link: 'services', label: 'Services' },
      { link: 'variables', label: 'Variables', hidden: appDoesNotHaveEnvVars$ },
      { link: 'events', label: 'Events' }
    ];

    // Add any tabs from extensions
    this.tabLinks = this.tabLinks.concat(getTabsFromExtensions(StratosTabType.Application));
  }

  public breadcrumbs$: Observable<IHeaderBreadcrumb[]>;
  isFetching$: Observable<boolean>;
  applicationActions$: Observable<string[]>;
  summaryDataChanging$: Observable<boolean>;
  appSub$: Subscription;
  entityServiceAppRefresh$: Subscription;
  autoRefreshString = 'auto-refresh';

  autoRefreshing$ = this.entityService.updatingSection$.pipe(map(
    update => update[this.autoRefreshString] || { busy: false }
  ));

  tabLinks: ISubHeaderTabs[];

  private getBreadcrumbs(
    application: IApp,
    endpoint: EndpointModel,
    org: APIResource<IOrganization>,
    space: APIResource<ISpace>
  ) {
    const baseCFUrl = `/cloud-foundry/${application.cfGuid}`;
    const baseOrgUrl = `${baseCFUrl}/organizations/${org.metadata.guid}`;

    const baseSpaceBreadcrumbs = [
      { value: endpoint.name, routerLink: `${baseCFUrl}/organizations` },
      { value: org.entity.name, routerLink: `${baseOrgUrl}/spaces` }
    ];

    return [
      {
        breadcrumbs: [{ value: 'Applications', routerLink: '/applications' }]
      },
      {
        key: 'space',
        breadcrumbs: [
          ...baseSpaceBreadcrumbs,
          { value: space.entity.name, routerLink: `${baseOrgUrl}/spaces/${space.metadata.guid}/apps` }
        ]
      },
      {
        key: 'space-services',
        breadcrumbs: [
          ...baseSpaceBreadcrumbs,
          { value: space.entity.name, routerLink: `${baseOrgUrl}/spaces/${space.metadata.guid}/service-instances` }
        ]
      },
      {
        key: 'space-routes',
        breadcrumbs: [
          ...baseSpaceBreadcrumbs,
          { value: space.entity.name, routerLink: `${baseOrgUrl}/spaces/${space.metadata.guid}/routes` }
        ]
      },
      {
        key: 'marketplace-services',
        breadcrumbs: [
          { value: 'Marketplace', routerLink: `/marketplace` }
        ]
      },
      {
        key: 'service-wall',
        breadcrumbs: [
          { value: 'Services', routerLink: `/services` }
        ]
      },
      {
        key: 'space-summary',
        breadcrumbs: [
          ...baseSpaceBreadcrumbs,
          { value: space.entity.name, routerLink: `${baseOrgUrl}/spaces/${space.metadata.guid}/summary` }
        ]
      },
      {
        key: 'org',
        breadcrumbs: [
          { value: endpoint.name, routerLink: `${baseCFUrl}/organizations` },
          { value: org.entity.name, routerLink: `${baseOrgUrl}/summary` },
        ]
      },
      {
        key: 'cf',
        breadcrumbs: [
          { value: endpoint.name, routerLink: `${baseCFUrl}/summary` }
        ]
      }
    ];
  }

  private confirmAndPollForState(
    confirmConfig: ConfirmationDialogConfig,
    onConfirm: (appData: ApplicationData) => void,
    updateKey: string,
    requiredAppState: string,
    onSuccess: () => void) {
    this.applicationService.application$.pipe(
      first(),
      tap(appData => {
        this.confirmDialog.open(confirmConfig, () => {
          onConfirm(appData);
          this.pollEntityService(updateKey, requiredAppState).pipe(
            first(),
          ).subscribe(onSuccess);
        });
      })
    ).subscribe();
  }

  private updateApp(confirmConfig: ConfirmationDialogConfig, updateKey: string, requiredAppState: string, onSuccess: () => void) {
    this.confirmAndPollForState(
      confirmConfig,
      appData => this.applicationService.updateApplication({ state: requiredAppState }, [AppMetadataTypes.STATS], appData.app.entity),
      updateKey,
      requiredAppState,
      onSuccess
    );
  }

  stopApplication() {
    this.updateApp(appStopConfirmation, 'stopping', 'STOPPED', () => {
      // On app reaching the 'STOPPED' state clear the app's stats pagination section
      const { cfGuid, appGuid } = this.applicationService;
      this.store.dispatch(new ResetPagination(appStatsSchemaKey, new GetAppStatsAction(appGuid, cfGuid).paginationKey));
    });
  }

  restageApplication() {
    const { cfGuid, appGuid } = this.applicationService;
    this.confirmAndPollForState(
      appRestageConfirmation,
      () => this.store.dispatch(new RestageApplication(appGuid, cfGuid)),
      'starting',
      'STARTED',
      () => { }
    );
  }

  pollEntityService(state, stateString): Observable<any> {
    return this.entityService
      .poll(1000, state).pipe(
        delay(1),
        filter(({ resource }) => {
          return resource.entity.state === stateString;
        }),
      );
  }

  startApplication() {
    this.updateApp(appStartConfirmation, 'starting', 'STARTED', () => { });
  }

  private dispatchAppStats = () => {
    const { cfGuid, appGuid } = this.applicationService;
    this.store.dispatch(new GetAppStatsAction(appGuid, cfGuid));
  }

  private updatingSectionBusy(section: ActionState) {
    return section && section.busy;
  }

  restartApplication() {
    this.confirmDialog.open(appRestartConfirmation, () => {

      this.applicationService.application$.pipe(
        first(),
        mergeMap(appData => {
          this.applicationService.updateApplication({ state: 'STOPPED' }, [], appData.app.entity);
          return observableCombineLatest(
            observableOf(appData),
            this.pollEntityService('stopping', 'STOPPED').pipe(first())
          );
        }),
        mergeMap(([appData, updateData]) => {
          this.applicationService.updateApplication({ state: 'STARTED' }, [], appData.app.entity);
          return this.pollEntityService('starting', 'STARTED').pipe(first());
        }),
      ).subscribe(null, this.dispatchAppStats, this.dispatchAppStats);

    });
  }

  redirectToDeletePage() {
    this.router.navigate(['./delete'], { relativeTo: this.route });
  }

  ngOnInit() {
    const { cfGuid, appGuid } = this.applicationService;
    // Auto refresh
    this.ngZone.runOutsideAngular(() => {
      this.entityServiceAppRefresh$ = this.entityService
        .poll(10000, this.autoRefreshString).pipe(
          tap(({ resource }) => {
            this.ngZone.run(() => {
              this.store.dispatch(new GetAppSummaryAction(appGuid, cfGuid));
              if (resource && resource.entity && resource.entity.state === 'STARTED') {
                this.store.dispatch(new GetAppStatsAction(appGuid, cfGuid));
              }
            });
          }))
        .subscribe();
    });

    this.appSub$ = this.entityService.entityMonitor.entityRequest$.subscribe(requestInfo => {
      if (
        requestInfo.deleting.deleted ||
        requestInfo.error
      ) {
        this.store.dispatch(new RouterNav({ path: ['applications'] }));
      }
    });

    this.isFetching$ = this.applicationService.isFetchingApp$;

    this.isBusyUpdating$ = this.entityService.updatingSection$.pipe(
      map(updatingSection => {
        const updating = this.updatingSectionBusy(updatingSection['restaging']) ||
          this.updatingSectionBusy(updatingSection['Updating-Existing-Application']);
        return { updating };
      }),
      startWith({ updating: true })
    );

    const initialFetch$ = observableCombineLatest(
      this.applicationService.isFetchingApp$,
      this.applicationService.isFetchingEnvVars$,
      this.applicationService.isFetchingStats$
    ).pipe(
      map(([isFetchingApp, isFetchingEnvVars, isFetchingStats]) => {
        return isFetchingApp || isFetchingEnvVars || isFetchingStats;
      }));

    this.summaryDataChanging$ = observableCombineLatest(
      initialFetch$,
      this.applicationService.isUpdatingApp$,
      this.autoRefreshing$
    ).pipe(map(([isFetchingApp, isUpdating, autoRefresh]) => {
      if (autoRefresh.busy) {
        return false;
      }
      return !!(isFetchingApp || isUpdating);
    }));
  }

  ngOnDestroy() {
    this.appSub$.unsubscribe();
    this.entityServiceAppRefresh$.unsubscribe();
  }
}<|MERGE_RESOLUTION|>--- conflicted
+++ resolved
@@ -1,8 +1,4 @@
-<<<<<<< HEAD
-=======
 import { CfUserService } from './../../../../shared/data-services/cf-user.service';
-
->>>>>>> eecd133e
 import { Component, Inject, NgZone, OnDestroy, OnInit } from '@angular/core';
 import { ActivatedRoute, Router } from '@angular/router';
 import { Store } from '@ngrx/store';
@@ -35,13 +31,10 @@
   getActionsFromExtensions,
   StratosActionType
 } from '../../../../core/extension/extension-service';
-<<<<<<< HEAD
-import { GitSCMService, GitSCMType } from './../../../../shared/data-services/scm/scm.service';
-
-=======
 import { CurrentUserPermissions } from '../../../../core/current-user-permissions.config';
 import { CurrentUserPermissionsService } from '../../../../core/current-user-permissions.service';
->>>>>>> eecd133e
+import { GitSCMService, GitSCMType } from './../../../../shared/data-services/scm/scm.service';
+
 
 // Confirmation dialogs
 const appStopConfirmation = new ConfirmationDialogConfig(
@@ -87,11 +80,8 @@
     private confirmDialog: ConfirmationDialogService,
     private endpointsService: EndpointsService,
     private ngZone: NgZone,
-<<<<<<< HEAD
+    private currentUserPermissionsService: CurrentUserPermissionsService,
     scmService: GitSCMService
-=======
-    private currentUserPermissionsService: CurrentUserPermissionsService
->>>>>>> eecd133e
   ) {
     const endpoints$ = store.select(endpointEntitiesSelector);
     this.breadcrumbs$ = applicationService.waitForAppEntity$.pipe(
