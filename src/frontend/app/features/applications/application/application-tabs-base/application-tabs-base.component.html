--- conflicted
+++ resolved
@@ -34,11 +34,7 @@
         </span>
         <!-- Extension buttons -->
         <app-extension-buttons type="Application"></app-extension-buttons>
-<<<<<<< HEAD
-    </span>
-=======
       </span>
->>>>>>> 2404465c
     </div>
   </div>
 </app-page-header>
