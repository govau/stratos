<app-page-header [breadcrumbs]="breadcrumbs$ | async" [tabs]="tabLinks">
<<<<<<< HEAD
  <h1>{{ (applicationService.application$ | async)?.app?.entity?.name }} </h1>
  <div class="page-header-right">
    <a class="app-page-header__anchor" mat-icon-button *ngIf="(applicationService.applicationUrl$ | async) != null && application?.app.entity.state === 'STARTED'"
      href="{{applicationService.applicationUrl$ | async}}" target="_blank" matTooltip="Visit">
      <mat-icon>launch</mat-icon>
    </a>
    <span *ngIf="isBusyUpdating$ | async as busy">
      <span *ngIf="applicationService.appSpace$ | async as space">
        <span class="manage-application-actions" *appUserPermission="manageAppPermission;spaceGuid:space.metadata.guid;endpointGuid:this.applicationService.cfGuid">
          <button mat-icon-button name="edit" *ngIf="(this.applicationService.applicationState$ | async)" routerLink="/applications/{{applicationService.cfGuid}}/{{applicationService.appGuid}}/edit"
            matTooltip="Edit">
            <mat-icon>edit</mat-icon>
          </button>
          <button mat-icon-button name="delete" (click)="redirectToDeletePage()" matTooltip="Delete">
            <mat-icon>delete</mat-icon>
          </button>
          <div *ngIf="applicationService.applicationState$ | async as appState" class="app-page-header__actions">
            <button mat-icon-button name="restart" [disabled]="busy.updating || !appState.actions.restart" (click)="restartApplication()"
              matTooltip="Restart">
              <mat-icon>settings_backup_restore</mat-icon>
            </button>
            <button mat-icon-button name="stop" [disabled]="busy.updating" *ngIf="appState.actions.stop;else startButton"
              (click)="stopApplication()" matTooltip="Stop">
              <mat-icon>stop</mat-icon>
            </button>
            <ng-template #startButton>
              <button mat-icon-button name="start" [disabled]="busy.updating || !appState.actions.start && !appState.actions.stop"
                (click)="startApplication()" matTooltip="Start">
                <mat-icon>play_arrow</mat-icon>
              </button>
            </ng-template>
            <button mat-icon-button name="restage" [disabled]="busy.updating || !appState.actions.restage" (click)="restageApplication()"
              matTooltip="Restage">
              <mat-icon>redo</mat-icon>
            </button>
          </div>
        </span>
      </span>
    </span>
=======
  <div *ngIf="applicationService.application$ | async as application" class="app-page-header">
    <h1>{{ application?.app?.entity?.name }} </h1>
    <div>
      <a class="app-page-header__anchor" mat-icon-button *ngIf="(applicationService.applicationUrl$ | async) != null && application?.app.entity.state === 'STARTED'"
        href="{{applicationService.applicationUrl$ | async}}" target="_blank" matTooltip="Visit">
        <mat-icon>launch</mat-icon>
      </a>
      <span *ngIf="isBusyUpdating$ | async as busy">
        <span *ngIf="applicationService.appSpace$ | async as space">
          <span class="manage-application-actions" *appUserPermission="manageAppPermission;spaceGuid:space.metadata.guid;endpointGuid:this.applicationService.cfGuid">
            <button mat-icon-button name="edit" *ngIf="(this.applicationService.applicationState$ | async)" routerLink="/applications/{{applicationService.cfGuid}}/{{applicationService.appGuid}}/edit"
              matTooltip="Edit">
              <mat-icon>edit</mat-icon>
            </button>
            <button mat-icon-button name="delete" (click)="redirectToDeletePage()" matTooltip="Delete">
              <mat-icon>delete</mat-icon>
            </button>
            <div *ngIf="applicationService.applicationState$ | async as appState" class="app-page-header__actions">
              <button mat-icon-button name="restart" [disabled]="busy.updating || !appState.actions.restart" (click)="restartApplication()"
                matTooltip="Restart">
                <mat-icon>settings_backup_restore</mat-icon>
              </button>
              <button mat-icon-button name="stop" [disabled]="busy.updating" *ngIf="appState.actions.stop;else startButton"
                (click)="stopApplication()" matTooltip="Stop">
                <mat-icon>stop</mat-icon>
              </button>
              <ng-template #startButton>
                <button mat-icon-button name="start" [disabled]="busy.updating || !appState.actions.start && !appState.actions.stop"
                  (click)="startApplication()" matTooltip="Start">
                  <mat-icon>play_arrow</mat-icon>
                </button>
              </ng-template>
              <button mat-icon-button name="restage" [disabled]="busy.updating || !appState.actions.restage" (click)="restageApplication()"
                matTooltip="Restage">
                <mat-icon>redo</mat-icon>
              </button>
            </div>
          </span>
        </span>
      </span>
    </div>
>>>>>>> 6d8adbe2
  </div>
</app-page-header>
<app-loading-page [entityId]="applicationService.appGuid" [entitySchema]="schema" deleteText="Deleting application"
  text="Retrieving application" class="router-component">
  <router-outlet></router-outlet>
</app-loading-page><|MERGE_RESOLUTION|>--- conflicted
+++ resolved
@@ -1,8 +1,7 @@
 <app-page-header [breadcrumbs]="breadcrumbs$ | async" [tabs]="tabLinks">
-<<<<<<< HEAD
   <h1>{{ (applicationService.application$ | async)?.app?.entity?.name }} </h1>
   <div class="page-header-right">
-    <a class="app-page-header__anchor" mat-icon-button *ngIf="(applicationService.applicationUrl$ | async) != null && application?.app.entity.state === 'STARTED'"
+    <a class="app-page-header__anchor" mat-icon-button *ngIf="(applicationService.applicationUrl$ | async) != null && (applicationService.application$ | async)?.app.entity.state === 'STARTED'"
       href="{{applicationService.applicationUrl$ | async}}" target="_blank" matTooltip="Visit">
       <mat-icon>launch</mat-icon>
     </a>
@@ -39,49 +38,6 @@
         </span>
       </span>
     </span>
-=======
-  <div *ngIf="applicationService.application$ | async as application" class="app-page-header">
-    <h1>{{ application?.app?.entity?.name }} </h1>
-    <div>
-      <a class="app-page-header__anchor" mat-icon-button *ngIf="(applicationService.applicationUrl$ | async) != null && application?.app.entity.state === 'STARTED'"
-        href="{{applicationService.applicationUrl$ | async}}" target="_blank" matTooltip="Visit">
-        <mat-icon>launch</mat-icon>
-      </a>
-      <span *ngIf="isBusyUpdating$ | async as busy">
-        <span *ngIf="applicationService.appSpace$ | async as space">
-          <span class="manage-application-actions" *appUserPermission="manageAppPermission;spaceGuid:space.metadata.guid;endpointGuid:this.applicationService.cfGuid">
-            <button mat-icon-button name="edit" *ngIf="(this.applicationService.applicationState$ | async)" routerLink="/applications/{{applicationService.cfGuid}}/{{applicationService.appGuid}}/edit"
-              matTooltip="Edit">
-              <mat-icon>edit</mat-icon>
-            </button>
-            <button mat-icon-button name="delete" (click)="redirectToDeletePage()" matTooltip="Delete">
-              <mat-icon>delete</mat-icon>
-            </button>
-            <div *ngIf="applicationService.applicationState$ | async as appState" class="app-page-header__actions">
-              <button mat-icon-button name="restart" [disabled]="busy.updating || !appState.actions.restart" (click)="restartApplication()"
-                matTooltip="Restart">
-                <mat-icon>settings_backup_restore</mat-icon>
-              </button>
-              <button mat-icon-button name="stop" [disabled]="busy.updating" *ngIf="appState.actions.stop;else startButton"
-                (click)="stopApplication()" matTooltip="Stop">
-                <mat-icon>stop</mat-icon>
-              </button>
-              <ng-template #startButton>
-                <button mat-icon-button name="start" [disabled]="busy.updating || !appState.actions.start && !appState.actions.stop"
-                  (click)="startApplication()" matTooltip="Start">
-                  <mat-icon>play_arrow</mat-icon>
-                </button>
-              </ng-template>
-              <button mat-icon-button name="restage" [disabled]="busy.updating || !appState.actions.restage" (click)="restageApplication()"
-                matTooltip="Restage">
-                <mat-icon>redo</mat-icon>
-              </button>
-            </div>
-          </span>
-        </span>
-      </span>
-    </div>
->>>>>>> 6d8adbe2
   </div>
 </app-page-header>
 <app-loading-page [entityId]="applicationService.appGuid" [entitySchema]="schema" deleteText="Deleting application"
