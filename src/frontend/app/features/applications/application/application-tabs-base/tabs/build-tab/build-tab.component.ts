--- conflicted
+++ resolved
@@ -1,15 +1,14 @@
-import { AppState } from '../../../../../../store/app-state';
 import { Component, OnInit } from '@angular/core';
 import { ActivatedRoute } from '@angular/router';
+import { Store } from '@ngrx/store';
 import { Observable } from 'rxjs/Rx';
 
-import { ApplicationData, ApplicationService } from '../../../../application.service';
+import { AppState } from '../../../../../../store/app-state';
 import { EntityInfo } from '../../../../../../store/types/api.types';
 import { AppSummary } from '../../../../../../store/types/app-metadata.types';
-
-import { Store } from '@ngrx/store';
+import { getFullEndpointApiUrl } from '../../../../../endpoints/endpoint-helpers';
 import { ApplicationMonitorService } from '../../../../application-monitor.service';
-import { getFullEndpointApiUrl } from '../../../../../endpoints/endpoint-helpers';
+import { ApplicationData, ApplicationService } from '../../../../application.service';
 
 @Component({
   selector: 'app-build-tab',
@@ -31,11 +30,7 @@
   ngOnInit() {
     this.cardTwoFetching$ = this.applicationService.application$
       .combineLatest(
-<<<<<<< HEAD
-        this.appService.appSummary$
-=======
-      this.applicationService.appSummary$
->>>>>>> c1bd1734
+        this.applicationService.appSummary$
       )
       .map(([app, appSummary]: [ApplicationData, EntityInfo<AppSummary>]) => {
         return app.fetching || appSummary.entityRequestInfo.fetching;
