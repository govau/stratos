--- conflicted
+++ resolved
@@ -1,18 +1,10 @@
 import { GetSystemInfo } from '../../../store/actions/system.actions';
 import { SystemEffects } from '../../../store/effects/system.effects';
 import { systemStoreNames } from '../../../store/types/system.types';
-import { endpointStoreNames, EndpointModel } from '../../../store/types/endpoint.types';
 import { ActionState, RequestSectionKeys } from '../../../store/reducers/api-request-reducer/types';
-import { EndpointsEffect } from '../../../store/effects/endpoint.effects';
 import { selectEntity, selectRequestInfo, selectUpdateInfo } from '../../../store/selectors/api.selectors';
 import { Observable } from 'rxjs/Rx';
-<<<<<<< HEAD
 import { FormBuilder, Validators, FormArray, FormGroup } from '@angular/forms';
-import { ConnectCnis, EndpointSchema } from '../../../store/actions/cnsis.actions';
-=======
-import { FormBuilder, Validators } from '@angular/forms';
-import { ConnectEndpoint, EndpointSchema } from '../../../store/actions/endpoint.actions';
->>>>>>> 9b571c67
 import { Store } from '@ngrx/store';
 import { Component, Inject, Input, OnDestroy } from '@angular/core';
 import { MatDialogRef, MAT_DIALOG_DATA, MatSnackBar } from '@angular/material';
@@ -20,6 +12,9 @@
 import { FormControl } from '@angular/forms';
 import { Subscription } from 'rxjs/Subscription';
 import { ShowSnackBar } from '../../../store/actions/snackBar.actions';
+import { endpointStoreNames, EndpointModel } from '../../../store/types/endpoint.types';
+import { EndpointsEffect } from '../../../store/effects/endpoint.effects';
+import { ConnectEndpoint, EndpointSchema } from '../../../store/actions/endpoint.actions';
 
 @Component({
   selector: 'app-connect-endpoint-dialog',
@@ -182,15 +177,8 @@
   }
 
   submit(event) {
-<<<<<<< HEAD
     const { guid, authType, authValues } = this.endpointForm.value;
-
-    console.log(this.endpointForm.value);
-    this.store.dispatch(new ConnectCnis(
-=======
-    const { guid, username, password } = this.endpointForm.value;
     this.store.dispatch(new ConnectEndpoint(
->>>>>>> 9b571c67
       this.data.guid,
       authType,
       authValues,
