import { AfterContentInit, Component, ViewChild } from '@angular/core';
import { NgForm, NgModel } from '@angular/forms';
import { Store } from '@ngrx/store';
import { denormalize } from 'normalizr';
import { Observable } from 'rxjs';
import { filter, map, pairwise, withLatestFrom } from 'rxjs/operators';

import { UtilsService } from '../../../../core/utils.service';
import { IStepperStep, StepOnNextFunction } from '../../../../shared/components/stepper/step/step.component';
import { GetAllEndpoints, RegisterEndpoint } from '../../../../store/actions/endpoint.actions';
import { AppState } from '../../../../store/app-state';
import { EndpointsEffect } from '../../../../store/effects/endpoint.effects';
import { endpointSchemaKey, entityFactory } from '../../../../store/helpers/entity-factory';
import { getAPIRequestDataState, selectUpdateInfo } from '../../../../store/selectors/api.selectors';
import { selectPaginationState } from '../../../../store/selectors/pagination.selectors';
import { endpointStoreNames } from '../../../../store/types/endpoint.types';
import { DEFAULT_ENDPOINT_TYPE, getEndpointTypes, getFullEndpointApiUrl, EndpointTypeHelper } from '../../endpoint-helpers';


/* tslint:disable:no-access-missing-member https://github.com/mgechev/codelyzer/issues/191*/
@Component({
  selector: 'app-create-endpoint-cf-step-1',
  templateUrl: './create-endpoint-cf-step-1.component.html',
  styleUrls: ['./create-endpoint-cf-step-1.component.scss']
})
export class CreateEndpointCfStep1Component implements IStepperStep, AfterContentInit {

  existingEndpoints: Observable<{
    names: string[],
    urls: string[],
  }>;

  validate: Observable<boolean>;

  @ViewChild('form') form: NgForm;
  @ViewChild('typeField') typeField: NgModel;
  @ViewChild('nameField') nameField: NgModel;
  @ViewChild('urlField') urlField: NgModel;
  @ViewChild('skipSllField') skipSllField: NgModel;
  @ViewChild('ssoAllowedField') ssoAllowedField: NgModel;

  // Optional Client ID and Client Secret
  @ViewChild('clientIDField') clientIDField: NgModel;
  @ViewChild('clientSecretField') clientSecretField: NgModel;

  typeValue: any;

  endpointTypes = getEndpointTypes();
  urlValidation: string;

<<<<<<< HEAD
  showAdvancedFields = false;
=======
  clientRedirectURI: string;
>>>>>>> 9822e69b

  constructor(private store: Store<AppState>, private utilsService: UtilsService) {

  this.existingEndpoints = store.select(selectPaginationState(endpointStoreNames.type, GetAllEndpoints.storeKey))
    .pipe(
      withLatestFrom(store.select(getAPIRequestDataState)),
      map(([pagination, entities]) => {
        const pages = Object.values(pagination.ids);
        const page = [].concat.apply([], pages);
        const endpoints = page.length ? denormalize(page, [entityFactory(endpointSchemaKey)], entities) : [];
        return {
          names: endpoints.map(ep => ep.name),
          urls: endpoints.map(ep => getFullEndpointApiUrl(ep)),
        };
      })
    );

    // Auto-select default endpoint type - typically this is Cloud Foundry
    const defaultType = this.endpointTypes.filter((t) => t.value === DEFAULT_ENDPOINT_TYPE);
    if (defaultType && defaultType.length) {
      this.typeValue = defaultType[0].value;
      this.setUrlValidation(this.typeValue);
    }

    // Client Redirect URI for SSO
    this.clientRedirectURI = window.location.protocol + '//' + window.location.hostname +
    (window.location.port ? ':' + window.location.port : '') + '/pp/v1/auth/sso_login_callback';
  }

  onNext: StepOnNextFunction = () => {
    const action = new RegisterEndpoint(
      this.typeField.value,
      this.nameField.value,
      this.urlField.value,
      !!this.skipSllField.value,
<<<<<<< HEAD
      this.clientIDField.value,
      this.clientSecretField.value,
=======
      !!this.ssoAllowedField.value,
>>>>>>> 9822e69b
    );

    this.store.dispatch(action);

    const update$ = this.store.select(
      this.getUpdateSelector(action.guid())
    ).pipe(filter(update => !!update));

    return update$.pipe(pairwise(),
      filter(([oldVal, newVal]) => (oldVal.busy && !newVal.busy)),
      map(([oldVal, newVal]) => newVal),
      map(result => ({
        success: !result.error,
        redirect: !result.error,
        message: !result.error ? '' : result.message
      })));
  }

  private getUpdateSelector(guid) {
    return selectUpdateInfo(
      endpointStoreNames.type,
      guid,
      EndpointsEffect.registeringKey,
    );
  }

  ngAfterContentInit() {
    this.validate = this.form.statusChanges.pipe(
      map(() => {
        return this.form.valid;
      }));
  }

  setUrlValidation(endpointValue: string) {
    const endpoint = this.endpointTypes.find(e => e.value === endpointValue);
    this.urlValidation = endpoint ? endpoint.urlValidation : '';
    this.setAdvancedFields(endpoint);
  }

  // Only show the Client ID and Client Secret fields if the endpoint type if Cloud Foundry
  setAdvancedFields(endpoint: EndpointTypeHelper) {
    this.showAdvancedFields = endpoint.value === 'cf';
  }
}<|MERGE_RESOLUTION|>--- conflicted
+++ resolved
@@ -48,27 +48,24 @@
   endpointTypes = getEndpointTypes();
   urlValidation: string;
 
-<<<<<<< HEAD
   showAdvancedFields = false;
-=======
   clientRedirectURI: string;
->>>>>>> 9822e69b
 
   constructor(private store: Store<AppState>, private utilsService: UtilsService) {
 
-  this.existingEndpoints = store.select(selectPaginationState(endpointStoreNames.type, GetAllEndpoints.storeKey))
-    .pipe(
-      withLatestFrom(store.select(getAPIRequestDataState)),
-      map(([pagination, entities]) => {
-        const pages = Object.values(pagination.ids);
-        const page = [].concat.apply([], pages);
-        const endpoints = page.length ? denormalize(page, [entityFactory(endpointSchemaKey)], entities) : [];
-        return {
-          names: endpoints.map(ep => ep.name),
-          urls: endpoints.map(ep => getFullEndpointApiUrl(ep)),
-        };
-      })
-    );
+    this.existingEndpoints = store.select(selectPaginationState(endpointStoreNames.type, GetAllEndpoints.storeKey))
+      .pipe(
+        withLatestFrom(store.select(getAPIRequestDataState)),
+        map(([pagination, entities]) => {
+          const pages = Object.values(pagination.ids);
+          const page = [].concat.apply([], pages);
+          const endpoints = page.length ? denormalize(page, [entityFactory(endpointSchemaKey)], entities) : [];
+          return {
+            names: endpoints.map(ep => ep.name),
+            urls: endpoints.map(ep => getFullEndpointApiUrl(ep)),
+          };
+        })
+      );
 
     // Auto-select default endpoint type - typically this is Cloud Foundry
     const defaultType = this.endpointTypes.filter((t) => t.value === DEFAULT_ENDPOINT_TYPE);
@@ -79,7 +76,7 @@
 
     // Client Redirect URI for SSO
     this.clientRedirectURI = window.location.protocol + '//' + window.location.hostname +
-    (window.location.port ? ':' + window.location.port : '') + '/pp/v1/auth/sso_login_callback';
+      (window.location.port ? ':' + window.location.port : '') + '/pp/v1/auth/sso_login_callback';
   }
 
   onNext: StepOnNextFunction = () => {
@@ -88,12 +85,9 @@
       this.nameField.value,
       this.urlField.value,
       !!this.skipSllField.value,
-<<<<<<< HEAD
       this.clientIDField.value,
       this.clientSecretField.value,
-=======
       !!this.ssoAllowedField.value,
->>>>>>> 9822e69b
     );
 
     this.store.dispatch(action);
