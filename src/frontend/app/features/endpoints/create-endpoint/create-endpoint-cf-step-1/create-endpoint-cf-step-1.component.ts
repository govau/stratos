--- conflicted
+++ resolved
@@ -8,20 +8,16 @@
 import { UtilsService } from '../../../../core/utils.service';
 import { StepOnNextFunction, IStepperStep } from '../../../../shared/components/stepper/step/step.component';
 import { cnsisEntitiesSelector } from '../../../../store/selectors/cnsis.selectors';
-<<<<<<< HEAD
-import { selectRequestInfo, selectUpdateInfo } from '../../../../store/selectors/api.selectors';
+import { RequestInfoState } from '../../../../store/reducers/api-request-reducer/types';
+import { RegisterCnis, GetAllCNSIS, EndpointSchema } from '../../../../store/actions/cnsis.actions';
 import { RouterNav } from '../../../../store/actions/router.actions';
-import { RegisterCnis } from '../../../../store/actions/cnsis.actions';
+import { selectEntity, selectUpdateInfo, selectRequestInfo, getAPIRequestDataState } from '../../../../store/selectors/api.selectors';
 import { CNSISEffect } from '../../../../store/effects/cnsis.effects';
-=======
-import { RequestInfoState } from '../../../../store/reducers/api-request-reducer/types';
-import { RegisterCnis } from '../../../../store/actions/cnsis.actions';
-import { RouterNav } from '../../../../store/actions/router.actions';
-import { selectEntity, selectUpdateInfo, selectRequestInfo } from '../../../../store/selectors/api.selectors';
-import { CNSISEffect } from '../../../../store/effects/cnsis.effects';
-import { shareReplay } from 'rxjs/operators';
+import { shareReplay, withLatestFrom, map } from 'rxjs/operators';
 import { tag } from 'rxjs-spy/operator/tag';
->>>>>>> 4ccebb76
+import { selectPaginationState } from '../../../../store/selectors/pagination.selectors';
+import { EndpointsDataSource } from '../../../../shared/data-sources/endpoints-data-source';
+import { denormalize } from 'normalizr';
 
 @Component({
   selector: 'app-create-endpoint-cf-step-1',
@@ -30,31 +26,35 @@
 })
 export class CreateEndpointCfStep1Component implements OnInit, IStepperStep, AfterContentInit {
 
-  endpointNames: Observable<string[]>;
-  endpointUrls: Observable<string[]>;
+  existingEndpoints: Observable<{
+    names: string[],
+    urls:  string[],
+  }>;
 
   validate: Observable<boolean>;
 
   @ViewChild('form') form: NgForm;
   @ViewChild('nameField') nameField: NgModel;
-<<<<<<< HEAD
-  @ViewChild('nameField') urlField: NgModel;
-  @ViewChild('nameField') skipSllField: NgModel;
-=======
   @ViewChild('urlField') urlField: NgModel;
   @ViewChild('skipSllField') skipSllField: NgModel;
->>>>>>> 4ccebb76
 
   constructor(private store: Store<AppState>, public utilsService: UtilsService) {
 
-<<<<<<< HEAD
-  constructor(private store: Store<AppState>, private utilsService: UtilsService) {
-=======
->>>>>>> 4ccebb76
-    this.endpointNames = store.select(cnsisEntitiesSelector)
-      .map(cnsis => Object.values(cnsis).map(cnsi => cnsi.name));
+    this.existingEndpoints = store.select(selectPaginationState(cnsisStoreNames.type, GetAllCNSIS.storeKey))
+    .pipe(
+      withLatestFrom(store.select(getAPIRequestDataState)),
+      map(([pagination, entities]) => {
+        const pages = Object.values(pagination.ids);
+        const page = [].concat.apply([], pages);
+        const endpoints = page.length ? denormalize(page, [EndpointSchema], entities) : [];
+        return {
+          names: endpoints.map(ep => ep.name),
+          urls: endpoints.map(ep => `${ep.api_endpoint.Scheme}://${ep.api_endpoint.Host}`),
+        }
+      })
+    );
+  }
 
-<<<<<<< HEAD
   ngOnInit() {}
 
   onNext: StepOnNextFunction = () => {
@@ -66,22 +66,21 @@
     
     this.store.dispatch(action);
 
+    // const entityRequestSelect$ = this.store.select(selectRequestInfo(cnsisStoreNames.type, action.guid())).pipe(
+    //   shareReplay(1),
+    // );
+    
     const update$ = this.store.select(
       this.getUpdateSelector(action.guid())
-    );
-
+    ).filter(update => !!update);
+    
     return update$.pairwise()
     .filter(([oldVal, newVal]) => (oldVal.busy && !newVal.busy))
     .map(([oldVal, newVal]) => newVal)
     .map(result => {
       if (!result.error) {
-        // Endpoints will fetch info which will refresh the list of endpoints
         this.store.dispatch(new RouterNav({ path: ['endpoints'] }));
       }
-
-      // NOTE: Errors such as SSL errors can be fixed by the user, so don't want to take them away
-      // TODO
-
       return {
         success: !result.error
       }
@@ -94,75 +93,6 @@
       guid,
       CNSISEffect.registeringKey,
     );
-=======
-    this.endpointUrls = store.select(cnsisEntitiesSelector)
-      .map(cnsis => Object.values(cnsis).map(cnsi => {
-        if (cnsi.api_endpoint) {
-          return `${cnsi.api_endpoint.Scheme}://${cnsi.api_endpoint.Host}`;
-        } else {
-          return 'Unknown';
-        }
-      }));
-  }
-
-  ngOnInit() {}
-
-  onNext: StepOnNextFunction = () => {
-
-    console.log('Register');
-    console.log(this.nameField.value);
-    console.log(this.urlField.value);
-    console.log(this.skipSllField.value);
-    const action = new RegisterCnis(
-      this.nameField.value,
-      this.urlField.value,
-      !!this.skipSllField.value
-    );
-    
-    this.store.dispatch(action);
-
-    console.log(action.guid());
-
-    const entityRequestSelect$ = this.store.select(selectRequestInfo(cnsisStoreNames.type, action.guid())).pipe(
-      shareReplay(1),
-    );
-    
-    // entityRequestSelect$.do(d => {
-    //   console.log('UPDATE');
-    //   console.log(d);
-    //   // if (!newVal.error && (oldVal.busy && !newVal.busy)) {
-    //   //   // Has finished fetching
-    //   //   this.store.dispatch(new GetSystemInfo());
-    // });
-
-    //entityRequestSelect$.subscribe();
-      // }
-    
-    // this.store.dispatch(new RouterNav({ path: ['endpoints'] }));
-
-    //.map(request => !!(request && request.info && request.info.user));
-
-    console.log(cnsisStoreNames.type);
-
-    const update$ = this.store.select(
-      this.getUpdateSelector(action.guid())
-    ).filter(update => !!update);
-    
-
-    return update$.pairwise()
-    .filter(([oldVal, newVal]) => (oldVal.busy && !newVal.busy))
-    .map(([oldVal, newVal]) => newVal)
-    .map(result => {
-      if (!result.error) {
-        this.store.dispatch(new RouterNav({ path: ['endpoints'] }));
-      }
-
-      return {
-        success: !result.error
-      }
-    });
-    //return Observable.of({ success: true });
->>>>>>> 4ccebb76
   }
 
   ngAfterContentInit() {
@@ -171,28 +101,4 @@
         return this.form.valid;
       });
   }
-
-  private getUpdateSelector(id) {
-    return selectUpdateInfo(
-      cnsisStoreNames.type,
-      id,
-      CNSISEffect.registeringKey
-    );
-  }
-
-
-  // registerEndpoint(): Observable<RequestInfoState> {
-    // const { cloudFoundry, org, space } = cloudFoundryDetails;
-    // const newAppGuid = name + space;
-
-    // this.store.dispatch(new RegisterCnis(
-      
-    //   newAppGuid,
-    //   cloudFoundry, {
-    //     name,
-    //     space_guid: space
-    //   }
-    // ));
-    // return this.store.select(selectRequestInfo(ApplicationSchema.key, newAppGuid));
-  // }
 }