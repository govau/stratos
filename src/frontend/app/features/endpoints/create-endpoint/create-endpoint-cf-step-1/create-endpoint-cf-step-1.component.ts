--- conflicted
+++ resolved
@@ -1,11 +1,9 @@
-
-import {filter, pairwise,  map, withLatestFrom } from 'rxjs/operators';
-/* tslint:disable:no-access-missing-member https://github.com/mgechev/codelyzer/issues/191*/
-import { AfterContentInit, Component, OnInit, ViewChild } from '@angular/core';
+import { AfterContentInit, Component, ViewChild } from '@angular/core';
 import { NgForm, NgModel } from '@angular/forms';
 import { Store } from '@ngrx/store';
 import { denormalize } from 'normalizr';
 import { Observable } from 'rxjs';
+import { filter, map, pairwise, withLatestFrom } from 'rxjs/operators';
 
 import { UtilsService } from '../../../../core/utils.service';
 import { IStepperStep, StepOnNextFunction } from '../../../../shared/components/stepper/step/step.component';
@@ -18,6 +16,8 @@
 import { endpointStoreNames } from '../../../../store/types/endpoint.types';
 import { DEFAULT_ENDPOINT_TYPE, getEndpointTypes, getFullEndpointApiUrl } from '../../endpoint-helpers';
 
+
+/* tslint:disable:no-access-missing-member https://github.com/mgechev/codelyzer/issues/191*/
 @Component({
   selector: 'app-create-endpoint-cf-step-1',
   templateUrl: './create-endpoint-cf-step-1.component.html',
@@ -82,31 +82,14 @@
       this.getUpdateSelector(action.guid())
     ).pipe(filter(update => !!update));
 
-<<<<<<< HEAD
-    return update$.pairwise()
-      .filter(([oldVal, newVal]) => (oldVal.busy && !newVal.busy))
-      .map(([oldVal, newVal]) => newVal)
-      .map(result => ({
+    return update$.pipe(pairwise(),
+      filter(([oldVal, newVal]) => (oldVal.busy && !newVal.busy)),
+      map(([oldVal, newVal]) => newVal),
+      map(result => ({
         success: !result.error,
         redirect: !result.error,
         message: !result.error ? '' : result.message
-      }));
-=======
-    return update$.pipe(pairwise(),
-      filter(([oldVal, newVal]) => (oldVal.busy && !newVal.busy)),
-      map(([oldVal, newVal]) => newVal),
-      map(result => {
-        if (!result.error) {
-          this.store.dispatch(new RouterNav({ path: ['endpoints'] }));
-        } else {
-          // Snackbar
-          this.snackBarRef = this.snackBar.open(result.message, 'Dismiss');
-        }
-        return {
-          success: !result.error
-        };
-      }), );
->>>>>>> 75a05e3f
+      })));
   }
 
   private getUpdateSelector(guid) {
