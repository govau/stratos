/* tslint:disable:no-access-missing-member https://github.com/mgechev/codelyzer/issues/191*/
import { AppState } from '../../../../store/app-state';
import { Store } from '@ngrx/store';
import { Component, OnInit, ViewChild, AfterContentInit } from '@angular/core';
import { NgForm, NgModel } from '@angular/forms';
import { Observable } from 'rxjs/Observable';
import { EndpointModel, EndpointState, endpointStoreNames } from '../../../../store/types/endpoint.types';
import { UtilsService } from '../../../../core/utils.service';
import { StepOnNextFunction, IStepperStep } from '../../../../shared/components/stepper/step/step.component';
<<<<<<< HEAD
import { endpointEntitiesSelector } from '../../../../store/selectors/endpoint.selectors';
=======
import { cnsisEntitiesSelector } from '../../../../store/selectors/cnsis.selectors';
import { RequestInfoState } from '../../../../store/reducers/api-request-reducer/types';
import { RegisterCnis, GetAllCNSIS, EndpointSchema } from '../../../../store/actions/cnsis.actions';
import { RouterNav } from '../../../../store/actions/router.actions';
import { selectEntity, selectUpdateInfo, selectRequestInfo, getAPIRequestDataState } from '../../../../store/selectors/api.selectors';
import { CNSISEffect } from '../../../../store/effects/cnsis.effects';
import { shareReplay, withLatestFrom, map } from 'rxjs/operators';
import { tag } from 'rxjs-spy/operator/tag';
import { selectPaginationState } from '../../../../store/selectors/pagination.selectors';
import { EndpointsDataSource } from '../../../../shared/components/list/list-types/endpoint/endpoints-data-source';
import { denormalize } from 'normalizr';
>>>>>>> 58d54dbb

@Component({
  selector: 'app-create-endpoint-cf-step-1',
  templateUrl: './create-endpoint-cf-step-1.component.html',
  styleUrls: ['./create-endpoint-cf-step-1.component.scss']
})
export class CreateEndpointCfStep1Component implements OnInit, IStepperStep, AfterContentInit {

  existingEndpoints: Observable<{
    names: string[],
    urls:  string[],
  }>;

  validate: Observable<boolean>;

  @ViewChild('form') form: NgForm;
  @ViewChild('nameField') nameField: NgModel;
  @ViewChild('urlField') urlField: NgModel;
  @ViewChild('skipSllField') skipSllField: NgModel;

  constructor(private store: Store<AppState>, public utilsService: UtilsService) {

<<<<<<< HEAD
  constructor(store: Store<AppState>, private utilsService: UtilsService) {
    this.endpointNames = store.select(endpointEntitiesSelector)
      .map(endpoints => Object.values(endpoints).map(endpoint => endpoint.name));
=======
    this.existingEndpoints = store.select(selectPaginationState(cnsisStoreNames.type, GetAllCNSIS.storeKey))
    .pipe(
      withLatestFrom(store.select(getAPIRequestDataState)),
      map(([pagination, entities]) => {
        const pages = Object.values(pagination.ids);
        const page = [].concat.apply([], pages);
        const endpoints = page.length ? denormalize(page, [EndpointSchema], entities) : [];
        return {
          names: endpoints.map(ep => ep.name),
          urls: endpoints.map(ep => `${ep.api_endpoint.Scheme}://${ep.api_endpoint.Host}`),
        };
      })
    );
>>>>>>> 58d54dbb
  }

  ngOnInit() {}

  onNext: StepOnNextFunction = () => {
    const action = new RegisterCnis(
      this.nameField.value,
      this.urlField.value,
      !!this.skipSllField.value
    );

    this.store.dispatch(action);

    const update$ = this.store.select(
      this.getUpdateSelector(action.guid())
    ).filter(update => !!update);

    return update$.pairwise()
    .filter(([oldVal, newVal]) => (oldVal.busy && !newVal.busy))
    .map(([oldVal, newVal]) => newVal)
    .map(result => {
      if (!result.error) {
        this.store.dispatch(new RouterNav({ path: ['endpoints'] }));
      }
      return {
        success: !result.error
      };
    });
  }

  private getUpdateSelector(guid) {
    return selectUpdateInfo(
      cnsisStoreNames.type,
      guid,
      CNSISEffect.registeringKey,
    );
  }

  ngAfterContentInit() {
    this.validate = this.form.statusChanges
      .map(() => {
        return this.form.valid;
      });
  }
}<|MERGE_RESOLUTION|>--- conflicted
+++ resolved
@@ -7,10 +7,7 @@
 import { EndpointModel, EndpointState, endpointStoreNames } from '../../../../store/types/endpoint.types';
 import { UtilsService } from '../../../../core/utils.service';
 import { StepOnNextFunction, IStepperStep } from '../../../../shared/components/stepper/step/step.component';
-<<<<<<< HEAD
 import { endpointEntitiesSelector } from '../../../../store/selectors/endpoint.selectors';
-=======
-import { cnsisEntitiesSelector } from '../../../../store/selectors/cnsis.selectors';
 import { RequestInfoState } from '../../../../store/reducers/api-request-reducer/types';
 import { RegisterCnis, GetAllCNSIS, EndpointSchema } from '../../../../store/actions/cnsis.actions';
 import { RouterNav } from '../../../../store/actions/router.actions';
@@ -21,7 +18,6 @@
 import { selectPaginationState } from '../../../../store/selectors/pagination.selectors';
 import { EndpointsDataSource } from '../../../../shared/components/list/list-types/endpoint/endpoints-data-source';
 import { denormalize } from 'normalizr';
->>>>>>> 58d54dbb
 
 @Component({
   selector: 'app-create-endpoint-cf-step-1',
@@ -44,11 +40,6 @@
 
   constructor(private store: Store<AppState>, public utilsService: UtilsService) {
 
-<<<<<<< HEAD
-  constructor(store: Store<AppState>, private utilsService: UtilsService) {
-    this.endpointNames = store.select(endpointEntitiesSelector)
-      .map(endpoints => Object.values(endpoints).map(endpoint => endpoint.name));
-=======
     this.existingEndpoints = store.select(selectPaginationState(cnsisStoreNames.type, GetAllCNSIS.storeKey))
     .pipe(
       withLatestFrom(store.select(getAPIRequestDataState)),
@@ -62,7 +53,6 @@
         };
       })
     );
->>>>>>> 58d54dbb
   }
 
   ngOnInit() {}
