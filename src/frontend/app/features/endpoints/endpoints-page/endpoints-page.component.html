--- conflicted
+++ resolved
@@ -4,11 +4,6 @@
     <button *appUserPermission="canRegisterEndpoint" mat-icon-button [routerLink]="'/endpoints/new/'">
       <mat-icon>add</mat-icon>
     </button>
-<<<<<<< HEAD
-    <!-- Extension buttons -->
-    <app-extension-buttons type="Endpoints"></app-extension-buttons>
-=======
->>>>>>> 8e325e0d
   </div>
 </app-page-header>
 <app-endpoints-missing></app-endpoints-missing>
