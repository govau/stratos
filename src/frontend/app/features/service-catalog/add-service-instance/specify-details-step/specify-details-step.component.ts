--- conflicted
+++ resolved
@@ -26,6 +26,7 @@
 import {
   selectCreateServiceInstance,
   selectCreateServiceInstanceOrgGuid,
+  selectCreateServiceInstanceServicePlan,
 } from '../../../../store/selectors/create-service-instance.selectors';
 import { APIResource } from '../../../../store/types/api.types';
 import { CreateServiceInstanceState } from '../../../../store/types/create-service-instance.types';
@@ -70,12 +71,7 @@
   tagsAddOnBlur = true;
   separatorKeysCodes = [ENTER, COMMA, SPACE];
   tags = [];
-<<<<<<< HEAD
-  cfGuid: string;
-  serviceGuid: string;
-=======
   spaceScopeSub: Subscription;
->>>>>>> 6bd8a115
   spaces$: Observable<APIResource<ISpace>[]>;
   orgs$: Observable<APIResource<IOrganization>[]>;
   bindExistingInstance = false;
@@ -119,18 +115,14 @@
 
     this.subscriptions.push(cSIHelperService.isInitialised().pipe(
       tap(o => {
-<<<<<<< HEAD
-
-        this.cSIHelperService.serviceGuid$.pipe(
-          first(),
-          tap(guid => {
-            // This needs to be from a plan
-            this.serviceInstances$ = cSIHelperService.getServiceInstancesForService();
-            this.allServiceInstances$ = cSIHelperService.getServiceInstancesForService();
-          }),
-        ).subscribe();
-
-        this.cSIHelperService.cfGuid$.pipe(first(), tap(guid => this.cfGuid = guid)).subscribe();
+
+        this.allServiceInstances$ = Observable.combineLatest(this.cSIHelperService.serviceGuid$, this.cSIHelperService.cfGuid$).pipe(
+          switchMap(([serviceGuid, cfGuid]) => cSIHelperService.getServiceInstancesForService())
+        );
+        this.serviceInstances$ = this.store.select(selectCreateServiceInstanceServicePlan).pipe(
+          filter(p => !!p),
+          switchMap(guid => cSIHelperService.getServiceInstancesForService(guid))
+        );
       })
     ).subscribe());
   }
@@ -162,23 +154,12 @@
     this.selectExistingInstanceForm = new FormGroup({
       serviceInstances: new FormControl('', [Validators.required]),
     });
-=======
-        this.allServiceInstances$ = Observable.combineLatest(this.cSIHelperService.serviceGuid$, this.cSIHelperService.cfGuid$).pipe(
-          switchMap(([serviceGuid, cfGuid]) => {
-            const paginationKey = createEntityRelationPaginationKey(serviceInstancesSchemaKey, cfGuid);
-            return this.initServiceInstances(cfGuid, paginationKey);
-          })
-        );
-      })
-    ).subscribe();
->>>>>>> 6bd8a115
   }
 
   ngOnInit(): void {
     if (!this.cSIHelperService.isMarketplace()) {
       this.RemoveOrgAndSpaceFields();
     } else {
-<<<<<<< HEAD
       this.subscriptions.push(this.cSIHelperService.getSelectedServicePlanAccessibility()
         .pipe(
           map(o => o.spaceScoped),
@@ -189,25 +170,11 @@
               this.enableOrgAndSpaceFields();
             }
           })).subscribe());
-=======
-      this.spaceScopeSub = this.cSIHelperService.getSelectedServicePlanAccessibility().pipe(
-        map(o => o.spaceScoped),
-        tap(spaceScope => {
-          if (spaceScope) {
-            this.stepperForm.get('org').disable();
-            this.stepperForm.get('space').disable();
-          } else {
-            this.stepperForm.get('org').enable();
-            this.stepperForm.get('space').enable();
-          }
-        })).subscribe();
->>>>>>> 6bd8a115
     }
   }
 
   setOrg = (guid) => this.store.dispatch(new SetCreateServiceInstanceOrg(guid));
 
-<<<<<<< HEAD
   private enableOrgAndSpaceFields() {
     this.createNewInstanceForm.get('org').enable();
     this.createNewInstanceForm.get('space').enable();
@@ -226,20 +193,6 @@
     });
   }
 
-=======
-  initServiceInstances = (cfGuid: string, paginationKey: string) => getPaginationObservables<APIResource<IServiceInstance>>({
-    store: this.store,
-    action: new GetServiceInstances(cfGuid, paginationKey),
-    paginationMonitor: this.paginationMonitorFactory.create(
-      paginationKey,
-      entityFactory(serviceInstancesSchemaKey)
-    )
-  }, true)
-    .entities$.pipe(
-      share(),
-      first()
-    )
->>>>>>> 6bd8a115
   ngOnDestroy(): void {
     this.subscriptions.forEach(s => s.unsubscribe());
   }
@@ -333,28 +286,13 @@
           const serviceInstanceGuid = this.setServiceInstanceGuid(request);
           this.store.dispatch(new SetServiceInstanceGuid(serviceInstanceGuid));
           if (!!state.bindAppGuid) {
-<<<<<<< HEAD
-            return this.createBinding(serviceInstanceGuid, state.bindAppGuid, state.bindAppParams)
+            return this.createBinding(serviceInstanceGuid, state.cfGuid, state.bindAppGuid, state.bindAppParams)
               .pipe(
                 filter(s => {
                   return s && !s.creating;
                 }),
                 map(req => req.error ? this.handleException(true) : this.routeToServices(state.cfGuid, state.bindAppGuid))
               );
-=======
-            return this.createBinding(serviceInstanceGuid, state.cfGuid, state.bindAppGuid, state.bindAppParams).pipe(
-              filter(s => {
-                return s && !s.creating;
-              }),
-              map(req => {
-                if (req.error) {
-                  this.displaySnackBar(true);
-                  return { success: false };
-                } else {
-                  return this.routeToServices();
-                }
-              }));
->>>>>>> 6bd8a115
           } else {
             return Observable.of(this.routeToServices());
           }
@@ -400,16 +338,12 @@
     const name = this.createNewInstanceForm.controls.name.value;
     let spaceGuid = '';
     let cfGuid = '';
-    if (!this.cSIHelperService.isMarketplace()) {
+    if (this.cSIHelperService.isMarketplace()) {
+      spaceGuid = this.createNewInstanceForm.controls.space.value;
+    } else {
       spaceGuid = createServiceInstance.spaceGuid;
-    } else {
-<<<<<<< HEAD
-      spaceGuid = this.createNewInstanceForm.controls.space.value;
-      cfGuid = this.cfGuid;
-=======
-      spaceGuid = this.stepperForm.controls.space.value;
->>>>>>> 6bd8a115
-    }
+    }
+
     cfGuid = createServiceInstance.cfGuid;
     const servicePlanGuid = createServiceInstance.servicePlanGuid;
     const params = getServiceJsonParams(this.createNewInstanceForm.controls.params.value);
