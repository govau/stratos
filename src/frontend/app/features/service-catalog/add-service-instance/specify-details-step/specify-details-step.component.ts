import { COMMA, ENTER, SPACE } from '@angular/cdk/keycodes';
import { AfterContentInit, Component, Input, OnDestroy, OnInit } from '@angular/core';
import { AbstractControl, FormControl, FormGroup, ValidatorFn, Validators } from '@angular/forms';
import { MatChipInputEvent, MatSnackBar } from '@angular/material';
import { ActivatedRoute } from '@angular/router';
import { Store } from '@ngrx/store';
import { BehaviorSubject } from 'rxjs/BehaviorSubject';
import { Observable } from 'rxjs/Observable';
import {
  combineLatest,
  distinctUntilChanged,
  filter,
  first,
  map,
  publishReplay,
  refCount,
  share,
  switchMap,
  tap,
<<<<<<< HEAD
  take,
=======
>>>>>>> 2ca8c2a9
} from 'rxjs/operators';
import { Subscription } from 'rxjs/Subscription';

import { IServiceInstance } from '../../../../core/cf-api-svc.types';
import { IOrganization, ISpace } from '../../../../core/cf-api.types';
import { PaginationMonitorFactory } from '../../../../shared/monitors/pagination-monitor.factory';
import {
  SetCreateServiceInstanceOrg,
  SetCreateServiceInstanceSpace,
  SetServiceInstanceGuid,
} from '../../../../store/actions/create-service-instance.actions';
import { RouterNav } from '../../../../store/actions/router.actions';
import { CreateServiceBinding } from '../../../../store/actions/service-bindings.actions';
<<<<<<< HEAD
import { CreateServiceInstance, UpdateServiceInstance } from '../../../../store/actions/service-instances.actions';
=======
import { CreateServiceInstance } from '../../../../store/actions/service-instances.actions';
>>>>>>> 2ca8c2a9
import { AppState } from '../../../../store/app-state';
import { serviceBindingSchemaKey, serviceInstancesSchemaKey } from '../../../../store/helpers/entity-factory';
import { RequestInfoState } from '../../../../store/reducers/api-request-reducer/types';
import { selectRequestInfo } from '../../../../store/selectors/api.selectors';
import {
  selectCreateServiceInstance,
  selectCreateServiceInstanceOrgGuid,
  selectCreateServiceInstanceSpaceGuid,
} from '../../../../store/selectors/create-service-instance.selectors';
import { APIResource } from '../../../../store/types/api.types';
import { CreateServiceInstanceState } from '../../../../store/types/create-service-instance.types';
import { getServiceJsonParams, isMarketplaceMode } from '../../services-helper';
import { CreateServiceInstanceHelperServiceFactory } from '../create-service-instance-helper-service-factory.service';
import { CreateServiceInstanceHelperService } from '../create-service-instance-helper.service';
import { CsiGuidsService } from '../csi-guids.service';
<<<<<<< HEAD
import { CsiModeService } from '../csi-mode.service';
=======
>>>>>>> 2ca8c2a9

const enum FormMode {
  CreateServiceInstance = 'create-service-instance',
  BindServiceInstance = 'bind-service-instance',
}
@Component({
  selector: 'app-specify-details-step',
  templateUrl: './specify-details-step.component.html',
  styleUrls: ['./specify-details-step.component.scss'],
})
export class SpecifyDetailsStepComponent implements OnDestroy, AfterContentInit {

<<<<<<< HEAD
  serviceInstanceName: string;
  serviceInstanceGuid: string;
  selectCreateInstance$: Observable<CreateServiceInstanceState>;
  formModes = [
    {
      label: 'Create Service Instance',
      key: FormMode.CreateServiceInstance
    },
    {
      label: 'Bind Service Instance',
=======
  selectCreateInstance$: Observable<CreateServiceInstanceState>;
  formModes = [
    {
      label: 'Create and Bind to a new Service Instance',
      key: FormMode.CreateServiceInstance
    },
    {
      label: 'Bind to an Existing Service Instance',
>>>>>>> 2ca8c2a9
      key: FormMode.BindServiceInstance
    }
  ];
  @Input('showModeSelection')
  showModeSelection = false;

  formMode: FormMode;

  selectExistingInstanceForm: FormGroup;
  createNewInstanceForm: FormGroup;
  serviceInstances$: Observable<APIResource<IServiceInstance>[]>;
<<<<<<< HEAD
=======
  marketPlaceMode: boolean;
>>>>>>> 2ca8c2a9
  cSIHelperService: CreateServiceInstanceHelperService;
  allServiceInstances$: Observable<APIResource<IServiceInstance>[]>;
  validate: BehaviorSubject<boolean> = new BehaviorSubject(false);
  allServiceInstanceNames: string[];
  tagsVisible = true;
  tagsSelectable = true;
  tagsRemovable = true;
  tagsAddOnBlur = true;
  separatorKeysCodes = [ENTER, COMMA, SPACE];
  tags = [];
  spaceScopeSub: Subscription;
  spaces$: Observable<APIResource<ISpace>[]>;
  orgs$: Observable<APIResource<IOrganization>[]>;
  bindExistingInstance = false;
  subscriptions: Subscription[] = [];
  initialised = false;

  static isValidJsonValidatorFn = (): ValidatorFn => {
    return (formField: AbstractControl): { [key: string]: any } => {

      try {
        if (formField.value) {
          const jsonObj = JSON.parse(formField.value);
          // Check if jsonObj is actually an obj
          if (jsonObj.constructor !== {}.constructor) {
            throw new Error('not an object');
          }
        }
      } catch (e) {
        return { 'notValidJson': { value: formField.value } };
      }
      return null;
    };
  }
  nameTakenValidator = (): ValidatorFn => {
    return (formField: AbstractControl): { [key: string]: any } =>
      !this.checkName(formField.value) ? { 'nameTaken': { value: formField.value } } : null;
  }

  constructor(
    private store: Store<AppState>,
    private cSIHelperServiceFactory: CreateServiceInstanceHelperServiceFactory,
    private activatedRoute: ActivatedRoute,
    private paginationMonitorFactory: PaginationMonitorFactory,
    private snackBar: MatSnackBar,
<<<<<<< HEAD
    private csiGuidsService: CsiGuidsService,
    private modeService: CsiModeService
  ) {
    this.setupForms();

    this.selectCreateInstance$ = this.store.select(selectCreateServiceInstance).pipe(
      filter(p => !!p && !!p.servicePlanGuid && !!p.spaceGuid && !!p.cfGuid),
      share(),
    );

    this.createNewInstanceForm = new FormGroup({
      name: new FormControl('', [Validators.required, this.nameTakenValidator()]),
      params: new FormControl('', SpecifyDetailsStepComponent.isValidJsonValidatorFn()),
      tags: new FormControl(''),
    });
=======
    private csiGuidsService: CsiGuidsService
  ) {
    this.setupForms();

    this.selectCreateInstance$ = this.store.select(selectCreateServiceInstance).pipe(
      filter(p => !!p && !!p.servicePlanGuid && !!p.spaceGuid && !!p.cfGuid),
      share(),
    );
>>>>>>> 2ca8c2a9
  }

  onEnter = () => {
    this.cSIHelperService = this.cSIHelperServiceFactory.create(this.csiGuidsService.cfGuid, this.csiGuidsService.serviceGuid);
    this.allServiceInstances$ = this.cSIHelperService.getServiceInstancesForService(null, null, this.csiGuidsService.cfGuid);
    this.subscriptions.push(this.setupFormValidatorData());
    this.serviceInstances$ = this.selectCreateInstance$.pipe(
      distinctUntilChanged((x, y) => {
        return !(x.cfGuid === y.cfGuid && x.servicePlanGuid === y.servicePlanGuid && x.spaceGuid === y.spaceGuid);
      }),
      switchMap(guids => this.cSIHelperService.getServiceInstancesForService(
        guids.servicePlanGuid,
        guids.spaceGuid,
        guids.cfGuid
      )),
      publishReplay(1),
      refCount(),
    );
    this.initialised = true;
<<<<<<< HEAD

    if (this.modeService.isEditServiceInstanceMode()) {
      this.store.select(selectCreateServiceInstance).pipe(
        take(1),
        tap(state => {
          this.createNewInstanceForm.controls.name.setValue(state.name);
          this.createNewInstanceForm.controls.params.setValue(state.parameters);
          this.serviceInstanceGuid = state.serviceInstanceGuid;
          this.serviceInstanceName = state.name;
          this.createNewInstanceForm.updateValueAndValidity();
          if (state.tags) {
            this.tags = [].concat(state.tags.map(t => ({ label: t })));
          }
        })
      ).subscribe();
    }
=======
>>>>>>> 2ca8c2a9

  }

  resetForms = (mode: FormMode) => {
    this.validate.next(false);
    this.createNewInstanceForm.reset();
    this.selectExistingInstanceForm.reset();
    if (mode === FormMode.CreateServiceInstance) {
      this.tags = [];
      this.bindExistingInstance = false;
    } else if (mode === FormMode.BindServiceInstance) {
      this.bindExistingInstance = true;
    }
  }

  private setupFormValidatorData(): Subscription {
<<<<<<< HEAD
    return this.allServiceInstances$.pipe(
      combineLatest(this.store.select(selectCreateServiceInstance)),
      switchMap(([instances, state]) => {
        return this.store.select(selectCreateServiceInstanceSpaceGuid).pipe(
          filter(p => !!p),
          map(spaceGuid => instances.filter(s => {
            let filterSelf = false;
            if (this.modeService.isEditServiceInstanceMode()) {
              filterSelf = s.entity.name === state.name;
            }
            return (s.entity.space_guid === spaceGuid) && !filterSelf;

          }
          )), tap(o => {
            this.allServiceInstanceNames = o.map(s => s.entity.name);
          }));
      })).subscribe();
=======
    return this.allServiceInstances$.pipe(switchMap(instances => {
      return this.store.select(selectCreateServiceInstanceSpaceGuid).pipe(
        filter(p => !!p),
        map(spaceGuid => instances.filter(s => s.entity.space_guid === spaceGuid)), tap(o => {
          this.allServiceInstanceNames = o.map(s => s.entity.name);
        }));
    })).subscribe();
  }

  private InitOrgAndSpaceObs() {
    this.orgs$ = this.initOrgsObservable();
    this.spaces$ = this.initSpacesObservable();
  }

  private setupForms() {
    this.createNewInstanceForm = new FormGroup({
      name: new FormControl('', [Validators.required, this.nameTakenValidator()]),
      params: new FormControl('', SpecifyDetailsStepComponent.isValidJsonValidatorFn()),
      tags: new FormControl(''),
    });
    this.selectExistingInstanceForm = new FormGroup({
      serviceInstances: new FormControl('', [Validators.required]),
    });
    this.formMode = FormMode.CreateServiceInstance;
>>>>>>> 2ca8c2a9
  }

  private InitOrgAndSpaceObs() {
    this.orgs$ = this.initOrgsObservable();
    this.spaces$ = this.initSpacesObservable();
  }

  private setupForms() {
    this.createNewInstanceForm = new FormGroup({
      name: new FormControl('', [Validators.required, this.nameTakenValidator()]),
      params: new FormControl('', SpecifyDetailsStepComponent.isValidJsonValidatorFn()),
      tags: new FormControl(''),
    });
    this.selectExistingInstanceForm = new FormGroup({
      serviceInstances: new FormControl('', [Validators.required]),
    });
    this.formMode = FormMode.CreateServiceInstance;
  }

  setOrg = (guid) => this.store.dispatch(new SetCreateServiceInstanceOrg(guid));

  ngOnDestroy(): void {
    this.subscriptions.forEach(s => s.unsubscribe());
  }

  initOrgsObservable = (): Observable<APIResource<IOrganization>[]> => {
    return this.cSIHelperService.getOrgsForSelectedServicePlan();
  }

  ngAfterContentInit() {
    this.setupValidate();
  }

  initSpacesObservable = () => this.store.select(selectCreateServiceInstanceOrgGuid).pipe(
    filter(p => !!p),
    combineLatest(this.orgs$),
    map(([guid, orgs]) => {
      const filteredOrgs = orgs.filter(org => org.metadata.guid === guid);
      return filteredOrgs.length > 0 ? filteredOrgs[0] : null;
    }),
    filter(p => !!p),
    map(org => org.entity.spaces),
    combineLatest(this.cSIHelperService.getSelectedServicePlanAccessibility()),
    map(([spaces, servicePlanAccessibility]) => {
      if (servicePlanAccessibility.spaceScoped) {
        return spaces.filter(s => s.metadata.guid === servicePlanAccessibility.spaceGuid);
      }
      return spaces;
    }),
    tap((spaces) => {
      if (spaces.length > 0) {
        const selectedSpaceId = spaces[0].metadata.guid;
        this.createNewInstanceForm.controls.space.setValue(selectedSpaceId);
        this.store.dispatch(new SetCreateServiceInstanceSpace(selectedSpaceId));
      }
    })
  )

  onNext = () => {
    return this.store.select(selectCreateServiceInstance).pipe(
      filter(p => !!p),
      switchMap(p => {
        if (this.bindExistingInstance) {
          // Binding an existing instance, therefore, skip creation by returning a dummy response
          return Observable.of({
            creating: false,
            error: false,
            response: {
              result: []
            }
          });
<<<<<<< HEAD
        } else {
          return this.createServiceInstance(p, this.modeService.isEditServiceInstanceMode());
        }
      }),
      filter(s => !s.creating),
      combineLatest(this.store.select(selectCreateServiceInstance)),
      first(),
      switchMap(([request, state]) => {
        if (request.error) {
          return this.handleException();
        } else if (!this.modeService.isEditServiceInstanceMode()) {
=======
        } else {
          return this.createServiceInstance(p);
        }
      }),
      filter(s => !s.creating),
      combineLatest(this.store.select(selectCreateServiceInstance)),
      first(),
      switchMap(([request, state]) => {
        if (request.error) {
          return this.handleException();
        } else {
>>>>>>> 2ca8c2a9
          const serviceInstanceGuid = this.setServiceInstanceGuid(request);
          this.store.dispatch(new SetServiceInstanceGuid(serviceInstanceGuid));
          if (!!state.bindAppGuid) {
            return this.createBinding(serviceInstanceGuid, state.cfGuid, state.bindAppGuid, state.bindAppParams)
              .pipe(
                filter(s => {
                  return s && !s.creating;
                }),
                map(req => req.error ? this.handleException(true) : this.routeToServices(state.cfGuid, state.bindAppGuid))
              );
<<<<<<< HEAD
          }
        }
        return Observable.of(this.routeToServices());
=======
          } else {
            return Observable.of(this.routeToServices());
          }
        }
>>>>>>> 2ca8c2a9
      }),
    );
  }

  routeToServices = (cfGuid: string = null, appGuid: string = null) => {
<<<<<<< HEAD
    if (this.modeService.isAppServicesMode()) {
=======
    if (this.cSIHelperService.isAppServices()) {
>>>>>>> 2ca8c2a9
      this.store.dispatch(new RouterNav({ path: ['/applications', cfGuid, appGuid, 'services'] }));
    } else {
      this.store.dispatch(new RouterNav({ path: ['/services'] }));
    }
    return { success: true };
  }

  private setServiceInstanceGuid(request: { creating: boolean; error: boolean; response: { result: any[]; }; }) {
    let serviceInstanceGuid = '';
    if (this.bindExistingInstance) {
      serviceInstanceGuid = this.selectExistingInstanceForm.controls.serviceInstances.value;
    } else {
      serviceInstanceGuid = request.response.result[0];
    }
    return serviceInstanceGuid;
  }

  private handleException(bindingFailed: boolean = false) {
    this.displaySnackBar(bindingFailed);
    return Observable.of({ success: false });
  }

  private setupValidate() {
    this.subscriptions.push(this.createNewInstanceForm.statusChanges.pipe(
      map(() => this.validate.next(this.createNewInstanceForm.valid))).subscribe());
    this.subscriptions.push(this.selectExistingInstanceForm.statusChanges.pipe(
      map(() => this.validate.next(this.selectExistingInstanceForm.valid))).subscribe());
  }

<<<<<<< HEAD
  createServiceInstance(createServiceInstance: CreateServiceInstanceState, isUpdate: boolean): Observable<RequestInfoState> {
=======
  createServiceInstance(createServiceInstance: CreateServiceInstanceState): Observable<RequestInfoState> {
>>>>>>> 2ca8c2a9

    const name = this.createNewInstanceForm.controls.name.value;
    const { spaceGuid, cfGuid } = createServiceInstance;
    const servicePlanGuid = createServiceInstance.servicePlanGuid;
    const params = getServiceJsonParams(this.createNewInstanceForm.controls.params.value);
    let tagsStr = null;
    tagsStr = this.tags.length > 0 ? this.tags.map(t => t.label) : null;

    let newServiceInstanceGuid;

<<<<<<< HEAD
    if (!this.modeService.isEditServiceInstanceMode()) {

      newServiceInstanceGuid = name + spaceGuid + servicePlanGuid;
    } else {
      newServiceInstanceGuid = this.serviceInstanceGuid;
    }

    let action;
    if (this.modeService.isEditServiceInstanceMode()) {
      action = new UpdateServiceInstance(cfGuid, newServiceInstanceGuid, name, servicePlanGuid, spaceGuid, params, tagsStr);
    } else {
      action = new CreateServiceInstance(cfGuid, newServiceInstanceGuid, name, servicePlanGuid, spaceGuid, params, tagsStr);
    }
    this.store.dispatch(action);
=======
    this.store.dispatch(new CreateServiceInstance(
      cfGuid,
      newServiceInstanceGuid,
      name, servicePlanGuid, spaceGuid, params, tagsStr
    ));
>>>>>>> 2ca8c2a9
    return this.store.select(selectRequestInfo(serviceInstancesSchemaKey, newServiceInstanceGuid));
  }

  createBinding = (serviceInstanceGuid: string, cfGuid: string, appGuid: string, params: {}) => {

    const guid = `${cfGuid}-${appGuid}-${serviceInstanceGuid}`;
    params = params;

    this.store.dispatch(new CreateServiceBinding(
      cfGuid,
      guid,
      appGuid,
      serviceInstanceGuid,
      params
    ));
<<<<<<< HEAD

    return this.store.select(selectRequestInfo(serviceBindingSchemaKey, guid));
  }


=======

    return this.store.select(selectRequestInfo(serviceBindingSchemaKey, guid));
  }


>>>>>>> 2ca8c2a9
  private displaySnackBar(isBindingFailure = false) {
    if (isBindingFailure) {
      this.snackBar.open('Failed to bind app! Please re-check the details.', 'Dismiss');
    } else {
      this.snackBar.open('Failed to create service instance! Please re-check the details.', 'Dismiss');
    }
  }

  addTag(event: MatChipInputEvent): void {
    const input = event.input;
    const value = event.value;
    if ((value || '').trim()) {
      this.tags.push({ label: value.trim() });
    }

    if (input) {
      input.value = '';
    }
  }

  removeTag(tag: any): void {
    const index = this.tags.indexOf(tag);

    if (index >= 0) {
      this.tags.splice(index, 1);
    }
  }

<<<<<<< HEAD
  checkName = (value: string = null) => {
    if (this.allServiceInstanceNames) {
      const specifiedName = value || this.createNewInstanceForm.controls.name.value;
      if (this.modeService.isEditServiceInstanceMode() && specifiedName === this.serviceInstanceName) {
        return true;
      }
      return this.allServiceInstanceNames.indexOf(value || this.createNewInstanceForm.controls.name.value) === -1;
    }
    return true;
  }
=======
  checkName = (value: string = null) =>
    this.allServiceInstanceNames ?
      this.allServiceInstanceNames.indexOf(value || this.createNewInstanceForm.controls.name.value) === -1 : true
>>>>>>> 2ca8c2a9

}<|MERGE_RESOLUTION|>--- conflicted
+++ resolved
@@ -17,10 +17,7 @@
   share,
   switchMap,
   tap,
-<<<<<<< HEAD
   take,
-=======
->>>>>>> 2ca8c2a9
 } from 'rxjs/operators';
 import { Subscription } from 'rxjs/Subscription';
 
@@ -34,11 +31,7 @@
 } from '../../../../store/actions/create-service-instance.actions';
 import { RouterNav } from '../../../../store/actions/router.actions';
 import { CreateServiceBinding } from '../../../../store/actions/service-bindings.actions';
-<<<<<<< HEAD
 import { CreateServiceInstance, UpdateServiceInstance } from '../../../../store/actions/service-instances.actions';
-=======
-import { CreateServiceInstance } from '../../../../store/actions/service-instances.actions';
->>>>>>> 2ca8c2a9
 import { AppState } from '../../../../store/app-state';
 import { serviceBindingSchemaKey, serviceInstancesSchemaKey } from '../../../../store/helpers/entity-factory';
 import { RequestInfoState } from '../../../../store/reducers/api-request-reducer/types';
@@ -54,10 +47,7 @@
 import { CreateServiceInstanceHelperServiceFactory } from '../create-service-instance-helper-service-factory.service';
 import { CreateServiceInstanceHelperService } from '../create-service-instance-helper.service';
 import { CsiGuidsService } from '../csi-guids.service';
-<<<<<<< HEAD
 import { CsiModeService } from '../csi-mode.service';
-=======
->>>>>>> 2ca8c2a9
 
 const enum FormMode {
   CreateServiceInstance = 'create-service-instance',
@@ -70,18 +60,8 @@
 })
 export class SpecifyDetailsStepComponent implements OnDestroy, AfterContentInit {
 
-<<<<<<< HEAD
   serviceInstanceName: string;
   serviceInstanceGuid: string;
-  selectCreateInstance$: Observable<CreateServiceInstanceState>;
-  formModes = [
-    {
-      label: 'Create Service Instance',
-      key: FormMode.CreateServiceInstance
-    },
-    {
-      label: 'Bind Service Instance',
-=======
   selectCreateInstance$: Observable<CreateServiceInstanceState>;
   formModes = [
     {
@@ -90,7 +70,6 @@
     },
     {
       label: 'Bind to an Existing Service Instance',
->>>>>>> 2ca8c2a9
       key: FormMode.BindServiceInstance
     }
   ];
@@ -102,10 +81,6 @@
   selectExistingInstanceForm: FormGroup;
   createNewInstanceForm: FormGroup;
   serviceInstances$: Observable<APIResource<IServiceInstance>[]>;
-<<<<<<< HEAD
-=======
-  marketPlaceMode: boolean;
->>>>>>> 2ca8c2a9
   cSIHelperService: CreateServiceInstanceHelperService;
   allServiceInstances$: Observable<APIResource<IServiceInstance>[]>;
   validate: BehaviorSubject<boolean> = new BehaviorSubject(false);
@@ -151,7 +126,6 @@
     private activatedRoute: ActivatedRoute,
     private paginationMonitorFactory: PaginationMonitorFactory,
     private snackBar: MatSnackBar,
-<<<<<<< HEAD
     private csiGuidsService: CsiGuidsService,
     private modeService: CsiModeService
   ) {
@@ -161,22 +135,6 @@
       filter(p => !!p && !!p.servicePlanGuid && !!p.spaceGuid && !!p.cfGuid),
       share(),
     );
-
-    this.createNewInstanceForm = new FormGroup({
-      name: new FormControl('', [Validators.required, this.nameTakenValidator()]),
-      params: new FormControl('', SpecifyDetailsStepComponent.isValidJsonValidatorFn()),
-      tags: new FormControl(''),
-    });
-=======
-    private csiGuidsService: CsiGuidsService
-  ) {
-    this.setupForms();
-
-    this.selectCreateInstance$ = this.store.select(selectCreateServiceInstance).pipe(
-      filter(p => !!p && !!p.servicePlanGuid && !!p.spaceGuid && !!p.cfGuid),
-      share(),
-    );
->>>>>>> 2ca8c2a9
   }
 
   onEnter = () => {
@@ -196,7 +154,6 @@
       refCount(),
     );
     this.initialised = true;
-<<<<<<< HEAD
 
     if (this.modeService.isEditServiceInstanceMode()) {
       this.store.select(selectCreateServiceInstance).pipe(
@@ -213,8 +170,6 @@
         })
       ).subscribe();
     }
-=======
->>>>>>> 2ca8c2a9
 
   }
 
@@ -231,7 +186,6 @@
   }
 
   private setupFormValidatorData(): Subscription {
-<<<<<<< HEAD
     return this.allServiceInstances$.pipe(
       combineLatest(this.store.select(selectCreateServiceInstance)),
       switchMap(([instances, state]) => {
@@ -249,32 +203,6 @@
             this.allServiceInstanceNames = o.map(s => s.entity.name);
           }));
       })).subscribe();
-=======
-    return this.allServiceInstances$.pipe(switchMap(instances => {
-      return this.store.select(selectCreateServiceInstanceSpaceGuid).pipe(
-        filter(p => !!p),
-        map(spaceGuid => instances.filter(s => s.entity.space_guid === spaceGuid)), tap(o => {
-          this.allServiceInstanceNames = o.map(s => s.entity.name);
-        }));
-    })).subscribe();
-  }
-
-  private InitOrgAndSpaceObs() {
-    this.orgs$ = this.initOrgsObservable();
-    this.spaces$ = this.initSpacesObservable();
-  }
-
-  private setupForms() {
-    this.createNewInstanceForm = new FormGroup({
-      name: new FormControl('', [Validators.required, this.nameTakenValidator()]),
-      params: new FormControl('', SpecifyDetailsStepComponent.isValidJsonValidatorFn()),
-      tags: new FormControl(''),
-    });
-    this.selectExistingInstanceForm = new FormGroup({
-      serviceInstances: new FormControl('', [Validators.required]),
-    });
-    this.formMode = FormMode.CreateServiceInstance;
->>>>>>> 2ca8c2a9
   }
 
   private InitOrgAndSpaceObs() {
@@ -346,7 +274,6 @@
               result: []
             }
           });
-<<<<<<< HEAD
         } else {
           return this.createServiceInstance(p, this.modeService.isEditServiceInstanceMode());
         }
@@ -358,19 +285,6 @@
         if (request.error) {
           return this.handleException();
         } else if (!this.modeService.isEditServiceInstanceMode()) {
-=======
-        } else {
-          return this.createServiceInstance(p);
-        }
-      }),
-      filter(s => !s.creating),
-      combineLatest(this.store.select(selectCreateServiceInstance)),
-      first(),
-      switchMap(([request, state]) => {
-        if (request.error) {
-          return this.handleException();
-        } else {
->>>>>>> 2ca8c2a9
           const serviceInstanceGuid = this.setServiceInstanceGuid(request);
           this.store.dispatch(new SetServiceInstanceGuid(serviceInstanceGuid));
           if (!!state.bindAppGuid) {
@@ -381,26 +295,15 @@
                 }),
                 map(req => req.error ? this.handleException(true) : this.routeToServices(state.cfGuid, state.bindAppGuid))
               );
-<<<<<<< HEAD
           }
         }
         return Observable.of(this.routeToServices());
-=======
-          } else {
-            return Observable.of(this.routeToServices());
-          }
-        }
->>>>>>> 2ca8c2a9
       }),
     );
   }
 
   routeToServices = (cfGuid: string = null, appGuid: string = null) => {
-<<<<<<< HEAD
     if (this.modeService.isAppServicesMode()) {
-=======
-    if (this.cSIHelperService.isAppServices()) {
->>>>>>> 2ca8c2a9
       this.store.dispatch(new RouterNav({ path: ['/applications', cfGuid, appGuid, 'services'] }));
     } else {
       this.store.dispatch(new RouterNav({ path: ['/services'] }));
@@ -430,11 +333,7 @@
       map(() => this.validate.next(this.selectExistingInstanceForm.valid))).subscribe());
   }
 
-<<<<<<< HEAD
   createServiceInstance(createServiceInstance: CreateServiceInstanceState, isUpdate: boolean): Observable<RequestInfoState> {
-=======
-  createServiceInstance(createServiceInstance: CreateServiceInstanceState): Observable<RequestInfoState> {
->>>>>>> 2ca8c2a9
 
     const name = this.createNewInstanceForm.controls.name.value;
     const { spaceGuid, cfGuid } = createServiceInstance;
@@ -445,7 +344,6 @@
 
     let newServiceInstanceGuid;
 
-<<<<<<< HEAD
     if (!this.modeService.isEditServiceInstanceMode()) {
 
       newServiceInstanceGuid = name + spaceGuid + servicePlanGuid;
@@ -460,13 +358,6 @@
       action = new CreateServiceInstance(cfGuid, newServiceInstanceGuid, name, servicePlanGuid, spaceGuid, params, tagsStr);
     }
     this.store.dispatch(action);
-=======
-    this.store.dispatch(new CreateServiceInstance(
-      cfGuid,
-      newServiceInstanceGuid,
-      name, servicePlanGuid, spaceGuid, params, tagsStr
-    ));
->>>>>>> 2ca8c2a9
     return this.store.select(selectRequestInfo(serviceInstancesSchemaKey, newServiceInstanceGuid));
   }
 
@@ -482,19 +373,11 @@
       serviceInstanceGuid,
       params
     ));
-<<<<<<< HEAD
 
     return this.store.select(selectRequestInfo(serviceBindingSchemaKey, guid));
   }
 
 
-=======
-
-    return this.store.select(selectRequestInfo(serviceBindingSchemaKey, guid));
-  }
-
-
->>>>>>> 2ca8c2a9
   private displaySnackBar(isBindingFailure = false) {
     if (isBindingFailure) {
       this.snackBar.open('Failed to bind app! Please re-check the details.', 'Dismiss');
@@ -523,7 +406,6 @@
     }
   }
 
-<<<<<<< HEAD
   checkName = (value: string = null) => {
     if (this.allServiceInstanceNames) {
       const specifiedName = value || this.createNewInstanceForm.controls.name.value;
@@ -534,10 +416,5 @@
     }
     return true;
   }
-=======
-  checkName = (value: string = null) =>
-    this.allServiceInstanceNames ?
-      this.allServiceInstanceNames.indexOf(value || this.createNewInstanceForm.controls.name.value) === -1 : true
->>>>>>> 2ca8c2a9
 
 }