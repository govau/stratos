<app-page-header>
  {{ title$ | async }}
</app-page-header>
<div class="add-service-instance">
  <app-steppers [cancel]="serviceInstancesUrl">
    <app-step *ngIf="displaySelectCfStep" title="Cloud Foundry" [valid]="selectCF.validate | async" [onNext]="onNext" [blocked]="cfOrgSpaceService.isLoading$ | async">
      <app-create-application-step1 #selectCF></app-create-application-step1>
    </app-step>
    <app-step title="Select Service" *ngIf="displaySelectServiceStep" [valid]="selectService.validate | async" [onNext]="selectService.onNext">
      <app-select-service #selectService></app-select-service>
    </app-step>
<<<<<<< HEAD
    <app-step title="Select Plan " [onNext]="selectPlan.onNext " [valid]="selectPlan.validate | async" [onEnter]="selectPlan.onEnter" cancelButtonText="Cancel">
=======
    <app-step title="Select Plan" [onNext]="selectPlan.onNext" [onEnter]="selectPlan.onEnter" [valid]="selectPlan.validate | async" cancelButtonText="Cancel">
>>>>>>> bb0e350b
      <app-select-plan-step #selectPlan></app-select-plan-step>
    </app-step>
    <app-step [title]="bindAppStepperText" [onNext]="bindApp.submit " [valid]="bindApp.validate | async" cancelButtonText="Close" finishButtonText="Bind">
      <app-bind-apps-step #bindApp [boundAppId]="appId"></app-bind-apps-step>
    </app-step>
<<<<<<< HEAD
    <app-step title="Specify Details" [onNext]="specifyDetails.onNext " [valid]="specifyDetails.validate | async" cancelButtonText="Cancel" nextButtonText="Create">
=======
    <app-step title="Specify Details" [onNext]="specifyDetails.onNext" [onEnter]="specifyDetails.onEnter" [valid]="specifyDetails.validate | async" cancelButtonText="Cancel" nextButtonText="Create">
>>>>>>> bb0e350b
      <app-specify-details-step #specifyDetails showModeSelection="!!appId"></app-specify-details-step>
    </app-step>
  </app-steppers>
</div><|MERGE_RESOLUTION|>--- conflicted
+++ resolved
@@ -9,21 +9,13 @@
     <app-step title="Select Service" *ngIf="displaySelectServiceStep" [valid]="selectService.validate | async" [onNext]="selectService.onNext">
       <app-select-service #selectService></app-select-service>
     </app-step>
-<<<<<<< HEAD
-    <app-step title="Select Plan " [onNext]="selectPlan.onNext " [valid]="selectPlan.validate | async" [onEnter]="selectPlan.onEnter" cancelButtonText="Cancel">
-=======
     <app-step title="Select Plan" [onNext]="selectPlan.onNext" [onEnter]="selectPlan.onEnter" [valid]="selectPlan.validate | async" cancelButtonText="Cancel">
->>>>>>> bb0e350b
       <app-select-plan-step #selectPlan></app-select-plan-step>
     </app-step>
     <app-step [title]="bindAppStepperText" [onNext]="bindApp.submit " [valid]="bindApp.validate | async" cancelButtonText="Close" finishButtonText="Bind">
       <app-bind-apps-step #bindApp [boundAppId]="appId"></app-bind-apps-step>
     </app-step>
-<<<<<<< HEAD
-    <app-step title="Specify Details" [onNext]="specifyDetails.onNext " [valid]="specifyDetails.validate | async" cancelButtonText="Cancel" nextButtonText="Create">
-=======
     <app-step title="Specify Details" [onNext]="specifyDetails.onNext" [onEnter]="specifyDetails.onEnter" [valid]="specifyDetails.validate | async" cancelButtonText="Cancel" nextButtonText="Create">
->>>>>>> bb0e350b
       <app-specify-details-step #specifyDetails showModeSelection="!!appId"></app-specify-details-step>
     </app-step>
   </app-steppers>
