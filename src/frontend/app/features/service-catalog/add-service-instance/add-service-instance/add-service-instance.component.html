--- conflicted
+++ resolved
@@ -3,37 +3,20 @@
 </app-page-header>
 <div class="add-service-instance">
   <app-steppers [cancel]="serviceInstancesUrl">
-<<<<<<< HEAD
     <app-step *ngIf="displaySelectCfStep" title="Cloud Foundry" [valid]="selectCF.validate | async" [onNext]="onNext" [blocked]="cfOrgSpaceService.isLoading$ | async">
       <app-create-application-step1 #selectCF></app-create-application-step1>
     </app-step>
     <app-step title="Select Service" *ngIf="displaySelectServiceStep" [valid]="selectService.validate | async" [onNext]="selectService.onNext">
       <app-select-service #selectService></app-select-service>
     </app-step>
-    <app-step title="Select Plan " [onNext]="selectPlan.onNext " [valid]="selectPlan.validate | async" [onEnter]="selectPlan.onEnter" cancelButtonText="Cancel">
+    <app-step title="Select Plan" [onNext]="selectPlan.onNext" [onEnter]="selectPlan.onEnter" [valid]="selectPlan.validate | async" cancelButtonText="Cancel">
       <app-select-plan-step #selectPlan></app-select-plan-step>
     </app-step>
     <app-step [title]="bindAppStepperText" [onNext]="bindApp.submit " [valid]="bindApp.validate | async" cancelButtonText="Close" finishButtonText="Bind">
       <app-bind-apps-step #bindApp [boundAppId]="appId"></app-bind-apps-step>
     </app-step>
-    <app-step title="Specify Details" [onNext]="specifyDetails.onNext " [valid]="specifyDetails.validate | async" cancelButtonText="Cancel" nextButtonText="Create">
+    <app-step title="Specify Details" [onNext]="specifyDetails.onNext" [onEnter]="specifyDetails.onEnter" [valid]="specifyDetails.validate | async" cancelButtonText="Cancel" nextButtonText="Create">
       <app-specify-details-step #specifyDetails showModeSelection="!!appId"></app-specify-details-step>
-=======
-    <app-step *ngIf="servicesWallCreateInstance" title="Cloud Foundry" [valid]="selectCF.validate | async" [onNext]="onNext" [blocked]="cfOrgSpaceService.isLoading$ | async">
-      <app-create-application-step1 #selectCF></app-create-application-step1>
-    </app-step>
-    <app-step title="Select Service" *ngIf="servicesWallCreateInstance" [valid]="selectService.validate | async" [onNext]="selectService.onNext">
-      <app-select-service #selectService></app-select-service>
-    </app-step>
-    <app-step title="Select Plan" [onNext]="selectPlan.onNext" [onEnter]="selectPlan.onEnter" [valid]="selectPlan.validate | async" cancelButtonText="Cancel">
-      <app-select-plan-step #selectPlan></app-select-plan-step>
-    </app-step>
-    <app-step title="Bind App (Optional)" [onNext]="bindApp.submit" [valid]="bindApp.validate | async" cancelButtonText="Close" finishButtonText="Bind">
-      <app-bind-apps-step #bindApp></app-bind-apps-step>
-    </app-step>
-    <app-step title="Specify Details" [onNext]="specifyDetails.onNext" [onEnter]="specifyDetails.onEnter" [valid]="specifyDetails.validate | async" cancelButtonText="Cancel" nextButtonText="Create">
-      <app-specify-details-step #specifyDetails></app-specify-details-step>
->>>>>>> 9fa052d6
     </app-step>
   </app-steppers>
 </div>