import { TitleCasePipe } from '@angular/common';
import { Component, OnDestroy } from '@angular/core';
import { ActivatedRoute } from '@angular/router';
import { Store } from '@ngrx/store';
import { Observable } from 'rxjs/Observable';
<<<<<<< HEAD
import { filter, map, take, tap } from 'rxjs/operators';
=======
import { map, tap, take, filter } from 'rxjs/operators';
>>>>>>> bc9ff99a

import { IApp, ISpace } from '../../../../core/cf-api.types';
import { EntityServiceFactory } from '../../../../core/entity-service-factory.service';
import { CfOrgSpaceDataService } from '../../../../shared/data-services/cf-org-space-service.service';
import { GetApplication } from '../../../../store/actions/application.actions';
import {
  ResetCreateServiceInstanceState,
  SetCreateServiceInstanceCFDetails,
  SetCreateServiceInstanceServiceGuid,
} from '../../../../store/actions/create-service-instance.actions';
import { AppState } from '../../../../store/app-state';
import { applicationSchemaKey, entityFactory, spaceSchemaKey } from '../../../../store/helpers/entity-factory';
import { createEntityRelationKey } from '../../../../store/helpers/entity-relations.types';
import { APIResource } from '../../../../store/types/api.types';
import { getIdFromRoute } from '../../../cloud-foundry/cf.helpers';
import { servicesServiceFactoryProvider } from '../../service-catalog.helpers';
import { isMarketplaceMode } from '../../services-helper';
import { CreateServiceInstanceHelperServiceFactory } from '../create-service-instance-helper-service-factory.service';
import { CreateServiceInstanceHelperService } from '../create-service-instance-helper.service';
import { CsiGuidsService } from '../csi-guids.service';

@Component({
  selector: 'app-add-service-instance',
  templateUrl: './add-service-instance.component.html',
  styleUrls: ['./add-service-instance.component.scss'],
  providers: [
    servicesServiceFactoryProvider,
    CreateServiceInstanceHelperServiceFactory,
    TitleCasePipe,
    CsiGuidsService
  ]
})
export class AddServiceInstanceComponent implements OnDestroy {

  marketPlaceMode: boolean;
  cSIHelperService: CreateServiceInstanceHelperService;
  displaySelectServiceStep: boolean;
  displaySelectCfStep: boolean;
  title$: Observable<string>;
  serviceInstancesUrl: string;
  servicesWallCreateInstance = false;
  stepperText = 'Select a Cloud Foundry instance, organization and space for the service instance.';
  bindAppStepperText = 'Bind App (Optional)';
  appId: string;
  constructor(
    private cSIHelperServiceFactory: CreateServiceInstanceHelperServiceFactory,
    private activatedRoute: ActivatedRoute,
    private store: Store<AppState>,
    private cfOrgSpaceService: CfOrgSpaceDataService,
    private csiGuidsService: CsiGuidsService,
    private entityServiceFactory: EntityServiceFactory
  ) {

    const { serviceId, cfId, id } = this.getIdsFromRoute();

    // Check if wizard has been initiated from the Services Marketplace
    this.checkAndConfigureServiceForMarketplaceMode();

    // Check if the CF Select step needs to be displayed
    this.displaySelectCfStep = this.setupSelectCFStep(serviceId, cfId, id);

    // Check if the select service step needs to be displayed
    this.displaySelectServiceStep = this.setupSelectServiceStep();

    if (!!cfId && !!id) {
      // Setup wizard for App services mode
      this.setupForAppServiceMode(id, cfId);
    }
    if (!cfId && !id && !serviceId) {
      // Setup wizard for default mode
      this.servicesWallCreateInstance = true;
      this.title$ = Observable.of(`Create Service Instance`);
    }
  }


  setupSelectCFStep = (serviceId: string, cfId: string, id: string) => {
    // Dont show Select CF Step in App Services Mode
    if (!!cfId && !!id) {
      return false;
    } else {
      return true;
    }
  }
  setupSelectServiceStep = () => {
    // Don't show this in marketplace Mode
    const serviceId = getIdFromRoute(this.activatedRoute, 'serviceId');
    const cfId = getIdFromRoute(this.activatedRoute, 'cfId');
    if (!!serviceId && !!cfId) {
      return false;
    } else {
      return true;
    }
  }

  onNext = () => {
    this.store.dispatch(new SetCreateServiceInstanceCFDetails(
      this.cfOrgSpaceService.cf.select.getValue(),
      this.cfOrgSpaceService.org.select.getValue(),
      this.cfOrgSpaceService.space.select.getValue()
    ));
    return Observable.of({ success: true });
  }

  private getIdsFromRoute() {
    const serviceId = getIdFromRoute(this.activatedRoute, 'serviceId');
    const cfId = getIdFromRoute(this.activatedRoute, 'cfId');
    const id = getIdFromRoute(this.activatedRoute, 'id');
    return { serviceId, cfId, id };
  }

  private setupForAppServiceMode(id: string, cfId: string) {
    this.appId = id;
    this.bindAppStepperText = 'Binding Params (Optional)';
    const entityService = this.entityServiceFactory.create<APIResource<IApp>>(
      applicationSchemaKey,
      entityFactory(applicationSchemaKey),
      id,
      new GetApplication(id, cfId, [createEntityRelationKey(applicationSchemaKey, spaceSchemaKey)]),
      true);
    entityService.waitForEntity$.pipe(filter(p => !!p), tap(app => {
      const spaceEntity = app.entity.entity.space as APIResource<ISpace>;
      this.store.dispatch(new SetCreateServiceInstanceCFDetails(cfId, spaceEntity.entity.organization_guid, app.entity.entity.space_guid));
      this.title$ = Observable.of(`Create Or Bind Service Instance to '${app.entity.entity.name}'`);
    }), take(1)).subscribe();
  }

  private checkAndConfigureServiceForMarketplaceMode() {
    if (isMarketplaceMode(this.activatedRoute)) {
      const { cfId, serviceId } = this.activatedRoute.snapshot.params;
      this.csiGuidsService.cfGuid = cfId;
      this.csiGuidsService.serviceGuid = serviceId;
      this.cSIHelperService = this.cSIHelperServiceFactory.create(cfId, serviceId);
      this.store.dispatch(new SetCreateServiceInstanceCFDetails(cfId));
      this.store.dispatch(new SetCreateServiceInstanceServiceGuid(serviceId));
      this.initialiseForMarketplaceMode(serviceId, cfId);
      this.marketPlaceMode = true;
      this.cfOrgSpaceService.cf.list$.pipe(
        filter(p => !!p),
        map(endpoints => endpoints.filter(e => e.guid === cfId)),
        map(e => e[0]),
        tap(e => this.cfOrgSpaceService.cf.select.next(e.guid)),
        take(1)
      ).subscribe();
    }
  }

  ngOnDestroy(): void {
    this.store.dispatch(new ResetCreateServiceInstanceState());
  }

  private initialiseForMarketplaceMode(serviceId: string, cfId: string) {
    const serviceGuid = serviceId;
    this.serviceInstancesUrl = `/service-catalog/${cfId}/${serviceGuid}/instances`;
    this.title$ = this.cSIHelperService.getServiceName().pipe(map(label => `Create Instance: ${label}`));
  }
}<|MERGE_RESOLUTION|>--- conflicted
+++ resolved
@@ -3,11 +3,7 @@
 import { ActivatedRoute } from '@angular/router';
 import { Store } from '@ngrx/store';
 import { Observable } from 'rxjs/Observable';
-<<<<<<< HEAD
 import { filter, map, take, tap } from 'rxjs/operators';
-=======
-import { map, tap, take, filter } from 'rxjs/operators';
->>>>>>> bc9ff99a
 
 import { IApp, ISpace } from '../../../../core/cf-api.types';
 import { EntityServiceFactory } from '../../../../core/entity-service-factory.service';
