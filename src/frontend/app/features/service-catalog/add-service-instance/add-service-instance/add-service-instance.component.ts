--- conflicted
+++ resolved
@@ -3,26 +3,16 @@
 import { ActivatedRoute } from '@angular/router';
 import { Store } from '@ngrx/store';
 import { Observable } from 'rxjs/Observable';
-<<<<<<< HEAD
 import { filter, map, take, tap } from 'rxjs/operators';
-=======
-import { map, filter, tap, take } from 'rxjs/operators';
->>>>>>> bb0e350b
 
 import { IApp, ISpace } from '../../../../core/cf-api.types';
 import { EntityServiceFactory } from '../../../../core/entity-service-factory.service';
 import { CfOrgSpaceDataService } from '../../../../shared/data-services/cf-org-space-service.service';
-<<<<<<< HEAD
 import { GetApplication } from '../../../../store/actions/application.actions';
 import {
   ResetCreateServiceInstanceState,
   SetCreateServiceInstanceCFDetails,
-=======
-import {
-  SetCreateServiceInstanceCFDetails,
   SetCreateServiceInstanceServiceGuid,
-  ResetCreateServiceInstanceState,
->>>>>>> bb0e350b
 } from '../../../../store/actions/create-service-instance.actions';
 import { AppState } from '../../../../store/app-state';
 import { applicationSchemaKey, entityFactory, spaceSchemaKey } from '../../../../store/helpers/entity-factory';
@@ -30,15 +20,10 @@
 import { APIResource } from '../../../../store/types/api.types';
 import { getIdFromRoute } from '../../../cloud-foundry/cf.helpers';
 import { servicesServiceFactoryProvider } from '../../service-catalog.helpers';
-<<<<<<< HEAD
-import { CreateServiceInstanceHelperService, Mode } from '../create-service-instance-helper.service';
-=======
 import { isMarketplaceMode } from '../../services-helper';
 import { CreateServiceInstanceHelperServiceFactory } from '../create-service-instance-helper-service-factory.service';
 import { CreateServiceInstanceHelperService } from '../create-service-instance-helper.service';
 import { CsiGuidsService } from '../csi-guids.service';
-import { GetApplication } from '../../../../store/actions/application.actions';
->>>>>>> bb0e350b
 
 @Component({
   selector: 'app-add-service-instance',
@@ -46,23 +31,15 @@
   styleUrls: ['./add-service-instance.component.scss'],
   providers: [
     servicesServiceFactoryProvider,
-<<<<<<< HEAD
-    CreateServiceInstanceHelperService,
-    TitleCasePipe
-=======
     CreateServiceInstanceHelperServiceFactory,
     TitleCasePipe,
     CsiGuidsService
->>>>>>> bb0e350b
   ]
 })
 export class AddServiceInstanceComponent implements OnDestroy {
 
-<<<<<<< HEAD
-=======
   marketPlaceMode: boolean;
   cSIHelperService: CreateServiceInstanceHelperService;
->>>>>>> bb0e350b
   displaySelectServiceStep: boolean;
   displaySelectCfStep: boolean;
   title$: Observable<string>;
@@ -72,29 +49,18 @@
   bindAppStepperText = 'Bind App (Optional)';
   appId: string;
   constructor(
-<<<<<<< HEAD
-    private cSIHelperService: CreateServiceInstanceHelperService,
-    private activatedRoute: ActivatedRoute,
-    private store: Store<AppState>,
-    private cfOrgSpaceService: CfOrgSpaceDataService,
-=======
     private cSIHelperServiceFactory: CreateServiceInstanceHelperServiceFactory,
     private activatedRoute: ActivatedRoute,
     private store: Store<AppState>,
     private cfOrgSpaceService: CfOrgSpaceDataService,
     private csiGuidsService: CsiGuidsService,
->>>>>>> bb0e350b
     private entityServiceFactory: EntityServiceFactory
   ) {
 
     const { serviceId, cfId, id } = this.getIdsFromRoute();
 
     // Check if wizard has been initiated from the Services Marketplace
-<<<<<<< HEAD
-    this.checkAndConfigureServiceForMarketplaceMode(serviceId, cfId);
-=======
     this.checkAndConfigureServiceForMarketplaceMode();
->>>>>>> bb0e350b
 
     // Check if the CF Select step needs to be displayed
     this.displaySelectCfStep = this.setupSelectCFStep(serviceId, cfId, id);
@@ -105,48 +71,12 @@
     if (!!cfId && !!id) {
       // Setup wizard for App services mode
       this.setupForAppServiceMode(id, cfId);
-<<<<<<< HEAD
-    } else {
-=======
     }
     if (!cfId && !id && !serviceId) {
->>>>>>> bb0e350b
       // Setup wizard for default mode
       this.servicesWallCreateInstance = true;
       this.title$ = Observable.of(`Create Service Instance`);
     }
-<<<<<<< HEAD
-  }
-
-  setupSelectCFStep = (serviceId: string, cfId: string, id: string) => {
-    // Show Select CF Step only when in the Services Wall mode
-    if (!serviceId && !cfId && !id) {
-      return true;
-    } else {
-      return false;
-    }
-  }
-  setupSelectServiceStep = () => {
-    // Don't show this in marketplace Mode
-    const serviceId = getIdFromRoute(this.activatedRoute, 'serviceId');
-    const cfId = getIdFromRoute(this.activatedRoute, 'cfId');
-    if (!!serviceId && !!cfId) {
-      return false;
-    } else {
-      return true;
-    }
-  }
-
-  onNext = () => {
-    this.store.dispatch(new SetCreateServiceInstanceCFDetails(
-      this.cfOrgSpaceService.cf.select.getValue(),
-      this.cfOrgSpaceService.org.select.getValue(),
-      this.cfOrgSpaceService.space.select.getValue()
-    ));
-    return Observable.of({ success: true });
-  }
-
-=======
   }
 
 
@@ -178,51 +108,11 @@
     return Observable.of({ success: true });
   }
 
->>>>>>> bb0e350b
   private getIdsFromRoute() {
     const serviceId = getIdFromRoute(this.activatedRoute, 'serviceId');
     const cfId = getIdFromRoute(this.activatedRoute, 'cfId');
     const id = getIdFromRoute(this.activatedRoute, 'id');
     return { serviceId, cfId, id };
-<<<<<<< HEAD
-  }
-
-  private setupForAppServiceMode(id: string, cfId: string) {
-    this.appId = id;
-    this.bindAppStepperText = 'Binding Params (Optional)';
-    const entityService = this.entityServiceFactory.create<APIResource<IApp>>(
-      applicationSchemaKey,
-      entityFactory(applicationSchemaKey),
-      id,
-      new GetApplication(id, cfId, [createEntityRelationKey(applicationSchemaKey, spaceSchemaKey)]),
-      true);
-    entityService.waitForEntity$.pipe(filter(p => !!p), tap(app => {
-      const spaceEntity = app.entity.entity.space as APIResource<ISpace>;
-      this.store.dispatch(new SetCreateServiceInstanceCFDetails(cfId, spaceEntity.entity.organization_guid, app.entity.entity.space_guid));
-      this.title$ = Observable.of(`Create Or Bind Service Instance to '${app.entity.entity.name}'`);
-    }), take(1)).subscribe();
-  }
-
-  private checkAndConfigureServiceForMarketplaceMode(serviceId: string, cfId: string) {
-    if (!!serviceId && !!cfId) {
-      this.cSIHelperService.initService(cfId, serviceId, Mode.MARKETPLACE);
-
-      this.cSIHelperService.isInitialised().pipe(
-        take(1),
-        tap(o => {
-          const serviceGuid = serviceId;
-          this.serviceInstancesUrl = `/service-catalog/${cfId}/${serviceGuid}/instances`;
-          this.title$ = this.cSIHelperService.getServiceName().pipe(
-            map(label => `Create Instance: ${label}`)
-          );
-        })
-      ).subscribe();
-    }
-  }
-  ngOnDestroy(): void {
-    this.store.dispatch(new ResetCreateServiceInstanceState());
-  }
-=======
   }
 
   private setupForAppServiceMode(id: string, cfId: string) {
@@ -263,5 +153,4 @@
     this.serviceInstancesUrl = `/service-catalog/${cfId}/${serviceGuid}/instances`;
     this.title$ = this.cSIHelperService.getServiceName().pipe(map(label => `Create Instance: ${label}`));
   }
->>>>>>> bb0e350b
 }