--- conflicted
+++ resolved
@@ -3,11 +3,7 @@
 import { ActivatedRoute } from '@angular/router';
 import { Store } from '@ngrx/store';
 import { Observable } from 'rxjs/Observable';
-<<<<<<< HEAD
-import { map, filter, tap, take } from 'rxjs/operators';
-=======
 import { map, tap, take, filter } from 'rxjs/operators';
->>>>>>> 6c63949d
 
 import { IApp, ISpace } from '../../../../core/cf-api.types';
 import { EntityServiceFactory } from '../../../../core/entity-service-factory.service';
@@ -40,18 +36,12 @@
     CsiGuidsService
   ]
 })
-<<<<<<< HEAD
 export class AddServiceInstanceComponent implements OnDestroy {
 
   marketPlaceMode: boolean;
   cSIHelperService: CreateServiceInstanceHelperService;
   displaySelectServiceStep: boolean;
   displaySelectCfStep: boolean;
-=======
-export class AddServiceInstanceComponent {
-  marketPlaceMode: boolean;
-  cSIHelperService: CreateServiceInstanceHelperService;
->>>>>>> 6c63949d
   title$: Observable<string>;
   serviceInstancesUrl: string;
   servicesWallCreateInstance = false;
@@ -66,7 +56,6 @@
     private csiGuidsService: CsiGuidsService,
     private entityServiceFactory: EntityServiceFactory
   ) {
-<<<<<<< HEAD
 
     const { serviceId, cfId, id } = this.getIdsFromRoute();
 
@@ -92,11 +81,11 @@
 
 
   setupSelectCFStep = (serviceId: string, cfId: string, id: string) => {
-    // Show Select CF Step only when in the Services Wall mode
-    if (!serviceId && !cfId && !id) {
+    // Dont show Select CF Step in App Services Mode
+    if (!!cfId && !!id) {
+      return false;
+    } else {
       return true;
-    } else {
-      return false;
     }
   }
   setupSelectServiceStep = () => {
@@ -105,24 +94,6 @@
     const cfId = getIdFromRoute(this.activatedRoute, 'cfId');
     if (!!serviceId && !!cfId) {
       return false;
-=======
-    if (isMarketplaceMode(activatedRoute)) {
-      const { cfId, serviceId } = activatedRoute.snapshot.params;
-      this.csiGuidsService.cfGuid = cfId;
-      this.csiGuidsService.serviceGuid = serviceId;
-      this.cSIHelperService = cSIHelperServiceFactory.create(cfId, serviceId);
-      this.store.dispatch(new SetCreateServiceInstanceCFDetails(cfId));
-      this.store.dispatch(new SetCreateServiceInstanceServiceGuid(serviceId));
-      this.initialiseForMarketplaceMode(serviceId, cfId);
-      this.marketPlaceMode = true;
-      cfOrgSpaceService.cf.list$.pipe(
-        filter(p => !!p),
-        map(endpoints => endpoints.filter(e => e.guid === cfId)),
-        map(e => e[0]),
-        tap(e => cfOrgSpaceService.cf.select.next(e.guid)),
-        take(1)
-      ).subscribe();
->>>>>>> 6c63949d
     } else {
       return true;
     }
@@ -170,6 +141,13 @@
       this.store.dispatch(new SetCreateServiceInstanceServiceGuid(serviceId));
       this.initialiseForMarketplaceMode(serviceId, cfId);
       this.marketPlaceMode = true;
+      this.cfOrgSpaceService.cf.list$.pipe(
+        filter(p => !!p),
+        map(endpoints => endpoints.filter(e => e.guid === cfId)),
+        map(e => e[0]),
+        tap(e => this.cfOrgSpaceService.cf.select.next(e.guid)),
+        take(1)
+      ).subscribe();
     }
   }
 
