import { TitleCasePipe } from '@angular/common';
<<<<<<< HEAD
import { Component, OnDestroy } from '@angular/core';
import { ActivatedRoute } from '@angular/router';
import { Store } from '@ngrx/store';
import { Observable } from 'rxjs/Observable';
import { filter, map, take, tap } from 'rxjs/operators';

import { IApp, ISpace } from '../../../../core/cf-api.types';
import { EntityServiceFactory } from '../../../../core/entity-service-factory.service';
import { CfOrgSpaceDataService } from '../../../../shared/data-services/cf-org-space-service.service';
import { GetApplication } from '../../../../store/actions/application.actions';
import {
  ResetCreateServiceInstanceState,
  SetCreateServiceInstanceCFDetails,
} from '../../../../store/actions/create-service-instance.actions';
import { AppState } from '../../../../store/app-state';
import { applicationSchemaKey, entityFactory, spaceSchemaKey } from '../../../../store/helpers/entity-factory';
import { createEntityRelationKey } from '../../../../store/helpers/entity-relations.types';
import { APIResource } from '../../../../store/types/api.types';
import { getIdFromRoute } from '../../../cloud-foundry/cf.helpers';
import { servicesServiceFactoryProvider } from '../../service-catalog.helpers';
import { CreateServiceInstanceHelperService, Mode } from '../create-service-instance-helper.service';
=======
import { Component } from '@angular/core';
import { ActivatedRoute } from '@angular/router';
import { Store } from '@ngrx/store';
import { Observable } from 'rxjs/Observable';
import { map } from 'rxjs/operators';

import { CfOrgSpaceDataService } from '../../../../shared/data-services/cf-org-space-service.service';
import {
  SetCreateServiceInstanceCFDetails,
  SetCreateServiceInstanceServiceGuid,
} from '../../../../store/actions/create-service-instance.actions';
import { AppState } from '../../../../store/app-state';
import { servicesServiceFactoryProvider } from '../../service-catalog.helpers';
import { isMarketplaceMode } from '../../services-helper';
import { CreateServiceInstanceHelperServiceFactory } from '../create-service-instance-helper-service-factory.service';
import { CreateServiceInstanceHelperService } from '../create-service-instance-helper.service';
import { CsiGuidsService } from '../csi-guids.service';
>>>>>>> 9fa052d6

@Component({
  selector: 'app-add-service-instance',
  templateUrl: './add-service-instance.component.html',
  styleUrls: ['./add-service-instance.component.scss'],
  providers: [
    servicesServiceFactoryProvider,
<<<<<<< HEAD
    CreateServiceInstanceHelperService,
    TitleCasePipe
  ]
})
export class AddServiceInstanceComponent implements OnDestroy {

  displaySelectServiceStep: boolean;
  displaySelectCfStep: boolean;
=======
    CreateServiceInstanceHelperServiceFactory,
    TitleCasePipe,
    CsiGuidsService
  ]
})
export class AddServiceInstanceComponent {
  cSIHelperService: CreateServiceInstanceHelperService;
  marketPlaceMode: boolean;
>>>>>>> 9fa052d6
  title$: Observable<string>;
  serviceInstancesUrl: string;
  servicesWallCreateInstance = false;
  stepperText = 'Select a Cloud Foundry instance, organization and space for the service instance.';
<<<<<<< HEAD
  bindAppStepperText = 'Bind App (Optional)';
  appId: string;
  constructor(
    private cSIHelperService: CreateServiceInstanceHelperService,
    private activatedRoute: ActivatedRoute,
    private store: Store<AppState>,
    private cfOrgSpaceService: CfOrgSpaceDataService,
    private entityServiceFactory: EntityServiceFactory
  ) {

    const { serviceId, cfId, id } = this.getIdsFromRoute();

    // Check if wizard has been initiated from the Services Marketplace
    this.checkAndConfigureServiceForMarketplaceMode(serviceId, cfId);

    // Check if the CF Select step needs to be displayed
    this.displaySelectCfStep = this.setupSelectCFStep(serviceId, cfId, id);

    // Check if the select service step needs to be displayed
    this.displaySelectServiceStep = this.setupSelectServiceStep();

    if (!!cfId && !!id) {
      // Setup wizard for App services mode
      this.setupForAppServiceMode(id, cfId);
    } else {
      // Setup wizard for default mode
      this.servicesWallCreateInstance = true;
      this.title$ = Observable.of(`Create Service Instance`);
    }
  }

  setupSelectCFStep = (serviceId: string, cfId: string, id: string) => {
    // Show Select CF Step only when in the Services Wall mode
    if (!serviceId && !cfId && !id) {
      return true;
    } else {
      return false;
    }
  }
  setupSelectServiceStep = () => {
    // Don't show this in marketplace Mode
    const serviceId = getIdFromRoute(this.activatedRoute, 'serviceId');
    const cfId = getIdFromRoute(this.activatedRoute, 'cfId');
    if (!!serviceId && !!cfId) {
      return false;
    } else {
      return true;
=======
  constructor(
    private cSIHelperServiceFactory: CreateServiceInstanceHelperServiceFactory,
    private activatedRoute: ActivatedRoute,
    private store: Store<AppState>,
    private cfOrgSpaceService: CfOrgSpaceDataService,
    private csiGuidsService: CsiGuidsService
  ) {
    if (isMarketplaceMode(activatedRoute)) {
      const { cfId, serviceId } = activatedRoute.snapshot.params;
      this.csiGuidsService.cfGuid = cfId;
      this.csiGuidsService.serviceGuid = serviceId;
      this.cSIHelperService = cSIHelperServiceFactory.create(cfId, serviceId);
      this.store.dispatch(new SetCreateServiceInstanceCFDetails(cfId));
      this.store.dispatch(new SetCreateServiceInstanceServiceGuid(serviceId));
      this.initialiseForMarketplaceMode(serviceId, cfId);
      this.marketPlaceMode = true;
    } else {
      this.initialiseForDefaultMode();
>>>>>>> 9fa052d6
    }
  }

  onNext = () => {
    this.store.dispatch(new SetCreateServiceInstanceCFDetails(
      this.cfOrgSpaceService.cf.select.getValue(),
      this.cfOrgSpaceService.org.select.getValue(),
      this.cfOrgSpaceService.space.select.getValue()
    ));
    return Observable.of({ success: true });
  }

<<<<<<< HEAD
  private getIdsFromRoute() {
    const serviceId = getIdFromRoute(this.activatedRoute, 'serviceId');
    const cfId = getIdFromRoute(this.activatedRoute, 'cfId');
    const id = getIdFromRoute(this.activatedRoute, 'id');
    return { serviceId, cfId, id };
  }

  private setupForAppServiceMode(id: string, cfId: string) {
    this.appId = id;
    this.bindAppStepperText = 'Binding Params (Optional)';
    const entityService = this.entityServiceFactory.create<APIResource<IApp>>(
      applicationSchemaKey,
      entityFactory(applicationSchemaKey),
      id,
      new GetApplication(id, cfId, [createEntityRelationKey(applicationSchemaKey, spaceSchemaKey)]),
      true);
    entityService.waitForEntity$.pipe(filter(p => !!p), tap(app => {
      const spaceEntity = app.entity.entity.space as APIResource<ISpace>;
      this.store.dispatch(new SetCreateServiceInstanceCFDetails(cfId, spaceEntity.entity.organization_guid, app.entity.entity.space_guid));
      this.title$ = Observable.of(`Create Or Bind Service Instance to '${app.entity.entity.name}'`);
    }), take(1)).subscribe();
  }

  private checkAndConfigureServiceForMarketplaceMode(serviceId: string, cfId: string) {
    if (!!serviceId && !!cfId) {
      this.cSIHelperService.initService(cfId, serviceId, Mode.MARKETPLACE);

      this.cSIHelperService.isInitialised().pipe(
        take(1),
        tap(o => {
          const serviceGuid = serviceId;
          this.serviceInstancesUrl = `/service-catalog/${cfId}/${serviceGuid}/instances`;
          this.title$ = this.cSIHelperService.getServiceName().pipe(
            map(label => `Create Instance: ${label}`)
          );
        })
      ).subscribe();
    }
  }
  ngOnDestroy(): void {
    this.store.dispatch(new ResetCreateServiceInstanceState());
=======

  private initialiseForDefaultMode() {
    this.servicesWallCreateInstance = true;
    this.title$ = Observable.of(`Create Service Instance`);
  }

  private initialiseForMarketplaceMode(serviceId: string, cfId: string) {
    const serviceGuid = serviceId;
    this.serviceInstancesUrl = `/service-catalog/${cfId}/${serviceGuid}/instances`;
    this.title$ = this.cSIHelperService.getServiceName().pipe(map(label => `Create Instance: ${label}`));
>>>>>>> 9fa052d6
  }
}<|MERGE_RESOLUTION|>--- conflicted
+++ resolved
@@ -1,18 +1,17 @@
 import { TitleCasePipe } from '@angular/common';
-<<<<<<< HEAD
 import { Component, OnDestroy } from '@angular/core';
 import { ActivatedRoute } from '@angular/router';
 import { Store } from '@ngrx/store';
 import { Observable } from 'rxjs/Observable';
-import { filter, map, take, tap } from 'rxjs/operators';
+import { map, filter, tap, take } from 'rxjs/operators';
 
 import { IApp, ISpace } from '../../../../core/cf-api.types';
 import { EntityServiceFactory } from '../../../../core/entity-service-factory.service';
 import { CfOrgSpaceDataService } from '../../../../shared/data-services/cf-org-space-service.service';
-import { GetApplication } from '../../../../store/actions/application.actions';
 import {
+  SetCreateServiceInstanceCFDetails,
+  SetCreateServiceInstanceServiceGuid,
   ResetCreateServiceInstanceState,
-  SetCreateServiceInstanceCFDetails,
 } from '../../../../store/actions/create-service-instance.actions';
 import { AppState } from '../../../../store/app-state';
 import { applicationSchemaKey, entityFactory, spaceSchemaKey } from '../../../../store/helpers/entity-factory';
@@ -20,26 +19,11 @@
 import { APIResource } from '../../../../store/types/api.types';
 import { getIdFromRoute } from '../../../cloud-foundry/cf.helpers';
 import { servicesServiceFactoryProvider } from '../../service-catalog.helpers';
-import { CreateServiceInstanceHelperService, Mode } from '../create-service-instance-helper.service';
-=======
-import { Component } from '@angular/core';
-import { ActivatedRoute } from '@angular/router';
-import { Store } from '@ngrx/store';
-import { Observable } from 'rxjs/Observable';
-import { map } from 'rxjs/operators';
-
-import { CfOrgSpaceDataService } from '../../../../shared/data-services/cf-org-space-service.service';
-import {
-  SetCreateServiceInstanceCFDetails,
-  SetCreateServiceInstanceServiceGuid,
-} from '../../../../store/actions/create-service-instance.actions';
-import { AppState } from '../../../../store/app-state';
-import { servicesServiceFactoryProvider } from '../../service-catalog.helpers';
 import { isMarketplaceMode } from '../../services-helper';
 import { CreateServiceInstanceHelperServiceFactory } from '../create-service-instance-helper-service-factory.service';
 import { CreateServiceInstanceHelperService } from '../create-service-instance-helper.service';
 import { CsiGuidsService } from '../csi-guids.service';
->>>>>>> 9fa052d6
+import { GetApplication } from '../../../../store/actions/application.actions';
 
 @Component({
   selector: 'app-add-service-instance',
@@ -47,44 +31,36 @@
   styleUrls: ['./add-service-instance.component.scss'],
   providers: [
     servicesServiceFactoryProvider,
-<<<<<<< HEAD
-    CreateServiceInstanceHelperService,
-    TitleCasePipe
-  ]
-})
-export class AddServiceInstanceComponent implements OnDestroy {
-
-  displaySelectServiceStep: boolean;
-  displaySelectCfStep: boolean;
-=======
     CreateServiceInstanceHelperServiceFactory,
     TitleCasePipe,
     CsiGuidsService
   ]
 })
-export class AddServiceInstanceComponent {
+export class AddServiceInstanceComponent implements OnDestroy {
+
+  marketPlaceMode: boolean;
   cSIHelperService: CreateServiceInstanceHelperService;
-  marketPlaceMode: boolean;
->>>>>>> 9fa052d6
+  displaySelectServiceStep: boolean;
+  displaySelectCfStep: boolean;
   title$: Observable<string>;
   serviceInstancesUrl: string;
   servicesWallCreateInstance = false;
   stepperText = 'Select a Cloud Foundry instance, organization and space for the service instance.';
-<<<<<<< HEAD
   bindAppStepperText = 'Bind App (Optional)';
   appId: string;
   constructor(
-    private cSIHelperService: CreateServiceInstanceHelperService,
+    private cSIHelperServiceFactory: CreateServiceInstanceHelperServiceFactory,
     private activatedRoute: ActivatedRoute,
     private store: Store<AppState>,
     private cfOrgSpaceService: CfOrgSpaceDataService,
+    private csiGuidsService: CsiGuidsService,
     private entityServiceFactory: EntityServiceFactory
   ) {
 
     const { serviceId, cfId, id } = this.getIdsFromRoute();
 
     // Check if wizard has been initiated from the Services Marketplace
-    this.checkAndConfigureServiceForMarketplaceMode(serviceId, cfId);
+    this.checkAndConfigureServiceForMarketplaceMode();
 
     // Check if the CF Select step needs to be displayed
     this.displaySelectCfStep = this.setupSelectCFStep(serviceId, cfId, id);
@@ -95,12 +71,14 @@
     if (!!cfId && !!id) {
       // Setup wizard for App services mode
       this.setupForAppServiceMode(id, cfId);
-    } else {
+    }
+    if (!cfId && !id && !serviceId) {
       // Setup wizard for default mode
       this.servicesWallCreateInstance = true;
       this.title$ = Observable.of(`Create Service Instance`);
     }
   }
+
 
   setupSelectCFStep = (serviceId: string, cfId: string, id: string) => {
     // Show Select CF Step only when in the Services Wall mode
@@ -118,26 +96,6 @@
       return false;
     } else {
       return true;
-=======
-  constructor(
-    private cSIHelperServiceFactory: CreateServiceInstanceHelperServiceFactory,
-    private activatedRoute: ActivatedRoute,
-    private store: Store<AppState>,
-    private cfOrgSpaceService: CfOrgSpaceDataService,
-    private csiGuidsService: CsiGuidsService
-  ) {
-    if (isMarketplaceMode(activatedRoute)) {
-      const { cfId, serviceId } = activatedRoute.snapshot.params;
-      this.csiGuidsService.cfGuid = cfId;
-      this.csiGuidsService.serviceGuid = serviceId;
-      this.cSIHelperService = cSIHelperServiceFactory.create(cfId, serviceId);
-      this.store.dispatch(new SetCreateServiceInstanceCFDetails(cfId));
-      this.store.dispatch(new SetCreateServiceInstanceServiceGuid(serviceId));
-      this.initialiseForMarketplaceMode(serviceId, cfId);
-      this.marketPlaceMode = true;
-    } else {
-      this.initialiseForDefaultMode();
->>>>>>> 9fa052d6
     }
   }
 
@@ -150,7 +108,6 @@
     return Observable.of({ success: true });
   }
 
-<<<<<<< HEAD
   private getIdsFromRoute() {
     const serviceId = getIdFromRoute(this.activatedRoute, 'serviceId');
     const cfId = getIdFromRoute(this.activatedRoute, 'cfId');
@@ -174,35 +131,26 @@
     }), take(1)).subscribe();
   }
 
-  private checkAndConfigureServiceForMarketplaceMode(serviceId: string, cfId: string) {
-    if (!!serviceId && !!cfId) {
-      this.cSIHelperService.initService(cfId, serviceId, Mode.MARKETPLACE);
-
-      this.cSIHelperService.isInitialised().pipe(
-        take(1),
-        tap(o => {
-          const serviceGuid = serviceId;
-          this.serviceInstancesUrl = `/service-catalog/${cfId}/${serviceGuid}/instances`;
-          this.title$ = this.cSIHelperService.getServiceName().pipe(
-            map(label => `Create Instance: ${label}`)
-          );
-        })
-      ).subscribe();
+  private checkAndConfigureServiceForMarketplaceMode() {
+    if (isMarketplaceMode(this.activatedRoute)) {
+      const { cfId, serviceId } = this.activatedRoute.snapshot.params;
+      this.csiGuidsService.cfGuid = cfId;
+      this.csiGuidsService.serviceGuid = serviceId;
+      this.cSIHelperService = this.cSIHelperServiceFactory.create(cfId, serviceId);
+      this.store.dispatch(new SetCreateServiceInstanceCFDetails(cfId));
+      this.store.dispatch(new SetCreateServiceInstanceServiceGuid(serviceId));
+      this.initialiseForMarketplaceMode(serviceId, cfId);
+      this.marketPlaceMode = true;
     }
   }
+
   ngOnDestroy(): void {
     this.store.dispatch(new ResetCreateServiceInstanceState());
-=======
-
-  private initialiseForDefaultMode() {
-    this.servicesWallCreateInstance = true;
-    this.title$ = Observable.of(`Create Service Instance`);
   }
 
   private initialiseForMarketplaceMode(serviceId: string, cfId: string) {
     const serviceGuid = serviceId;
     this.serviceInstancesUrl = `/service-catalog/${cfId}/${serviceGuid}/instances`;
     this.title$ = this.cSIHelperService.getServiceName().pipe(map(label => `Create Instance: ${label}`));
->>>>>>> 9fa052d6
   }
 }