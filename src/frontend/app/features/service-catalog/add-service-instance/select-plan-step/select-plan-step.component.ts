import { TitleCasePipe } from '@angular/common';
import { ChangeDetectionStrategy, Component, OnDestroy, Input, OnInit, AfterContentInit, OnChanges } from '@angular/core';
import { FormControl, FormGroup, Validators } from '@angular/forms';
import { ActivatedRoute } from '@angular/router';
import { Store } from '@ngrx/store';
import { BehaviorSubject } from 'rxjs/BehaviorSubject';
import { Observable } from 'rxjs/Observable';
<<<<<<< HEAD
import { filter, first, map, share, tap, switchMap, distinctUntilChanged, publishReplay, refCount } from 'rxjs/operators';
=======
import { filter, first, map, publishReplay, refCount, switchMap, tap } from 'rxjs/operators';
>>>>>>> 9fa052d6
import { Subscription } from 'rxjs/Subscription';

import { IServicePlan, IServicePlanExtra } from '../../../../core/cf-api-svc.types';
import { EntityServiceFactory } from '../../../../core/entity-service-factory.service';
import { CardStatus } from '../../../../shared/components/application-state/application-state.service';
import { SetServicePlan, SetCreateServiceInstanceCFDetails } from '../../../../store/actions/create-service-instance.actions';
import { AppState } from '../../../../store/app-state';
import {
  selectCreateServiceInstanceCfGuid,
  selectCreateServiceInstanceServiceGuid,
} from '../../../../store/selectors/create-service-instance.selectors';
import { APIResource, EntityInfo } from '../../../../store/types/api.types';
<<<<<<< HEAD
import { ServicePlanAccessibility, ServicesService } from '../../services.service';
import { selectCreateServiceGuid } from '../../../../store/selectors/create-service-instance.selectors';
import { CreateServiceInstanceHelperService } from '../create-service-instance-helper.service';
import { EntityServiceFactory } from '../../../../core/entity-service-factory.service';
import { serviceSchemaKey, entityFactory } from '../../../../store/helpers/entity-factory';
import { ActivatedRoute } from '@angular/router';
import { safeUnsubscribe } from '../../services-helper';
=======
import { safeUnsubscribe } from '../../services-helper';
import { ServicePlanAccessibility } from '../../services.service';
import { CreateServiceInstanceHelperServiceFactory } from '../create-service-instance-helper-service-factory.service';
import { CreateServiceInstanceHelperService } from '../create-service-instance-helper.service';
import { CsiGuidsService } from '../csi-guids.service';
>>>>>>> 9fa052d6

interface ServicePlan {
  id: string;
  name: string;
  entity: APIResource<IServicePlan>;
  extra: IServicePlanExtra;
}
@Component({
  selector: 'app-select-plan-step',
  templateUrl: './select-plan-step.component.html',
  styleUrls: ['./select-plan-step.component.scss'],
  providers: [
    TitleCasePipe
  ],
  changeDetection: ChangeDetectionStrategy.OnPush
})
export class SelectPlanStepComponent implements OnDestroy {
<<<<<<< HEAD
=======
  cSIHelperService: CreateServiceInstanceHelperService;
>>>>>>> 9fa052d6
  selectedService$: Observable<ServicePlan>;


  servicePlans: ServicePlan[];

  servicePlanVisibilitySub: Subscription;
  changeSubscription: Subscription;
  validate = new BehaviorSubject<boolean>(false);
  subscription: Subscription;
  stepperForm: FormGroup;
  servicePlans$: Observable<ServicePlan[]>;
  initialising$ = new BehaviorSubject(true);

  constructor(
    private store: Store<AppState>,
    private entityServiceFactory: EntityServiceFactory,
    private cSIHelperService: CreateServiceInstanceHelperService,
    private activatedRoute: ActivatedRoute
  ) {

<<<<<<< HEAD
    this.stepperForm = new FormGroup({
      servicePlans: new FormControl('', Validators.required),
    });

    this.servicePlans$ = this.cSIHelperService.getVisibleServicePlans().pipe(
      filter(o => !!o && o.length > 0),
      map(o => this.mapToServicePlan(o)),
      publishReplay(1),
      refCount(),
    );

    this.selectedService$ = this.servicePlans$.pipe(
      filter(o => !!this.stepperForm.controls.servicePlans.value),
      map(o => o.filter(p => p.id === this.stepperForm.controls.servicePlans.value)[0]),
      filter(p => !!p),
    );

    this.subscription = this.servicePlans$.pipe(
      filter(p => !!p && p.length > 0),
      tap(o => {
        this.stepperForm.controls.servicePlans.setValue(o[0].id);
        this.servicePlans = o;
        this.validate.next(this.stepperForm.valid);

      }),
    ).subscribe();

    const { serviceId, cfId } = activatedRoute.snapshot.params;
    if (this.cSIHelperService.isMarketplace()) {
      this.store.dispatch(new SetCreateServiceInstanceCFDetails(cfId));
    }
=======
  constructor(private store: Store<AppState>,
    private entityServiceFactory: EntityServiceFactory,
    private cSIHelperServiceFactory: CreateServiceInstanceHelperServiceFactory,
    private activatedRoute: ActivatedRoute,
    private csiGuidsService: CsiGuidsService
  ) {

    this.stepperForm = new FormGroup({
      servicePlans: new FormControl('', Validators.required),
    });

>>>>>>> 9fa052d6
  }

  mapToServicePlan = (visiblePlans: APIResource<IServicePlan>[]): ServicePlan[] => visiblePlans.map(p => ({
    id: p.metadata.guid,
    name: p.entity.name,
    entity: p,
    extra: p.entity.extra ? JSON.parse(p.entity.extra) : null
  }))

  getDisplayName(selectedPlan: ServicePlan) {
    let name = selectedPlan.name;
    if (selectedPlan.extra && selectedPlan.extra.displayName) {
      name = selectedPlan.extra.displayName;
    }
    return name;
  }
  hasAdditionalInfo(selectedPlan: ServicePlan) {
    return selectedPlan.extra && selectedPlan.extra.bullets;
  }

  onEnter = () => {
<<<<<<< HEAD
    this.changeSubscription = this.stepperForm.statusChanges.pipe(
      map(() => {
        this.validate.next(this.stepperForm.valid);
      })).subscribe();
=======
    this.cSIHelperService = this.cSIHelperServiceFactory.create(this.csiGuidsService.cfGuid, this.csiGuidsService.serviceGuid);

    this.servicePlans$ = this.cSIHelperService.getVisibleServicePlans().pipe(
      filter(o => !!o && o.length > 0),
      map(o => this.mapToServicePlan(o)),
      publishReplay(1),
      refCount(),
    );

    this.selectedService$ = this.servicePlans$.pipe(
      filter(o => !!this.stepperForm.controls.servicePlans.value),
      map(o => o.filter(p => p.id === this.stepperForm.controls.servicePlans.value)[0]),
      filter(p => !!p),
    );

    this.subscription = this.servicePlans$.pipe(
      filter(p => !!p && p.length > 0),
      tap(o => {
        this.stepperForm.controls.servicePlans.setValue(o[0].id);
        this.servicePlans = o;
        setTimeout(() => this.validate.next(this.stepperForm.valid));

      }),
    ).subscribe();
>>>>>>> 9fa052d6

  }

  onNext = () => {
    this.store.dispatch(new SetServicePlan(this.stepperForm.controls.servicePlans.value));
    return Observable.of({ success: true });
  }

  ngOnDestroy(): void {
    safeUnsubscribe(this.subscription);
    safeUnsubscribe(this.changeSubscription);
    safeUnsubscribe(this.servicePlanVisibilitySub);
  }

  getPlanAccessibility = (servicePlan: APIResource<IServicePlan>): Observable<CardStatus> => {
    return this.cSIHelperService.getServicePlanAccessibility(servicePlan).pipe(
      map((servicePlanAccessibility: ServicePlanAccessibility) => {
        if (servicePlanAccessibility.isPublic) {
          return CardStatus.OK;
        } else if (servicePlanAccessibility.spaceScoped || servicePlanAccessibility.hasVisibilities) {
          return CardStatus.WARNING;
        } else {
          return CardStatus.ERROR;
        }
      }),
      first()
    );
  }

  getAccessibilityMessage = (servicePlan: APIResource<IServicePlan>): Observable<string> => {

    return this.getPlanAccessibility(servicePlan).pipe(
      map(o => {
        if (o === CardStatus.WARNING) {
          return 'Service Plan has limited visibility';
        } else if (o === CardStatus.ERROR) {
          return 'Service Plan has no visibility';
        }
      })
    );
  }

  isYesOrNo = val => val ? 'yes' : 'no';
  isPublic = (selPlan: EntityInfo<APIResource<IServicePlan>>) => this.isYesOrNo(selPlan.entity.entity.public);
  isFree = (selPlan: EntityInfo<APIResource<IServicePlan>>) => this.isYesOrNo(selPlan.entity.entity.free);

}<|MERGE_RESOLUTION|>--- conflicted
+++ resolved
@@ -1,15 +1,11 @@
 import { TitleCasePipe } from '@angular/common';
-import { ChangeDetectionStrategy, Component, OnDestroy, Input, OnInit, AfterContentInit, OnChanges } from '@angular/core';
+import { ChangeDetectionStrategy, Component, OnDestroy } from '@angular/core';
 import { FormControl, FormGroup, Validators } from '@angular/forms';
 import { ActivatedRoute } from '@angular/router';
 import { Store } from '@ngrx/store';
 import { BehaviorSubject } from 'rxjs/BehaviorSubject';
 import { Observable } from 'rxjs/Observable';
-<<<<<<< HEAD
-import { filter, first, map, share, tap, switchMap, distinctUntilChanged, publishReplay, refCount } from 'rxjs/operators';
-=======
 import { filter, first, map, publishReplay, refCount, switchMap, tap } from 'rxjs/operators';
->>>>>>> 9fa052d6
 import { Subscription } from 'rxjs/Subscription';
 
 import { IServicePlan, IServicePlanExtra } from '../../../../core/cf-api-svc.types';
@@ -22,21 +18,11 @@
   selectCreateServiceInstanceServiceGuid,
 } from '../../../../store/selectors/create-service-instance.selectors';
 import { APIResource, EntityInfo } from '../../../../store/types/api.types';
-<<<<<<< HEAD
-import { ServicePlanAccessibility, ServicesService } from '../../services.service';
-import { selectCreateServiceGuid } from '../../../../store/selectors/create-service-instance.selectors';
-import { CreateServiceInstanceHelperService } from '../create-service-instance-helper.service';
-import { EntityServiceFactory } from '../../../../core/entity-service-factory.service';
-import { serviceSchemaKey, entityFactory } from '../../../../store/helpers/entity-factory';
-import { ActivatedRoute } from '@angular/router';
-import { safeUnsubscribe } from '../../services-helper';
-=======
-import { safeUnsubscribe } from '../../services-helper';
+import { safeUnsubscribe, isMarketplaceMode } from '../../services-helper';
 import { ServicePlanAccessibility } from '../../services.service';
 import { CreateServiceInstanceHelperServiceFactory } from '../create-service-instance-helper-service-factory.service';
 import { CreateServiceInstanceHelperService } from '../create-service-instance-helper.service';
 import { CsiGuidsService } from '../csi-guids.service';
->>>>>>> 9fa052d6
 
 interface ServicePlan {
   id: string;
@@ -54,10 +40,7 @@
   changeDetection: ChangeDetectionStrategy.OnPush
 })
 export class SelectPlanStepComponent implements OnDestroy {
-<<<<<<< HEAD
-=======
   cSIHelperService: CreateServiceInstanceHelperService;
->>>>>>> 9fa052d6
   selectedService$: Observable<ServicePlan>;
 
 
@@ -69,49 +52,9 @@
   subscription: Subscription;
   stepperForm: FormGroup;
   servicePlans$: Observable<ServicePlan[]>;
-  initialising$ = new BehaviorSubject(true);
 
   constructor(
     private store: Store<AppState>,
-    private entityServiceFactory: EntityServiceFactory,
-    private cSIHelperService: CreateServiceInstanceHelperService,
-    private activatedRoute: ActivatedRoute
-  ) {
-
-<<<<<<< HEAD
-    this.stepperForm = new FormGroup({
-      servicePlans: new FormControl('', Validators.required),
-    });
-
-    this.servicePlans$ = this.cSIHelperService.getVisibleServicePlans().pipe(
-      filter(o => !!o && o.length > 0),
-      map(o => this.mapToServicePlan(o)),
-      publishReplay(1),
-      refCount(),
-    );
-
-    this.selectedService$ = this.servicePlans$.pipe(
-      filter(o => !!this.stepperForm.controls.servicePlans.value),
-      map(o => o.filter(p => p.id === this.stepperForm.controls.servicePlans.value)[0]),
-      filter(p => !!p),
-    );
-
-    this.subscription = this.servicePlans$.pipe(
-      filter(p => !!p && p.length > 0),
-      tap(o => {
-        this.stepperForm.controls.servicePlans.setValue(o[0].id);
-        this.servicePlans = o;
-        this.validate.next(this.stepperForm.valid);
-
-      }),
-    ).subscribe();
-
-    const { serviceId, cfId } = activatedRoute.snapshot.params;
-    if (this.cSIHelperService.isMarketplace()) {
-      this.store.dispatch(new SetCreateServiceInstanceCFDetails(cfId));
-    }
-=======
-  constructor(private store: Store<AppState>,
     private entityServiceFactory: EntityServiceFactory,
     private cSIHelperServiceFactory: CreateServiceInstanceHelperServiceFactory,
     private activatedRoute: ActivatedRoute,
@@ -122,7 +65,9 @@
       servicePlans: new FormControl('', Validators.required),
     });
 
->>>>>>> 9fa052d6
+    if (isMarketplaceMode(activatedRoute)) {
+      this.store.dispatch(new SetCreateServiceInstanceCFDetails(activatedRoute.snapshot.params.cfId));
+    }
   }
 
   mapToServicePlan = (visiblePlans: APIResource<IServicePlan>[]): ServicePlan[] => visiblePlans.map(p => ({
@@ -144,12 +89,6 @@
   }
 
   onEnter = () => {
-<<<<<<< HEAD
-    this.changeSubscription = this.stepperForm.statusChanges.pipe(
-      map(() => {
-        this.validate.next(this.stepperForm.valid);
-      })).subscribe();
-=======
     this.cSIHelperService = this.cSIHelperServiceFactory.create(this.csiGuidsService.cfGuid, this.csiGuidsService.serviceGuid);
 
     this.servicePlans$ = this.cSIHelperService.getVisibleServicePlans().pipe(
@@ -174,7 +113,6 @@
 
       }),
     ).subscribe();
->>>>>>> 9fa052d6
 
   }
 
