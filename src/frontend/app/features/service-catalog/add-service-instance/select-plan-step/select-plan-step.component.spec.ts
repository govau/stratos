import { async, ComponentFixture, TestBed } from '@angular/core/testing';

import { EntityServiceFactory } from '../../../../core/entity-service-factory.service';
import { BaseTestModules } from '../../../../test-framework/cloud-foundry-endpoint-service.helper';
import { CreateServiceInstanceHelperService } from '../create-service-instance-helper.service';
import { SelectPlanStepComponent } from './select-plan-step.component';
<<<<<<< HEAD
=======
import { CreateServiceInstanceHelperServiceFactory } from '../create-service-instance-helper-service-factory.service';
import { CsiGuidsService } from '../csi-guids.service';
>>>>>>> bb0e350b

describe('SelectPlanStepComponent', () => {
  let component: SelectPlanStepComponent;
  let fixture: ComponentFixture<SelectPlanStepComponent>;

  beforeEach(async(() => {
    TestBed.configureTestingModule({
      declarations: [SelectPlanStepComponent],
      imports: [BaseTestModules],
      providers: [
        EntityServiceFactory,
<<<<<<< HEAD
        CreateServiceInstanceHelperService,
=======
        CreateServiceInstanceHelperServiceFactory,
        CsiGuidsService
>>>>>>> bb0e350b
      ]
    })
      .compileComponents();
  }));

  beforeEach(() => {
    fixture = TestBed.createComponent(SelectPlanStepComponent);
    component = fixture.componentInstance;
    fixture.detectChanges();
  });

  it('should create', () => {
    expect(component).toBeTruthy();
  });
});<|MERGE_RESOLUTION|>--- conflicted
+++ resolved
@@ -4,11 +4,8 @@
 import { BaseTestModules } from '../../../../test-framework/cloud-foundry-endpoint-service.helper';
 import { CreateServiceInstanceHelperService } from '../create-service-instance-helper.service';
 import { SelectPlanStepComponent } from './select-plan-step.component';
-<<<<<<< HEAD
-=======
 import { CreateServiceInstanceHelperServiceFactory } from '../create-service-instance-helper-service-factory.service';
 import { CsiGuidsService } from '../csi-guids.service';
->>>>>>> bb0e350b
 
 describe('SelectPlanStepComponent', () => {
   let component: SelectPlanStepComponent;
@@ -20,12 +17,8 @@
       imports: [BaseTestModules],
       providers: [
         EntityServiceFactory,
-<<<<<<< HEAD
-        CreateServiceInstanceHelperService,
-=======
         CreateServiceInstanceHelperServiceFactory,
         CsiGuidsService
->>>>>>> bb0e350b
       ]
     })
       .compileComponents();
