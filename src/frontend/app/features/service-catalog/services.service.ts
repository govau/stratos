import { Injectable } from '@angular/core';
import { ActivatedRoute } from '@angular/router';
<<<<<<< HEAD
import { Store } from '@ngrx/store';
import { BehaviorSubject, combineLatest as observableCombineLatest, Observable, of as observableOf } from 'rxjs';
import { combineLatest, filter, first, map, publishReplay, refCount, switchMap } from 'rxjs/operators';

import { IService, IServiceBroker, IServiceExtra, IServicePlan, IServicePlanVisibility } from '../../core/cf-api-svc.types';
=======
import { Store } from '@ngrx/store/store';
import { Observable } from 'rxjs/Observable';
import { combineLatest, filter, first, map, publishReplay, refCount, share, switchMap, tap } from 'rxjs/operators';

import {
  IService,
  IServiceBroker,
  IServiceExtra,
  IServiceInstance,
  IServicePlan,
  IServicePlanVisibility,
} from '../../core/cf-api-svc.types';
import { IOrganization, ISpace } from '../../core/cf-api.types';
>>>>>>> 630a04db
import { EntityService } from '../../core/entity-service';
import { EntityServiceFactory } from '../../core/entity-service-factory.service';
import { PaginationMonitorFactory } from '../../shared/monitors/pagination-monitor.factory';
import { GetServiceBrokers } from '../../store/actions/service-broker.actions';
import { GetServiceInstances } from '../../store/actions/service-instances.actions';
import { GetServicePlanVisibilities } from '../../store/actions/service-plan-visibility.actions';
import { GetService } from '../../store/actions/service.actions';
import { AppState } from '../../store/app-state';
import {
  entityFactory,
  serviceBrokerSchemaKey,
  serviceInstancesSchemaKey,
  servicePlanVisibilitySchemaKey,
  serviceSchemaKey,
} from '../../store/helpers/entity-factory';
import { createEntityRelationPaginationKey } from '../../store/helpers/entity-relations.types';
import { getPaginationObservables } from '../../store/reducers/pagination-reducer/pagination-reducer.helper';
import { APIResource } from '../../store/types/api.types';
import { getIdFromRoute } from '../cloud-foundry/cf.helpers';
<<<<<<< HEAD
=======
import { CloudFoundryEndpointService } from '../cloud-foundry/services/cloud-foundry-endpoint.service';
import { getServiceInstancesInCf } from './services-helper';
import { BehaviorSubject } from 'rxjs/BehaviorSubject';
>>>>>>> 630a04db
import { getSvcAvailability } from './services-helper';


export interface ServicePlanAccessibility {
  spaceScoped?: boolean;
  hasVisibilities?: boolean;
  isPublic: boolean;
  guid?: string;
  spaceGuid?: string;
}

@Injectable()
export class ServicesService {
  allServiceInstances$: Observable<APIResource<IServiceInstance>[]>;
  serviceInstances$: Observable<APIResource<IServiceInstance>[]>;
  serviceGuid: any;
  cfGuid: any;
  serviceBrokers$: Observable<APIResource<IServiceBroker>[]>;
  serviceBroker$: Observable<APIResource<IServiceBroker>>;
  servicePlanVisibilities$: Observable<APIResource<IServicePlanVisibility>[]>;
  servicePlans$: Observable<APIResource<IServicePlan>[]>;
  serviceExtraInfo$: Observable<IServiceExtra>;
  service$: Observable<APIResource<IService>>;
  serviceEntityService: EntityService<APIResource<IService>>;
  initialised$ = new BehaviorSubject(false);

  constructor(
    private store: Store<AppState>,
    private entityServiceFactory: EntityServiceFactory,
    public activatedRoute: ActivatedRoute,
    private paginationMonitorFactory: PaginationMonitorFactory

  ) {

    this.cfGuid = getIdFromRoute(activatedRoute, 'cfId');
    this.serviceGuid = getIdFromRoute(activatedRoute, 'serviceId');

    this.serviceEntityService = this.entityServiceFactory.create(
      serviceSchemaKey,
      entityFactory(serviceSchemaKey),
      this.serviceGuid,
      new GetService(this.serviceGuid, this.cfGuid),
      true
    );
    this.service$ = this.serviceEntityService.waitForEntity$.pipe(
      filter(o => !!o && !!o.entity),
      map(o => o.entity),
      publishReplay(1),
      refCount()
    );

    this.initBaseObservables();
  }


  getServicePlanVisibilities = () => {
    const paginationKey = createEntityRelationPaginationKey(servicePlanVisibilitySchemaKey, this.cfGuid);
    return getPaginationObservables<APIResource<IServicePlanVisibility>>(
      {
        store: this.store,
        action: new GetServicePlanVisibilities(this.cfGuid, paginationKey),
        paginationMonitor: this.paginationMonitorFactory.create(
          paginationKey,
          entityFactory(servicePlanVisibilitySchemaKey)
        )
      },
      true
    ).entities$;
  }
  private getServiceInstances = () => {
    return getServiceInstancesInCf(this.cfGuid, this.store, this.paginationMonitorFactory);
  }

  private getServiceBrokers = () => {
    const paginationKey = createEntityRelationPaginationKey(serviceBrokerSchemaKey, this.cfGuid);
    return getPaginationObservables<APIResource<IServiceBroker>>(
      {
        store: this.store,
        action: new GetServiceBrokers(this.cfGuid, paginationKey),
        paginationMonitor: this.paginationMonitorFactory.create(
          paginationKey,
          entityFactory(serviceBrokerSchemaKey)
        )
      },
      true
    ).entities$;
  }

  getServiceBrokerById = (guid: string): Observable<APIResource<IServiceBroker>> => this.serviceBrokers$
    .pipe(
      filter(p => !!p),
      map(brokers => brokers.filter(b => b.metadata.guid === guid)),
      filter(s => s && s.length === 1),
      map(s => s[0]),
      first()
    )

  getVisibleServicePlans = () => {
    return this.servicePlans$.pipe(
      filter(p => !!p && p.length > 0),
      map(o => o.filter(s => s.entity.bindable)),
      combineLatest(this.servicePlanVisibilities$, this.serviceBrokers$, this.service$),
      map(([svcPlans, svcPlanVis, svcBrokers, svc]) => this.fetchVisiblePlans(svcPlans, svcPlanVis, svcBrokers, svc)),

    );
  }

  fetchVisiblePlans =
    (svcPlans: APIResource<IServicePlan>[],
      svcPlanVis: APIResource<IServicePlanVisibility>[],
      svcBrokers: APIResource<IServiceBroker>[],
      svc: APIResource<IService>): APIResource<IServicePlan>[] => {
      const visiblePlans: APIResource<IServicePlan>[] = [];
      svcPlans.forEach(p => {
        if (p.entity.public) {
          visiblePlans.push(p);
        } else if (svcPlanVis.filter(svcVis => svcVis.entity.service_plan_guid === p.metadata.guid).length > 0) {
          // plan is visibilities
          visiblePlans.push(p);
        } else if (svcBrokers.filter(s => s.metadata.guid === svc.entity.service_broker_guid)[0].entity.space_guid) {
          // Plan is space-scoped
          visiblePlans.push(p);
        }
      });
      return visiblePlans;
    }

  getServicePlanAccessibility = (servicePlan: APIResource<IServicePlan>): Observable<ServicePlanAccessibility> => {
    if (servicePlan.entity.public) {
      return observableOf({
        isPublic: true,
        guid: servicePlan.metadata.guid
      });
    }
    return this.service$.pipe(
      switchMap(o => this.getServiceBrokerById(o.entity.service_broker_guid)),
      combineLatest(this.servicePlanVisibilities$),
      filter(([p, q]) => !!p && !!q),
      map(([serviceBroker, allServicePlanVisibilities]) => getSvcAvailability(servicePlan, serviceBroker, allServicePlanVisibilities))
    );
  }



  getServiceName = () => {
    return observableCombineLatest(this.serviceExtraInfo$, this.service$)
      .pipe(
        map(([extraInfo, service]) => {
          if (extraInfo && extraInfo.displayName) {
            return extraInfo.displayName;
          } else {
            return service.entity.label;
          }
        }));
  }

  getServiceDescription = () => {
    return Observable.combineLatest(this.serviceExtraInfo$, this.service$)
      .pipe(
        map(([extraInfo, service]) => {
          if (extraInfo && extraInfo.longDescription) {
            return extraInfo.longDescription;
          } else {
            return service.entity.description;
          }
        }));
  }


  getDocumentationUrl = () => this.serviceExtraInfo$.pipe(
    map(p => p ? p.documentationUrl : null)
  )

  getSupportUrl = () => this.serviceExtraInfo$.pipe(
    map(p => p ? p.supportUrl : null)
  )

  hasSupportUrl = () => this.getSupportUrl().pipe(
    map(p => !!p)
  )

  hasDocumentationUrl = () => this.getDocumentationUrl().pipe(
    map(p => !!p)
  )

  getServiceTags = () => this.service$.pipe(
    first(),
    map(service =>
      service.entity.tags.map(t => ({
        value: t,
        hideClearButton: true
      }))
    )
  )

  private initBaseObservables() {
    this.servicePlanVisibilities$ = this.getServicePlanVisibilities();
    this.serviceExtraInfo$ = this.service$.pipe(map(o => JSON.parse(o.entity.extra)));
    this.servicePlans$ = this.service$.pipe(map(o => o.entity.service_plans));
    this.serviceBrokers$ = this.getServiceBrokers();
    this.serviceBroker$ = this.serviceBrokers$.pipe(
      filter(p => !!p && p.length > 0),
      combineLatest(this.service$),
      map(([brokers, service]) => brokers.filter(broker => broker.metadata.guid === service.entity.service_broker_guid)),
      map(o => o[0]));
    this.allServiceInstances$ = this.getServiceInstances();
    this.serviceInstances$ = this.allServiceInstances$.pipe(
      map(instances => instances.filter(instance => instance.entity.service_guid === this.serviceGuid))
    );
  }
}<|MERGE_RESOLUTION|>--- conflicted
+++ resolved
@@ -1,15 +1,8 @@
 import { Injectable } from '@angular/core';
 import { ActivatedRoute } from '@angular/router';
-<<<<<<< HEAD
 import { Store } from '@ngrx/store';
 import { BehaviorSubject, combineLatest as observableCombineLatest, Observable, of as observableOf } from 'rxjs';
 import { combineLatest, filter, first, map, publishReplay, refCount, switchMap } from 'rxjs/operators';
-
-import { IService, IServiceBroker, IServiceExtra, IServicePlan, IServicePlanVisibility } from '../../core/cf-api-svc.types';
-=======
-import { Store } from '@ngrx/store/store';
-import { Observable } from 'rxjs/Observable';
-import { combineLatest, filter, first, map, publishReplay, refCount, share, switchMap, tap } from 'rxjs/operators';
 
 import {
   IService,
@@ -19,20 +12,16 @@
   IServicePlan,
   IServicePlanVisibility,
 } from '../../core/cf-api-svc.types';
-import { IOrganization, ISpace } from '../../core/cf-api.types';
->>>>>>> 630a04db
 import { EntityService } from '../../core/entity-service';
 import { EntityServiceFactory } from '../../core/entity-service-factory.service';
 import { PaginationMonitorFactory } from '../../shared/monitors/pagination-monitor.factory';
 import { GetServiceBrokers } from '../../store/actions/service-broker.actions';
-import { GetServiceInstances } from '../../store/actions/service-instances.actions';
 import { GetServicePlanVisibilities } from '../../store/actions/service-plan-visibility.actions';
 import { GetService } from '../../store/actions/service.actions';
 import { AppState } from '../../store/app-state';
 import {
   entityFactory,
   serviceBrokerSchemaKey,
-  serviceInstancesSchemaKey,
   servicePlanVisibilitySchemaKey,
   serviceSchemaKey,
 } from '../../store/helpers/entity-factory';
@@ -40,14 +29,7 @@
 import { getPaginationObservables } from '../../store/reducers/pagination-reducer/pagination-reducer.helper';
 import { APIResource } from '../../store/types/api.types';
 import { getIdFromRoute } from '../cloud-foundry/cf.helpers';
-<<<<<<< HEAD
-=======
-import { CloudFoundryEndpointService } from '../cloud-foundry/services/cloud-foundry-endpoint.service';
-import { getServiceInstancesInCf } from './services-helper';
-import { BehaviorSubject } from 'rxjs/BehaviorSubject';
->>>>>>> 630a04db
-import { getSvcAvailability } from './services-helper';
-
+import { getServiceInstancesInCf, getSvcAvailability } from './services-helper';
 
 export interface ServicePlanAccessibility {
   spaceScoped?: boolean;
@@ -203,7 +185,7 @@
   }
 
   getServiceDescription = () => {
-    return Observable.combineLatest(this.serviceExtraInfo$, this.service$)
+    return observableCombineLatest(this.serviceExtraInfo$, this.service$)
       .pipe(
         map(([extraInfo, service]) => {
           if (extraInfo && extraInfo.longDescription) {
