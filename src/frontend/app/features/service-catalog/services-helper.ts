--- conflicted
+++ resolved
@@ -12,11 +12,7 @@
   (svcPlans: APIResource<IServicePlan>[],
     svcPlanVis: APIResource<IServicePlanVisibility>[],
     svcBroker: APIResource<IServiceBroker>,
-<<<<<<< HEAD
-=======
-    svc: APIResource<IService>,
     spaceGuid: string = null
->>>>>>> 6c63949d
   ): APIResource<IServicePlan>[] => {
     const visiblePlans: APIResource<IServicePlan>[] = [];
     svcPlans.forEach(p => {
