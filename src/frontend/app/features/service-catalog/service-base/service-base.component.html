--- conflicted
+++ resolved
@@ -1,13 +1,9 @@
-<<<<<<< HEAD
 <app-page-header>
-  {{ (servicesService.serviceExtraInfo$ | async)?.displayName }}
+  {{ getServiceLabel() | async }}
   <div class="page-header-right">
     <button mat-icon-button name="add-service-instance" routerLink="addServiceInstanceLink()">
       <mat-icon>add_box</mat-icon>
     </button>
   </div>
 </app-page-header>
-=======
-<app-page-header>{{ getServiceLabel() | async }}</app-page-header>
->>>>>>> b4341d91
 <router-outlet></router-outlet>