<div class="metadata-item">
  <mat-icon *ngIf="icon && !tooltip" class="metadata-item__icon" [fontSet]="iconFont" [ngClass]="{'metadata-item__icon_spacer': (icon === '-')}">{{ icon }}</mat-icon>
  <mat-icon *ngIf="icon && tooltip" matTooltip="{{ tooltip }}" [fontSet]="iconFont" class="metadata-item__icon" [ngClass]="{'metadata-item__icon_spacer': (icon === '-')}">{{ icon }}</mat-icon>
<<<<<<< HEAD
  <div class="metadata-item__content">
    <div *ngIf="label" class="metadata-item__label">{{ label }}</div>
=======
  <div class="metadata-item__content" [ngClass]="{'metadata-item__content-label-only': metadataValue.childNodes.length === 0}">
    <div [ngClass]="{'metadata-item__label-only': metadataValue.childNodes.length === 0}" class="metadata-item__label">{{ label }}</div>
>>>>>>> d0d9c022
    <div class="metadata-item__value">
      <div #metadataValue>
        <ng-content></ng-content>
      </div>
      <div *ngIf="!edit">
        <ng-content select="[view]"></ng-content>
      </div>
      <div *ngIf="edit">
        <ng-content select="[edit]"></ng-content>
      </div>
    </div>
  </div>
</div><|MERGE_RESOLUTION|>--- conflicted
+++ resolved
@@ -1,13 +1,8 @@
 <div class="metadata-item">
   <mat-icon *ngIf="icon && !tooltip" class="metadata-item__icon" [fontSet]="iconFont" [ngClass]="{'metadata-item__icon_spacer': (icon === '-')}">{{ icon }}</mat-icon>
   <mat-icon *ngIf="icon && tooltip" matTooltip="{{ tooltip }}" [fontSet]="iconFont" class="metadata-item__icon" [ngClass]="{'metadata-item__icon_spacer': (icon === '-')}">{{ icon }}</mat-icon>
-<<<<<<< HEAD
-  <div class="metadata-item__content">
-    <div *ngIf="label" class="metadata-item__label">{{ label }}</div>
-=======
   <div class="metadata-item__content" [ngClass]="{'metadata-item__content-label-only': metadataValue.childNodes.length === 0}">
-    <div [ngClass]="{'metadata-item__label-only': metadataValue.childNodes.length === 0}" class="metadata-item__label">{{ label }}</div>
->>>>>>> d0d9c022
+    <div *ngIf="label" [ngClass]="{'metadata-item__label-only': metadataValue.childNodes.length === 0}" class="metadata-item__label">{{ label }}</div>
     <div class="metadata-item__value">
       <div #metadataValue>
         <ng-content></ng-content>
