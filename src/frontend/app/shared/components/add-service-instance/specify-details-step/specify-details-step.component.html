--- conflicted
+++ resolved
@@ -1,9 +1,5 @@
 <div class="specify-details">
-<<<<<<< HEAD
-  <div *ngIf="!modeService.isEditServiceInstanceMode() || !(hasIntances$ | async) || showModeSelection">
-=======
-  <div *ngIf="(hasIntances$ | async) && showModeSelection">
->>>>>>> 94a5e5ae
+  <div *ngIf="!modeService.isEditServiceInstanceMode() && (hasIntances$ | async) && showModeSelection">
     <div>
       <mat-radio-group [(ngModel)]="formMode" class="specify-details__radio-group" [disabled]="(serviceInstances$ | async)?.length === 0">
         <mat-radio-button *ngFor="let mode of formModes" [value]="mode.key" class="specify-details__radio-group__radio" (click)="resetForms(mode.key)">
