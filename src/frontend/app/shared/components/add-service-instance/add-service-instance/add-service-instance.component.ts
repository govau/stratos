--- conflicted
+++ resolved
@@ -1,9 +1,5 @@
 import { TitleCasePipe } from '@angular/common';
-<<<<<<< HEAD
-import { Component, OnDestroy, AfterContentInit } from '@angular/core';
-=======
 import { AfterContentInit, Component, OnDestroy } from '@angular/core';
->>>>>>> 482d9d91
 import { ActivatedRoute } from '@angular/router';
 import { Store } from '@ngrx/store';
 import { Observable, of as observableOf } from 'rxjs';
@@ -13,21 +9,11 @@
 import { IApp, ISpace } from '../../../../core/cf-api.types';
 import { EntityServiceFactory } from '../../../../core/entity-service-factory.service';
 import { getIdFromRoute } from '../../../../features/cloud-foundry/cf.helpers';
-<<<<<<< HEAD
-import { CsiModeService } from '../csi-mode.service';
-import { servicesServiceFactoryProvider } from '../../../../features/service-catalog/service-catalog.helpers';
-import { PaginationMonitorFactory } from '../../../../shared/monitors/pagination-monitor.factory';
-import { GetApplication } from '../../../../store/actions/application.actions';
-import {
-  SetCreateServiceInstance,
-  SetServiceInstanceGuid,
-=======
 import { servicesServiceFactoryProvider } from '../../../../features/service-catalog/service-catalog.helpers';
 import { GetApplication } from '../../../../store/actions/application.actions';
 import {
   ResetCreateServiceInstanceState,
   SetCreateServiceInstance,
->>>>>>> 482d9d91
   SetCreateServiceInstanceCFDetails,
   SetCreateServiceInstanceServiceGuid,
   SetServiceInstanceGuid,
@@ -35,16 +21,12 @@
 import { GetServiceInstance } from '../../../../store/actions/service-instances.actions';
 import { GetAllAppsInSpace, GetSpace } from '../../../../store/actions/space.actions';
 import { AppState } from '../../../../store/app-state';
-<<<<<<< HEAD
-import { applicationSchemaKey, entityFactory, spaceSchemaKey, serviceInstancesSchemaKey } from '../../../../store/helpers/entity-factory';
-=======
 import {
   applicationSchemaKey,
   entityFactory,
   serviceInstancesSchemaKey,
   spaceSchemaKey,
 } from '../../../../store/helpers/entity-factory';
->>>>>>> 482d9d91
 import {
   createEntityRelationKey,
   createEntityRelationPaginationKey,
@@ -53,17 +35,11 @@
 import { selectCreateServiceInstance } from '../../../../store/selectors/create-service-instance.selectors';
 import { APIResource } from '../../../../store/types/api.types';
 import { CfOrgSpaceDataService } from '../../../data-services/cf-org-space-service.service';
-<<<<<<< HEAD
-import { CreateServiceInstanceHelperServiceFactory } from '../create-service-instance-helper-service-factory.service';
-import { CreateServiceInstanceHelperService } from '../create-service-instance-helper.service';
-import { CsiGuidsService } from '../csi-guids.service';
-=======
 import { PaginationMonitorFactory } from '../../../monitors/pagination-monitor.factory';
 import { CreateServiceInstanceHelperServiceFactory } from '../create-service-instance-helper-service-factory.service';
 import { CreateServiceInstanceHelperService } from '../create-service-instance-helper.service';
 import { CsiGuidsService } from '../csi-guids.service';
 import { CsiModeService } from '../csi-mode.service';
->>>>>>> 482d9d91
 
 @Component({
   selector: 'app-add-service-instance',
@@ -78,13 +54,8 @@
   ]
 })
 export class AddServiceInstanceComponent implements OnDestroy, AfterContentInit {
-<<<<<<< HEAD
-
-
-=======
-
-
->>>>>>> 482d9d91
+
+
   initialisedService$: Observable<boolean>;
   skipApps$: Observable<boolean>;
   cancelUrl: string;
@@ -116,19 +87,6 @@
     if (this.modeService.isMarketplaceMode()) {
       this.initialisedService$ = this.initialiseForMarketplaceMode();
     }
-<<<<<<< HEAD
-
-    // Check if wizard has been initiated to edit a service instance
-    if (this.modeService.isEditServiceInstanceMode()) {
-      this.initialisedService$ = this.configureForEditServiceInstanceMode();
-    }
-
-    if (this.modeService.isAppServicesMode()) {
-      // Setup wizard for App services mode
-      this.initialisedService$ = this.setupForAppServiceMode();
-    }
-    if (this.modeService.isServicesWallMode()) {
-=======
 
     // Check if wizard has been initiated to edit a service instance
     if (this.modeService.isEditServiceInstanceMode()) {
@@ -137,7 +95,6 @@
       // Setup wizard for App services mode
       this.initialisedService$ = this.setupForAppServiceMode();
     } else if (this.modeService.isServicesWallMode()) {
->>>>>>> 482d9d91
       // Setup wizard for default mode
       this.servicesWallCreateInstance = true;
       this.serviceInstancesUrl = `/services`;
@@ -237,10 +194,6 @@
           }),
           take(1)
         ).subscribe();
-<<<<<<< HEAD
-        this.serviceInstancesUrl = `/services`;
-=======
->>>>>>> 482d9d91
       }),
       take(1),
       map(o => false),
