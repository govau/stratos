--- conflicted
+++ resolved
@@ -94,11 +94,7 @@
 
   getServicePlans(): Observable<APIResource<IServicePlan>[]> {
     return getServicePlans(this.service$, this.cfGuid, this.store, this.paginationMonitorFactory);
-<<<<<<< HEAD
-    }
-=======
-  }
->>>>>>> 482d9d91
+  }
 
   getServiceName = () => {
     return this.service$
