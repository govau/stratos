.page-header {
  $breadcrumb-opacity: .7;
  $breadcrumb-hover-opacity: 1;
  $breadcrumb-padding: 3px;
  position: relative;
  &__nav-toggle-wrapper {
    margin-right: 20px;
  }
  &__nav-toggle,
  &__logout {
    cursor: pointer;
  }
  &__filler {
    flex: 1 1 auto;
  }
  &__breadcrumb,
  &__breadcrumb-separator {
    opacity: $breadcrumb-opacity;
  }
  &__breadcrumb-separator {
    font-size: 26px;
    margin: 0 $breadcrumb-padding;
    user-select: none;
  }
  &__breadcrumbs {
    align-items: center;
    display: flex;
    justify-content: center;
  }
  &__breadcrumb-link {
    cursor: pointer;
    &:hover {
      opacity: $breadcrumb-hover-opacity;
    }
  }
<<<<<<< HEAD
  &__outer {
    left: 0;
    position: absolute;
    right: 0;
    top: 0;
=======
  &__menu-separator {
    height: 1px;
    margin: 6px 0;
  }
  &__underflow {
    height: 20vh;
>>>>>>> c173ee95
  }
}

.mat-toolbar-row,
.mat-toolbar-single-row {
  height: 56px;
}

.subheader {
  z-index: 2;
}

.header-event {
  height: 25px;
  margin-top: -25px;
  transition: margin-top 250ms ease-in;
  &--shown {
    margin-top: 0;
  }
  &__outer {
    display: flex;
    justify-content: center;
    z-index: 1;
  }
}<|MERGE_RESOLUTION|>--- conflicted
+++ resolved
@@ -33,20 +33,18 @@
       opacity: $breadcrumb-hover-opacity;
     }
   }
-<<<<<<< HEAD
   &__outer {
     left: 0;
     position: absolute;
     right: 0;
     top: 0;
-=======
+  }
   &__menu-separator {
     height: 1px;
     margin: 6px 0;
   }
   &__underflow {
     height: 20vh;
->>>>>>> c173ee95
   }
 }
 
