--- conflicted
+++ resolved
@@ -83,14 +83,7 @@
   onEnter: (data: any) => void = () => { }
 
   @Input()
-<<<<<<< HEAD
-  onLeave: () => void = () => { }
-
-  constructor() {
-  }
-=======
   onLeave: (isNext?: boolean) => void = () => { }
->>>>>>> 3da656ff
 
   constructor() { }
 
