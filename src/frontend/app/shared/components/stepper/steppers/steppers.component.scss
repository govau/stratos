.steppers {
  display: flex;
  flex: 1;
  flex-direction: column;
  position: relative;
  &__inner {
    display: flex;
    flex: 1;
    flex-direction: column;
    padding: 24px;
  }
  &__headers {
    display: flex;
    flex: 0 0 72px;
    height: 72px;
  }
  &__header {
    align-items: center;
    display: flex;
    flex: 1;
    &-inner {
      align-items: center;
      display: flex;
      flex: 1;
      padding: 0 10px;
    }
    &::after {
      background-color: #808080;
      content: '';
      height: 1px;
      width: 100%;
    }
    &:first-child {
      &::before {
        content: none;
      }
    }
    &:last-child {
      flex: none;
      &::after {
        content: none;
      }
    }
    &--active {
      .steppers__header-text {
        font-weight: 600;
      }
    }
    &-complete {
      font-size: 20px;
      line-height: 24px;
      text-align: center;
    }
    &-text {
      line-height: 24px;
      padding-left: 8px;
      white-space: nowrap;
    }
  }
  &__contents {
    display: flex;
    flex: 1;
    height: 0;
    margin: 12px 36px;
    min-height: 160px;
    overflow-y: auto;
  }
  &__wrapper {
    display: flex;
    min-height: 100%;
  }
  &__navigation {
    align-items: flex-end;
    display: flex;
    flex: 0 0 60px;
    justify-content: space-between;
  }
  &__navigation-right {
    display: flex;
    flex: 1;
    justify-content: flex-end;
    text-align: right;
    button {
<<<<<<< HEAD
      margin-left: 10px;
    }
    &__next {
      display: flex;
      justify-content: center;
      .mat-button-wrapper {
        align-items: center;
        display: flex;
        flex-direction: row;
        justify-content: center;
      }
=======
      margin-left: 8px;
>>>>>>> 75a05e3f
    }
  }
  .stepper-form {
    // Use a specific style instead of form element selected. This prevents these generic styles bleading into child components of a stepper
    display: flex;
    flex-direction: column;
    margin-top: 10px;
    max-width: 450px;
    mat-form-field {
      width: 100%;
    }
    mat-form-field,
    mat-slide-toggle {
      padding-top: 10px;
    }
  }
}<|MERGE_RESOLUTION|>--- conflicted
+++ resolved
@@ -81,8 +81,7 @@
     justify-content: flex-end;
     text-align: right;
     button {
-<<<<<<< HEAD
-      margin-left: 10px;
+      margin-left: 8px;
     }
     &__next {
       display: flex;
@@ -93,9 +92,6 @@
         flex-direction: row;
         justify-content: center;
       }
-=======
-      margin-left: 8px;
->>>>>>> 75a05e3f
     }
   }
   .stepper-form {
