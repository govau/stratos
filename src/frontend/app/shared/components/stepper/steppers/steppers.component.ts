import { combineLatest } from 'rxjs/observable/combineLatest';
import { AfterContentInit, Component, ContentChildren, Input, OnInit, QueryList, ViewEncapsulation, OnDestroy } from '@angular/core';
import { Observable, Subscription, BehaviorSubject } from 'rxjs/Rx';

import { SteppersService } from '../steppers.service';
import { StepComponent } from './../step/step.component';
import { Store } from '@ngrx/store';
import { AppState } from '../../../../store/app-state';
import { EntityService } from '../../../../core/entity-service';
import { selectEntity } from '../../../../store/selectors/api.selectors';
import { getPreviousRoutingState } from '../../../../store/types/routing.type';
import { tap, filter, map, first, mergeMap } from 'rxjs/operators';
import { RoutesRecognized } from '@angular/router';
import { EmptyObservable } from 'rxjs/observable/EmptyObservable';
import { RouterNav } from '../../../../store/actions/router.actions';
import { empty } from 'rxjs/observable/empty';

@Component({
  selector: 'app-steppers',
  templateUrl: './steppers.component.html',
  styleUrls: ['./steppers.component.scss'],
  providers: [SteppersService],
  encapsulation: ViewEncapsulation.None
})
export class SteppersComponent implements OnInit, AfterContentInit, OnDestroy {

  private nextSub: Subscription;
  cancel$: Observable<string>;

  @ContentChildren(StepComponent) _steps: QueryList<StepComponent>;

  @Input('cancel')
  cancel = null;

  steps: StepComponent[] = [];

  stepValidateSub: Subscription = null;

  currentIndex = 0;
  cancelQueryParams$: Observable<{
    [key: string]: string;
  }>;
  constructor(
    private steppersService: SteppersService,
    private store: Store<AppState>
  ) {
    const previousRoute$ = store.select(getPreviousRoutingState).pipe(first());
    this.cancel$ = previousRoute$.pipe(
      map(previousState => {
        return previousState ? previousState.url.split('?')[0] : this.cancel;
      })
    );
    this.cancelQueryParams$ = previousRoute$.pipe(
      map(previousState => previousState ? previousState.state.queryParams : {})
    );
  }

  ngOnInit() {
  }

  ngAfterContentInit() {
    this.steps = this._steps.toArray();
    this.setActive(0);
  }

  goNext() {
    this.unsubscribeNext();
    if (this.currentIndex < this.steps.length) {
      const step = this.steps[this.currentIndex];
      step.busy = true;
      const obs$ = step.onNext();
      if (!(obs$ instanceof Observable)) {
        return;
      }
      if (this.nextSub) {
        this.nextSub.unsubscribe();
      }
      this.nextSub = obs$
        .first()
        .catch(() => Observable.of({ success: false, message: 'Failed', redirect: false }))
        .subscribe(({ success, message, redirect }) => {
          step.error = !success;
          step.busy = false;
          if (success) {
            if (redirect) {
              return this.redirect();
            } else {
              this.setActive(this.currentIndex + 1);
            }
          }
        });
    }
  }

  redirect() {
    return combineLatest(
      this.cancel$,
      this.cancelQueryParams$
    ).pipe(
      map(([path, params]) => {
        this.store.dispatch(new RouterNav({ path: path, query: params }));
      })
    );
  }

  setActive(index: number) {
<<<<<<< HEAD
    if (!this.canGoto(index)) {
      return;
=======
    if (this.canGoto(index)) {
      // We do allow next beyond the last step to
      // allow the last step to finish up
      // This shouldn't effect the state of the stepper though.
      index = Math.min(index, this.steps.length - 1);
      this.steps.forEach((_step, i) => {
        if (i < index) {
          _step.complete = true;
        } else {
          _step.complete = false;
        }
        _step.active = i === index ? true : false;
      });
      this.currentIndex = index;
      this.steps[this.currentIndex]._onEnter();

>>>>>>> 040bf87c
    }
    // We do allow next beyond the last step to
    // allow the last step to finish up
    // This shouldn't effect the state of the stepper though.
    index = Math.min(index, this.steps.length - 1);
    this.steps.forEach((_step, i) => {
      if (i < index) {
        _step.complete = true;
      } else {
        _step.complete = false;
      }
      _step.active = i === index ? true : false;
    });
    this.steps[this.currentIndex].onLeave();
    index = this.steps[index].skip ? ++index : index;
    this.currentIndex = index;
    this.steps[this.currentIndex].onEnter();
  }

  canGoto(index: number): boolean {
    const step = this.steps[this.currentIndex];
    if (!step || step.busy || step.disablePrevious || step.skip) {
      return false;
    }
    if (index === this.currentIndex) {
      return true;
    }
    if (index < 0 || index > this.steps.length) {
      return false;
    }
    if (index < this.currentIndex) {
      return true;
    } else if (step.error) {
      return false;
    }
    if (step.valid) {
      return true;
    } else {
      return false;
    }
  }

  canGoNext(index) {
    if (
      !this.steps[index] ||
      !this.steps[index].valid ||
      this.steps[index].busy
    ) {
      return false;
    }
    return true;
  }

  canCancel(index) {
    if (
      !this.steps[index] ||
      !this.steps[index].canClose
    ) {
      return false;
    }
    return true;
  }

  getIconLigature(step: StepComponent, index: number): 'done' {
    return 'done';
  }

  getNextButtonText(currentIndex: number): string {
    return currentIndex + 1 < this.steps.length ?
      this.steps[currentIndex].nextButtonText :
      this.steps[currentIndex].finishButtonText;
  }

  getCancelButtonText(currentIndex: number): string {
    return this.steps[currentIndex].cancelButtonText;
  }
  private unsubscribeNext() {
    if (this.nextSub) {
      this.nextSub.unsubscribe();
    }
  }
  ngOnDestroy() {
    this.unsubscribeNext();
  }

}<|MERGE_RESOLUTION|>--- conflicted
+++ resolved
@@ -104,27 +104,8 @@
   }
 
   setActive(index: number) {
-<<<<<<< HEAD
     if (!this.canGoto(index)) {
       return;
-=======
-    if (this.canGoto(index)) {
-      // We do allow next beyond the last step to
-      // allow the last step to finish up
-      // This shouldn't effect the state of the stepper though.
-      index = Math.min(index, this.steps.length - 1);
-      this.steps.forEach((_step, i) => {
-        if (i < index) {
-          _step.complete = true;
-        } else {
-          _step.complete = false;
-        }
-        _step.active = i === index ? true : false;
-      });
-      this.currentIndex = index;
-      this.steps[this.currentIndex]._onEnter();
-
->>>>>>> 040bf87c
     }
     // We do allow next beyond the last step to
     // allow the last step to finish up
@@ -141,7 +122,7 @@
     this.steps[this.currentIndex].onLeave();
     index = this.steps[index].skip ? ++index : index;
     this.currentIndex = index;
-    this.steps[this.currentIndex].onEnter();
+    this.steps[this.currentIndex]._onEnter();
   }
 
   canGoto(index: number): boolean {
