--- conflicted
+++ resolved
@@ -73,12 +73,9 @@
       if (!(obs$ instanceof Observable)) {
         return;
       }
-<<<<<<< HEAD
-=======
       if (this.nextSub) {
         this.nextSub.unsubscribe();
       }
->>>>>>> b90e311d
       this.nextSub = obs$
         .first()
         .catch(() => Observable.of({ success: false, message: 'Failed', redirect: false }))
