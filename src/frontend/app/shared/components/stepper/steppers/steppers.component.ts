<<<<<<< HEAD
import {
  AfterContentInit,
  Component,
  ContentChildren,
  Input,
  OnDestroy,
  OnInit,
  QueryList,
  ViewEncapsulation,
} from '@angular/core';
import { Store } from '@ngrx/store';
import { combineLatest } from 'rxjs/observable/combineLatest';
import { first, map } from 'rxjs/operators';
import { Observable, Subscription } from 'rxjs/Rx';

=======
import { AfterContentInit, Component, ContentChildren, Input, OnDestroy, OnInit, QueryList, ViewEncapsulation } from '@angular/core';
import { Store } from '@ngrx/store';
import { Observable, Subscription } from 'rxjs/Rx';
import { combineLatest } from 'rxjs/observable/combineLatest';
import { first, map } from 'rxjs/operators';
>>>>>>> 469ef421
import { RouterNav } from '../../../../store/actions/router.actions';
import { AppState } from '../../../../store/app-state';
import { getPreviousRoutingState } from '../../../../store/types/routing.type';
import { SteppersService } from '../steppers.service';
import { StepComponent } from './../step/step.component';
<<<<<<< HEAD
=======

>>>>>>> 469ef421

@Component({
  selector: 'app-steppers',
  templateUrl: './steppers.component.html',
  styleUrls: ['./steppers.component.scss'],
  providers: [SteppersService],
  encapsulation: ViewEncapsulation.None
})
export class SteppersComponent implements OnInit, AfterContentInit, OnDestroy {

  private nextSub: Subscription;
  cancel$: Observable<string>;

  @ContentChildren(StepComponent) _steps: QueryList<StepComponent>;

  @Input('cancel') cancel = null;

  steps: StepComponent[] = [];

  stepValidateSub: Subscription = null;

  currentIndex = 0;
  cancelQueryParams$: Observable<{
    [key: string]: string;
  }>;
  constructor(
    private steppersService: SteppersService,
    private store: Store<AppState>
  ) {
    const previousRoute$ = store.select(getPreviousRoutingState).pipe(first());
    this.cancel$ = previousRoute$.pipe(
      map(previousState => {
        // If we have a previous state, and that previous state was not login (i.e. we've come from afresh), go to whatever the default
        // cancel state is
        return previousState && previousState.url !== '/login' ? previousState.url.split('?')[0] : this.cancel;
      })
    );
    this.cancelQueryParams$ = previousRoute$.pipe(
      map(previousState => previousState && previousState.url !== '/login' ? previousState.state.queryParams : {})
    );
  }

  ngOnInit() {
  }

  ngAfterContentInit() {
    this.steps = this._steps.toArray();
    this.setActive(0);
  }

  goNext() {
    this.unsubscribeNext();
    if (this.currentIndex < this.steps.length) {
      const step = this.steps[this.currentIndex];
      step.busy = true;
      const obs$ = step.onNext();
      if (!(obs$ instanceof Observable)) {
        return;
      }
      this.nextSub = obs$
        .first()
<<<<<<< HEAD
        .catch(() => Observable.of({ success: false, message: 'Failed', redirect: false, ignoreSuccess: false }))
        .switchMap(({ success, message, redirect, ignoreSuccess }) => {
=======
        .catch(() => Observable.of({ success: false, message: 'Failed', redirect: false }))
        .switchMap(({ success, message, redirect }) => {
>>>>>>> 469ef421
          step.error = !success;
          step.busy = false;
          if (success && !ignoreSuccess) {
            if (redirect) {
              // Must sub to this
              return this.redirect();
            } else {
              this.setActive(this.currentIndex + 1);
            }
          }
          return [];
<<<<<<< HEAD
        })
        .subscribe();
=======
        }).subscribe();
>>>>>>> 469ef421
    }
  }

  redirect() {
    return combineLatest(
      this.cancel$,
      this.cancelQueryParams$
    ).pipe(
      map(([path, params]) => {
        this.store.dispatch(new RouterNav({ path: path, query: params }));
      })
    );
  }

  setActive(index: number) {
    if (!this.canGoto(index)) {
      return;
    }
    // We do allow next beyond the last step to
    // allow the last step to finish up
    // This shouldn't effect the state of the stepper though.
    index = Math.min(index, this.steps.length - 1);
    this.steps.forEach((_step, i) => {
      if (i < index) {
        _step.complete = true;
      } else {
        _step.complete = false;
      }
      _step.active = i === index ? true : false;
    });
    this.steps[this.currentIndex].onLeave();
    index = this.steps[index].skip ? ++index : index;
    this.currentIndex = index;
    this.steps[this.currentIndex]._onEnter();
  }

  canGoto(index: number): boolean {
    const step = this.steps[this.currentIndex];
    if (!step || step.busy || step.disablePrevious || step.skip) {
      return false;
    }
    if (index === this.currentIndex) {
      return true;
    }
    if (index < 0 || index > this.steps.length) {
      return false;
    }
    if (index < this.currentIndex) {
      return true;
    } else if (step.error) {
      return false;
    }
    if (step.valid) {
      return true;
    } else {
      return false;
    }
  }

  canGoNext(index) {
    if (
      !this.steps[index] ||
      !this.steps[index].valid ||
      this.steps[index].busy
    ) {
      return false;
    }
    return true;
  }

  canCancel(index) {
    if (
      !this.steps[index] ||
      !this.steps[index].canClose
    ) {
      return false;
    }
    return true;
  }

  getIconLigature(step: StepComponent, index: number): 'done' {
    return 'done';
  }

  getNextButtonText(currentIndex: number): string {
    return currentIndex + 1 < this.steps.length ?
      this.steps[currentIndex].nextButtonText :
      this.steps[currentIndex].finishButtonText;
  }

  getCancelButtonText(currentIndex: number): string {
    return this.steps[currentIndex].cancelButtonText;
  }
  private unsubscribeNext() {
    if (this.nextSub) {
      this.nextSub.unsubscribe();
    }
  }
  ngOnDestroy() {
    this.unsubscribeNext();
  }

}<|MERGE_RESOLUTION|>--- conflicted
+++ resolved
@@ -1,4 +1,3 @@
-<<<<<<< HEAD
 import {
   AfterContentInit,
   Component,
@@ -14,22 +13,12 @@
 import { first, map } from 'rxjs/operators';
 import { Observable, Subscription } from 'rxjs/Rx';
 
-=======
-import { AfterContentInit, Component, ContentChildren, Input, OnDestroy, OnInit, QueryList, ViewEncapsulation } from '@angular/core';
-import { Store } from '@ngrx/store';
-import { Observable, Subscription } from 'rxjs/Rx';
-import { combineLatest } from 'rxjs/observable/combineLatest';
-import { first, map } from 'rxjs/operators';
->>>>>>> 469ef421
 import { RouterNav } from '../../../../store/actions/router.actions';
 import { AppState } from '../../../../store/app-state';
 import { getPreviousRoutingState } from '../../../../store/types/routing.type';
 import { SteppersService } from '../steppers.service';
 import { StepComponent } from './../step/step.component';
-<<<<<<< HEAD
-=======
 
->>>>>>> 469ef421
 
 @Component({
   selector: 'app-steppers',
@@ -91,13 +80,8 @@
       }
       this.nextSub = obs$
         .first()
-<<<<<<< HEAD
         .catch(() => Observable.of({ success: false, message: 'Failed', redirect: false, ignoreSuccess: false }))
         .switchMap(({ success, message, redirect, ignoreSuccess }) => {
-=======
-        .catch(() => Observable.of({ success: false, message: 'Failed', redirect: false }))
-        .switchMap(({ success, message, redirect }) => {
->>>>>>> 469ef421
           step.error = !success;
           step.busy = false;
           if (success && !ignoreSuccess) {
@@ -109,12 +93,7 @@
             }
           }
           return [];
-<<<<<<< HEAD
-        })
-        .subscribe();
-=======
         }).subscribe();
->>>>>>> 469ef421
     }
   }
 
