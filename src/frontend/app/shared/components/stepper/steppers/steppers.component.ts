--- conflicted
+++ resolved
@@ -100,20 +100,12 @@
       }
       this.nextSub = obs$
         .first()
-<<<<<<< HEAD
-        .catch(() => Observable.of({ success: false, message: 'Failed', redirect: false, ignoreSuccess: false }))
-        .switchMap(({ success, message, redirect, ignoreSuccess }) => {
-          step.error = !success;
-          step.busy = false;
-          if (success && !ignoreSuccess) {
-=======
-        .catch(() => Observable.of({ success: false, message: 'Failed', redirect: false, data: {} }))
-        .switchMap(({ success, data, message, redirect }) => {
+        .catch(() => Observable.of({ success: false, message: 'Failed', redirect: false, data: {}, ignoreSuccess: false }))
+        .switchMap(({ success, data, message, redirect, ignoreSuccess }) => {
           step.error = !success;
           step.busy = false;
           this.enterData = data;
-          if (success) {
->>>>>>> b80af205
+          if (success && !ignoreSuccess) {
             if (redirect) {
               // Must sub to this
               return this.redirect();
