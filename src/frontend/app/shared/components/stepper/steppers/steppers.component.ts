--- conflicted
+++ resolved
@@ -1,7 +1,3 @@
-
-import { of as observableOf, combineLatest, Observable, Subscription } from 'rxjs';
-
-import { switchMap, catchError, first, map } from 'rxjs/operators';
 import {
   AfterContentInit,
   Component,
@@ -14,13 +10,16 @@
 } from '@angular/core';
 import { MatSnackBar, MatSnackBarRef, SimpleSnackBar } from '@angular/material';
 import { Store } from '@ngrx/store';
-
+import { combineLatest, Observable, of as observableOf, Subscription } from 'rxjs';
+import { catchError, first, map, switchMap } from 'rxjs/operators';
+
+import { LoggerService } from '../../../../core/logger.service';
 import { RouterNav } from '../../../../store/actions/router.actions';
 import { AppState } from '../../../../store/app-state';
 import { getPreviousRoutingState } from '../../../../store/types/routing.type';
 import { SteppersService } from '../steppers.service';
 import { StepComponent } from './../step/step.component';
-import { LoggerService } from '../../../../core/logger.service';
+
 
 
 @Component({
@@ -114,22 +113,15 @@
       if (!(obs$ instanceof Observable)) {
         return;
       }
-<<<<<<< HEAD
       this.showNextButtonProgress = this.nextButtonProgress;
-      this.nextSub = obs$
-        .first()
-        .catch(err => {
-          this.logger.warn('Stepper failed: ', err);
-          return Observable.of({ success: false, message: 'Failed', redirect: false, data: {}, ignoreSuccess: false });
-        })
-        .switchMap(({ success, data, message, redirect, ignoreSuccess }) => {
-          this.showNextButtonProgress = false;
-=======
       this.nextSub = obs$.pipe(
         first(),
-        catchError(() => observableOf({ success: false, message: 'Failed', redirect: false, data: {}, ignoreSuccess: false })),
+        catchError(err => {
+          this.logger.warn('Stepper failed: ', err);
+          return observableOf({ success: false, message: 'Failed', redirect: false, data: {}, ignoreSuccess: false });
+        }),
         switchMap(({ success, data, message, redirect, ignoreSuccess }) => {
->>>>>>> 75a05e3f
+          this.showNextButtonProgress = false;
           step.error = !success;
           step.busy = false;
           this.enterData = data;
