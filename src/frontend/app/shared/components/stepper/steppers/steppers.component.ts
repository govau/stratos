import { combineLatest } from 'rxjs/observable/combineLatest';
import { AfterContentInit, Component, ContentChildren, Input, OnInit, QueryList, ViewEncapsulation, OnDestroy } from '@angular/core';
import { Observable, Subscription, BehaviorSubject } from 'rxjs/Rx';

import { SteppersService } from '../steppers.service';
import { StepComponent } from './../step/step.component';
import { Store } from '@ngrx/store';
import { AppState } from '../../../../store/app-state';
import { EntityService } from '../../../../core/entity-service';
import { selectEntity } from '../../../../store/selectors/api.selectors';
import { getPreviousRoutingState } from '../../../../store/types/routing.type';
import { tap, filter, map, first, mergeMap } from 'rxjs/operators';
import { RoutesRecognized } from '@angular/router';
import { EmptyObservable } from 'rxjs/observable/EmptyObservable';
import { RouterNav } from '../../../../store/actions/router.actions';
import { empty } from 'rxjs/observable/empty';
import { NoSubstitutionTemplateLiteral } from 'typescript';

@Component({
  selector: 'app-steppers',
  templateUrl: './steppers.component.html',
  styleUrls: ['./steppers.component.scss'],
  providers: [SteppersService],
  encapsulation: ViewEncapsulation.None
})
export class SteppersComponent implements OnInit, AfterContentInit, OnDestroy {

  cancel$: Observable<string>;

  @ContentChildren(StepComponent) _steps: QueryList<StepComponent>;

  @Input('cancel')
  cancel = null;

  steps: StepComponent[] = [];
  allSteps: StepComponent[] = [];

  hiddenSubs: Subscription[] = [];

  stepValidateSub: Subscription = null;

  private enterData;

  currentIndex = 0;
  cancelQueryParams$: Observable<{
    [key: string]: string;
  }>;
  constructor(
    private steppersService: SteppersService,
    private store: Store<AppState>
  ) {
    const previousRoute$ = store.select(getPreviousRoutingState).pipe(first());
    this.cancel$ = previousRoute$.pipe(
      map(previousState => {
        return previousState ? previousState.url.split('?')[0] : this.cancel;
      })
    );
    this.cancelQueryParams$ = previousRoute$.pipe(
      map(previousState => previousState ? previousState.state.queryParams : {})
    );
  }

  ngOnInit() {
  }

  ngOnDestroy() {
    this.hiddenSubs.forEach(sub => sub.unsubscribe());
  }

  ngAfterContentInit() {
    this.allSteps = this._steps.toArray();
    this.setActive(0);

    this.allSteps.forEach((step => {
      this.hiddenSubs.push(step.onHidden.subscribe((hidden) => {
        this.filterSteps();
      }));
    }));
    this.filterSteps();
  }

  private filterSteps() {
    this.steps = this.allSteps.filter((step => !step.hidden));
  }

  goNext() {
    if (this.currentIndex < this.steps.length) {
      const step = this.steps[this.currentIndex];
      step.busy = true;
      step.onNext()
        .first()
        .catch(() => Observable.of({ success: false, message: 'Failed', redirect: false, data: {} }))
        .switchMap(({ success, data, message, redirect }) => {
          step.error = !success;
          step.busy = false;
          this.enterData = data;
          if (success) {
            if (redirect) {
              return this.redirect();
            } else {
              this.setActive(this.currentIndex + 1);
            }
          }
          return [];
        }).subscribe();
    }
  }

  redirect() {
    return combineLatest(
      this.cancel$,
      this.cancelQueryParams$
    ).pipe(
      map(([path, params]) => {
        this.store.dispatch(new RouterNav({ path: path, query: params }));
      })
      );
  }

  setActive(index: number) {
    if (!this.canGoto(index)) {
      return;
    }
    // We do allow next beyond the last step to
    // allow the last step to finish up
    // This shouldn't effect the state of the stepper though.
    index = Math.min(index, this.steps.length - 1);
    this.steps.forEach((_step, i) => {
      if (i < index) {
        _step.complete = true;
      } else {
        _step.complete = false;
      }
      _step.active = i === index ? true : false;
    });
<<<<<<< HEAD
    this.steps[this.currentIndex].onLeave();
    index = this.steps[index].skip ? ++index : index;
    this.currentIndex = index;
    this.steps[this.currentIndex].onEnter();
=======
    // Tell onLeave if this is a Next or Previous transition
    this.steps[this.currentIndex].onLeave(index > this.currentIndex);
    index = this.steps[index].skip ? ++index : index;
    this.currentIndex = index;
    this.steps[this.currentIndex].onEnter(this.enterData);
    this.enterData = undefined;
>>>>>>> 3da656ff
  }

  canGoto(index: number): boolean {
    const step = this.steps[this.currentIndex];
    if (!step || step.busy || step.disablePrevious || step.skip) {
      return false;
    }
    if (index === this.currentIndex) {
      return true;
    }
    if (index < 0 || index > this.steps.length) {
      return false;
    }
    if (index < this.currentIndex) {
      return true;
    } else if (step.error) {
      return false;
    }
    if (step.valid) {
      return true;
    } else {
      return false;
    }
  }

  canGoNext(index) {
    if (
      !this.steps[index] ||
      !this.steps[index].valid ||
      this.steps[index].busy
    ) {
      return false;
    }
    return true;
  }

  canCancel(index) {
    if (
      !this.steps[index] ||
      !this.steps[index].canClose
    ) {
      return false;
    }
    return true;
  }

  getIconLigature(step: StepComponent, index: number): 'done' {
    return 'done';
  }

  getNextButtonText(currentIndex: number): string {
    return currentIndex + 1 < this.steps.length ?
      this.steps[currentIndex].nextButtonText :
      this.steps[currentIndex].finishButtonText;
  }

  getCancelButtonText(currentIndex: number): string {
    return this.steps[currentIndex].cancelButtonText;
  }

}<|MERGE_RESOLUTION|>--- conflicted
+++ resolved
@@ -133,19 +133,12 @@
       }
       _step.active = i === index ? true : false;
     });
-<<<<<<< HEAD
-    this.steps[this.currentIndex].onLeave();
-    index = this.steps[index].skip ? ++index : index;
-    this.currentIndex = index;
-    this.steps[this.currentIndex].onEnter();
-=======
     // Tell onLeave if this is a Next or Previous transition
     this.steps[this.currentIndex].onLeave(index > this.currentIndex);
     index = this.steps[index].skip ? ++index : index;
     this.currentIndex = index;
     this.steps[this.currentIndex].onEnter(this.enterData);
     this.enterData = undefined;
->>>>>>> 3da656ff
   }
 
   canGoto(index: number): boolean {
