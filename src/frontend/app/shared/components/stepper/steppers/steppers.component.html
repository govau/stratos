--- conflicted
+++ resolved
@@ -19,13 +19,8 @@
       <div class="steppers__navigation">
         <button *ngIf="steps.length !== 1" color="accent" mat-button mat-raised-button (click)="setActive(currentIndex - 1)" [disabled]="!canGoto(currentIndex - 1)">Previous</button>
         <div class="steppers__navigation-right">
-<<<<<<< HEAD
           <button color="primary" mat-button [routerLink]="cancel$ | async" [queryParams]="cancelQueryParams$ | async" *ngIf="cancel">{{ this.getCancelButtonText(currentIndex) }}</button>
-          <button color="primary" type="submit" mat-button mat-raised-button (click)="goNext(currentIndex)" [disabled]="!canGoNext(currentIndex)">{{ this.getNextButtonText(currentIndex) }}</button>
-=======
-          <button color="warn" mat-button [routerLink]="cancel$ | async" [queryParams]="cancelQueryParams$ | async" *ngIf="cancel">{{ this.getCancelButtonText(currentIndex) }}</button>
           <button color="primary" type="submit" mat-button mat-raised-button (click)="goNext(currentIndex)" [disabled]="(steps[currentIndex].blocked$ | async) || !canGoNext(currentIndex)">{{ this.getNextButtonText(currentIndex) }}</button>
->>>>>>> 927165fd
         </div>
       </div>
     </div>
