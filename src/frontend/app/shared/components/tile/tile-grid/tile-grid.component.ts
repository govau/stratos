--- conflicted
+++ resolved
@@ -6,20 +6,7 @@
   styleUrls: ['./tile-grid.component.scss'],
   encapsulation: ViewEncapsulation.None,
 })
-<<<<<<< HEAD
-export class TileGridComponent implements OnInit {
-
-  @HostBinding('class.app-tile-grid-fit')
-  @Input('fit') private fit = false;
-
-  constructor() { }
-
-  ngOnInit() {
-  }
-
-=======
 export class TileGridComponent {
   @HostBinding('class.app-tile-grid-fit')
   @Input('fit') private fit = false;
->>>>>>> 21e4ed00
 }