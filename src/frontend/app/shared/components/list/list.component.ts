<<<<<<< HEAD
=======

import { of as observableOf, BehaviorSubject, Observable, combineLatest as observableCombineLatest, Subscription } from 'rxjs';

import {
  debounceTime,
  distinctUntilChanged,
  filter,
  first,
  map,
  pairwise,
  publishReplay,
  refCount,
  startWith,
  takeWhile,
  tap,
  withLatestFrom,
  switchMap,
} from 'rxjs/operators';
>>>>>>> 3db0e3ce
import { animate, style, transition, trigger } from '@angular/animations';
import {
  AfterViewInit,
  ChangeDetectorRef,
  Component,
  Input,
  OnDestroy,
  OnInit,
  TemplateRef,
  ViewChild,
} from '@angular/core';
import { NgForm, NgModel } from '@angular/forms';
import { MatPaginator, PageEvent, SortDirection } from '@angular/material';
import { Store } from '@ngrx/store';
import { schema } from 'normalizr';
import {
  BehaviorSubject,
  combineLatest as observableCombineLatest,
  Observable,
  of as observableOf,
  Subscription,
} from 'rxjs';
import {
  debounceTime,
  distinctUntilChanged,
  filter,
  first,
  map,
  pairwise,
  publishReplay,
  refCount,
  startWith,
  takeWhile,
  tap,
  withLatestFrom,
} from 'rxjs/operators';

import { ListFilter, ListPagination, ListSort, SetListViewAction } from '../../../store/actions/list.actions';
import { AppState } from '../../../store/app-state';
import { entityFactory } from '../../../store/helpers/entity-factory';
import { getListStateObservables } from '../../../store/reducers/list.reducer';
import { EntityMonitor } from '../../monitors/entity-monitor';
import { ListView } from './../../../store/actions/list.actions';
import { getDefaultRowState, IListDataSource, RowsState, RowState } from './data-sources-controllers/list-data-source-types';
import { IListPaginationController, ListPaginationController } from './data-sources-controllers/list-pagination-controller';
import { ITableColumn } from './list-table/table.types';
import {
  defaultPaginationPageSizeOptionsCards,
  defaultPaginationPageSizeOptionsTable,
  IGlobalListAction,
  IListAction,
  IListConfig,
  IListMultiFilterConfig,
  IMultiListAction,
  IOptionalAction,
  ListConfig,
  ListViewTypes,
} from './list.component.types';


@Component({
  selector: 'app-list',
  templateUrl: './list.component.html',
  styleUrls: ['./list.component.scss'],
  animations: [
    trigger('list', [
      transition('* => in', [
        style({ opacity: '0', transform: 'translateY(-10px)' }),
        animate('350ms ease-out', style({ opacity: '1', transform: 'translateY(0)' }))
      ]),
      transition('* => left, * => repeatLeft', [
        style({ opacity: '0', transform: 'translateX(-2%)' }),
        animate('350ms ease-out', style({ opacity: '1', transform: 'translateX(0)' })),
      ]),
      transition('* => right, * => repeatRight', [
        style({ opacity: '0', transform: 'translateX(2%)' }),
        animate('350ms ease-out', style({ opacity: '1', transform: 'translateX(0)' })),
      ])
    ])
  ]
})
export class ListComponent<T> implements OnInit, OnDestroy, AfterViewInit {
  private uberSub: Subscription;

  @Input('addForm') addForm: NgForm;

  @Input() noEntries: TemplateRef<any>;

  @Input() noEntriesForCurrentFilter: TemplateRef<any>;

  @ViewChild(MatPaginator) set setPaginator(paginator: MatPaginator) {
    if (!paginator) {
      return;
    }
    // The paginator component can do some smarts underneath (change page when page size changes). For non-local lists this means
    // multiple requests are made and stale data is added to the store. To prevent this only have one subscriber to the page change
    // event which handles either page or pageSize changes.
    this.paginationWidgetToStore = paginator.page.pipe(startWith(this.initialPageEvent)).pipe(
      pairwise(),
    ).subscribe(([oldV, newV]) => {
      const pageSizeChanged = oldV.pageSize !== newV.pageSize;
      const pageChanged = oldV.pageIndex !== newV.pageIndex;
      if (pageSizeChanged) {
        this.paginationController.pageSize(newV.pageSize);
        if (this.dataSource.isLocal) {
          this.paginationController.page(0);
        }
      } else if (pageChanged) {
        this.paginationController.page(newV.pageIndex);
      }
    });
  }

  @ViewChild('filter') set setFilter(filter: NgModel) {
    if (!filter) {
      return;
    }
    this.filterWidgetToStore = filter.valueChanges.pipe(
      debounceTime(this.dataSource.isLocal ? 150 : 250),
      distinctUntilChanged(),
      map(value => value as string),
      tap(filterString => {
        return this.paginationController.filterByString(filterString);
      }), ).subscribe();
  }

  private initialPageEvent: PageEvent;
  private paginatorSettings: {
    pageSizeOptions: number[],
    pageSize: Number,
    pageIndex: Number,
    length: Number
  } = {
      pageSizeOptions: null,
      pageSize: null,
      pageIndex: null,
      length: null
    };
  private headerSort: {
    direction: SortDirection,
    value: string;
  } = {
      direction: null,
      value: null
    };
  private filterString = '';
  private multiFilters = {};
  private sortColumns: ITableColumn<T>[];

  private paginationWidgetToStore: Subscription;
  private filterWidgetToStore: Subscription;

  globalActions: IGlobalListAction<T>[];
  multiActions: IMultiListAction<T>[];
  haveMultiActions = new BehaviorSubject(false);
  singleActions: IListAction<T>[];
  columns: ITableColumn<T>[];
  dataSource: IListDataSource<T>;
  multiFilterConfigs: IListMultiFilterConfig[];
  multiFilterConfigsLoading$: Observable<boolean>;

  paginationController: IListPaginationController<T>;
  multiFilterWidgetObservables = new Array<Subscription>();

  view$: Observable<ListView>;

  isAddingOrSelecting$: Observable<boolean>;
  hasRows$: Observable<boolean>;
  noRowsHaveFilter$: Observable<boolean>;
  disableActions$: Observable<boolean>;
  hasRowsOrIsFiltering$: Observable<boolean>;
  isFiltering$: Observable<boolean>;
  noRowsNotFiltering$: Observable<boolean>;
  showProgressBar$: Observable<boolean>;
  isRefreshing$: Observable<boolean>;

  // Observable which allows you to determine if the paginator control should be hidden
  hidePaginator$: Observable<boolean>;
  listViewKey: string;
  // Observable which allows you to determine if the top control bar should be shown
  hasControls$: Observable<boolean>;

  pageState$: Observable<string>;

  initialised$: Observable<boolean>;

  public safeAddForm() {
    // Something strange is afoot. When using addform in [disabled] it thinks this is null, even when initialised
    // When applying the question mark (addForm?) it's value is ignored by [disabled]
    return this.addForm || {};
  }

  constructor(
    private store: Store<AppState>,
    private cd: ChangeDetectorRef,
    public config: ListConfig<T>
  ) { }

  ngOnInit() {
    if (this.config.getInitialised) {
      this.initialised$ = this.config.getInitialised().pipe(
        filter(initialised => initialised),
        first(),
        tap(() => this.initialise()),
        publishReplay(1), refCount()
      );
    } else {
      this.initialise();
      this.initialised$ = observableOf(true);
    }
  }


  private initialise() {
    this.globalActions = this.setupActionsDefaultObservables(
      this.config.getGlobalActions()
    );
    this.multiActions = this.setupActionsDefaultObservables(
      this.config.getMultiActions()
    );
    this.singleActions = this.config.getSingleActions();
    this.columns = this.config.getColumns();
    this.dataSource = this.config.getDataSource();
    if (this.dataSource.rowsState) {
      this.dataSource.getRowState = this.getRowStateFromRowsState;
    } else if (!this.dataSource.getRowState) {
      const schema = entityFactory(this.dataSource.entityKey);
      this.dataSource.getRowState = this.getRowStateGeneratorFromEntityMonitor(schema, this.dataSource);
    }
    this.multiFilterConfigs = this.config.getMultiFiltersConfigs();

    // Create convenience observables that make the html clearer
    this.isAddingOrSelecting$ = observableCombineLatest(
      this.dataSource.isAdding$,
      this.dataSource.isSelecting$
    ).pipe(
      map(([isAdding, isSelecting]) => isAdding || isSelecting)
    );
    // Set up an observable containing the current view (card/table)
    this.listViewKey = this.dataSource.entityKey + '-' + this.dataSource.paginationKey;
    const { view, } = getListStateObservables(this.store, this.listViewKey);
    this.view$ = view.pipe(
      map(listView => {
        if (this.config.viewType === ListViewTypes.CARD_ONLY) {
          return 'cards';
        }
        if (this.config.viewType === ListViewTypes.TABLE_ONLY) {
          return 'table';
        }
        return listView;
      })
    );

    // If this is the first time the user has used this list then set the view to the default
    this.view$.pipe(first()).subscribe(listView => {
      if (!listView) {
        this.updateListView(this.getDefaultListView(this.config));
      }
    });

    // Determine if this list view needs the control header bar at the top
    this.hasControls$ = this.view$.pipe(map((viewType) => {
      return !!(
        this.config.viewType === 'both' ||
        this.config.text && this.config.text.title ||
        this.addForm ||
        this.globalActions && this.globalActions.length ||
        this.multiActions && this.multiActions.length ||
        viewType === 'cards' && this.sortColumns && this.sortColumns.length ||
        this.multiFilterConfigs && this.multiFilterConfigs.length ||
        this.config.enableTextFilter
      );
    }));

    this.paginationController = new ListPaginationController(this.store, this.dataSource);

    this.hasRows$ = this.dataSource.page$.pipe(
      map(pag => !!(pag && pag.length)),
      startWith(false)
    );

    // Determine if we should hide the paginator
    this.hidePaginator$ = observableCombineLatest(this.hasRows$, this.dataSource.pagination$).pipe(
      map(([hasRows, pagination]) => {
        const minPageSize = (
          this.paginatorSettings.pageSizeOptions && this.paginatorSettings.pageSizeOptions.length ?
            this.paginatorSettings.pageSizeOptions[0] : -1
        );
        return !hasRows ||
          pagination && (pagination.totalResults <= minPageSize);
      }));


    this.paginatorSettings.pageSizeOptions = this.config.pageSizeOptions ||
      (this.config.viewType === ListViewTypes.TABLE_ONLY ? defaultPaginationPageSizeOptionsTable : defaultPaginationPageSizeOptionsCards);

    // Ensure we set a pageSize that's relevant to the configured set of page sizes. The default is 9 and in some cases is not a valid
    // pageSize
    this.paginationController.pagination$.pipe(first()).subscribe(pagination => {
      this.initialPageEvent = new PageEvent;
      this.initialPageEvent.pageIndex = pagination.pageIndex - 1;
      this.initialPageEvent.pageSize = pagination.pageSize;
      if (this.paginatorSettings.pageSizeOptions.findIndex(pageSize => pageSize === pagination.pageSize) < 0) {
        this.initialPageEvent.pageSize = this.paginatorSettings.pageSizeOptions[0];
        this.paginationController.pageSize(this.paginatorSettings.pageSizeOptions[0]);
      }
    });

    const paginationStoreToWidget = this.paginationController.pagination$.pipe(tap((pagination: ListPagination) => {
      this.paginatorSettings.length = pagination.totalResults;
      this.paginatorSettings.pageIndex = pagination.pageIndex - 1;
      this.paginatorSettings.pageSize = pagination.pageSize;
    }));

    this.sortColumns = this.columns.filter((column: ITableColumn<T>) => {
      return column.sort;
    });

    const sortStoreToWidget = this.paginationController.sort$.pipe(tap((sort: ListSort) => {
      this.headerSort.value = sort.field;
      this.headerSort.direction = sort.direction;
    }));

    const filterStoreToWidget = this.paginationController.filter$.pipe(tap((filter: ListFilter) => {
      this.filterString = filter.string;
      this.multiFilters = { ...filter.items };
    }));

    // Multi filters (e.g. cf/org/space)
    // - Ensure the initial value is correct
    // - Pass any multi filter changes made by the user to the pagination controller and thus the store
    this.multiFilterWidgetObservables = new Array<Subscription>();
    filterStoreToWidget.pipe(
      first(),
      tap(() => {
        const multiFiltersLoading = [];
        Object.values(this.multiFilterConfigs).forEach((filterConfig: IListMultiFilterConfig) => {
          filterConfig.select.next(this.multiFilters[filterConfig.key]);
          const sub = filterConfig.select.asObservable().pipe(tap((filterItem: string) => {
            this.paginationController.multiFilter(filterConfig, filterItem);
          }));
          this.multiFilterWidgetObservables.push(sub.subscribe());
          multiFiltersLoading.push(filterConfig.loading$);
        });
        this.multiFilterConfigsLoading$ = observableCombineLatest(multiFiltersLoading).pipe(
          map((isLoading: boolean[]) => !!isLoading.find(bool => bool))
        );
      })
    ).subscribe();

    this.isFiltering$ = this.paginationController.filter$.pipe(
      map((filter: ListFilter) => {
        const isFilteringByString = filter.string ? !!filter.string.length : false;
        const isFilteringByItems = Object.values(filter.items).filter(value => !!value).length > 0;
        return isFilteringByString || isFilteringByItems;
      })
    );

    this.noRowsHaveFilter$ = observableCombineLatest(this.hasRows$, this.isFiltering$).pipe(
      map(([hasRows, isFiltering]) => {
        return !hasRows && isFiltering;
      })
    );
    this.noRowsNotFiltering$ = observableCombineLatest(this.hasRows$, this.isFiltering$).pipe(
      map(([hasRows, isFiltering]) => {
        return !hasRows && !isFiltering;
      })
    );

    this.hasRowsOrIsFiltering$ = observableCombineLatest(this.hasRows$, this.isFiltering$).pipe(
      map(([hasRows, isFiltering]) => {
        return hasRows || isFiltering;
      })
    );

    this.disableActions$ = observableCombineLatest(this.dataSource.isLoadingPage$, this.noRowsHaveFilter$).pipe(
      map(([isLoading, noRowsHaveFilter]) => {
        return isLoading || noRowsHaveFilter;
      })
    );

    // Multi actions can be a list of actions that aren't visible. For those case, in effect, we don't have multi actions
    const visibles$ = (this.multiActions || []).map(multiAction => multiAction.visible$);
    const haveMultiActions = observableCombineLatest(visibles$).pipe(
      map(visibles => visibles.some(visible => visible)),
      tap(allowSelection => {
        this.haveMultiActions.next(allowSelection);
      })
    );

    this.uberSub = observableCombineLatest(
      paginationStoreToWidget,
      filterStoreToWidget,
      sortStoreToWidget,
      haveMultiActions
    ).subscribe();

    this.pageState$ = observableCombineLatest(
      this.paginationController.pagination$,
      this.dataSource.isLoadingPage$,
      this.view$
    )
      .pipe(
        filter(([pagination, busy, viewType]) => viewType !== 'table'),
        map(([pagination, busy, viewType]) => ({ pageIndex: pagination.pageIndex, busy, viewType })),
        distinctUntilChanged((x, y) => x.pageIndex === y.pageIndex && x.busy === y.busy && x.viewType === y.viewType),
        pairwise(),
        map(([oldVal, newVal]) => {

          if (oldVal.viewType !== oldVal.viewType) {
            return 'none';
          }
          if (oldVal.pageIndex > newVal.pageIndex) {
            return 'left';
          } else if (oldVal.pageIndex < newVal.pageIndex) {
            return 'right';
          } else if (oldVal.busy && !newVal.busy) {
            return 'in';
          }
          return 'none';
        }),
        startWith('none'),
        pairwise(),
        map(([oldVal, newVal]) => {
          if (oldVal === newVal) {
            if (oldVal === 'left') {
              return 'repeatLeft';
            }
            if (oldVal === 'right') {
              return 'repeatRight';
            }
          }
          return newVal;
        })
      );

    const canShowLoading$ = this.dataSource.isLoadingPage$.pipe(
      distinctUntilChanged((previousVal, newVal) => !previousVal && newVal),
      switchMap(() => this.dataSource.pagination$),
      map(pag => pag.currentPage),
      pairwise(),
      map(([oldPage, newPage]) => oldPage !== newPage),
      startWith(true)
    );

    this.showProgressBar$ = this.dataSource.isLoadingPage$.pipe(
      startWith(true),
      withLatestFrom(canShowLoading$),
      map(([loading, canShowLoading]) => {
        return canShowLoading && loading;
      }),
      distinctUntilChanged()
    );

    this.isRefreshing$ = this.dataSource.isLoadingPage$.pipe(
      withLatestFrom(canShowLoading$),
      map(([loading, canShowLoading]) => {
        return !canShowLoading && loading;
      }),
      distinctUntilChanged()
    );
  }

  ngAfterViewInit() {
    this.cd.detectChanges();
  }

  ngOnDestroy() {
    this.multiFilterWidgetObservables.forEach(sub => sub.unsubscribe());
    if (this.paginationWidgetToStore) {
      this.paginationWidgetToStore.unsubscribe();
    }
    if (this.filterWidgetToStore) {
      this.filterWidgetToStore.unsubscribe();
    }
    if (this.uberSub) {
      this.uberSub.unsubscribe();
    }
    if (this.dataSource) {
      this.dataSource.destroy();
    }
  }

  private getDefaultListView(config: IListConfig<T>) {
    switch (config.viewType) {
      case ListViewTypes.TABLE_ONLY:
        return 'table';
      case ListViewTypes.CARD_ONLY:
        return 'cards';
      default:
        return this.config.defaultView || 'table';
    }
  }

  updateListView(listView: ListView) {
    this.store.dispatch(new SetListViewAction(this.listViewKey, listView));
  }

  updateListSort(field: string, direction: SortDirection) {
    this.headerSort.value = field;
    this.headerSort.direction = direction;
    this.paginationController.sort({
      direction,
      field
    });
  }

  executeActionMultiple(listActionConfig: IMultiListAction<T>) {
    if (listActionConfig.action(Array.from(this.dataSource.selectedRows.values()))) {
      this.dataSource.selectClear();
    }
  }

  executeActionGlobal(listActionConfig: IGlobalListAction<T>) {
    listActionConfig.action();
  }

  public refresh() {
    if (this.dataSource.refresh) {
      this.dataSource.refresh();
      this.dataSource.isLoadingPage$.pipe(
        tap(isLoading => {
          if (!isLoading) {
            this.paginationController.page(0);
          }
        }),
        takeWhile(isLoading => isLoading)
      ).subscribe();
    }
  }

  private setupActionsDefaultObservables<Y extends IOptionalAction<T>>(actions: Y[]) {
    if (Array.isArray(actions)) {
      return actions.map(action => {
        if (!action.visible$) {
          action.visible$ = observableOf(true);
        }
        if (!action.enabled$) {
          action.enabled$ = observableOf(true);
        }
        return action;
      });
    }
    return actions;
  }

  private getRowStateGeneratorFromEntityMonitor(entitySchema: schema.Entity, dataSource: IListDataSource<T>) {
    return (row) => {
      if (!entitySchema || !row) {
        return observableOf(getDefaultRowState());
      }
      const entityMonitor = new EntityMonitor(this.store, dataSource.getRowUniqueId(row), dataSource.entityKey, entitySchema);
      return entityMonitor.entityRequest$.pipe(
        distinctUntilChanged(),
        map(requestInfo => ({
          deleting: requestInfo.deleting.busy,
          error: requestInfo.deleting.error,
          message: requestInfo.deleting.error ? `Sorry, deletion failed` : null
        }))
      );
    };
  }

  private getRowStateFromRowsState = (row: T): Observable<RowState> =>
    this.dataSource.rowsState.pipe(map(state => state[this.dataSource.getRowUniqueId(row)] || getDefaultRowState()))

}<|MERGE_RESOLUTION|>--- conflicted
+++ resolved
@@ -1,24 +1,3 @@
-<<<<<<< HEAD
-=======
-
-import { of as observableOf, BehaviorSubject, Observable, combineLatest as observableCombineLatest, Subscription } from 'rxjs';
-
-import {
-  debounceTime,
-  distinctUntilChanged,
-  filter,
-  first,
-  map,
-  pairwise,
-  publishReplay,
-  refCount,
-  startWith,
-  takeWhile,
-  tap,
-  withLatestFrom,
-  switchMap,
-} from 'rxjs/operators';
->>>>>>> 3db0e3ce
 import { animate, style, transition, trigger } from '@angular/animations';
 import {
   AfterViewInit,
@@ -51,6 +30,7 @@
   publishReplay,
   refCount,
   startWith,
+  switchMap,
   takeWhile,
   tap,
   withLatestFrom,
@@ -62,7 +42,7 @@
 import { getListStateObservables } from '../../../store/reducers/list.reducer';
 import { EntityMonitor } from '../../monitors/entity-monitor';
 import { ListView } from './../../../store/actions/list.actions';
-import { getDefaultRowState, IListDataSource, RowsState, RowState } from './data-sources-controllers/list-data-source-types';
+import { getDefaultRowState, IListDataSource, RowState } from './data-sources-controllers/list-data-source-types';
 import { IListPaginationController, ListPaginationController } from './data-sources-controllers/list-pagination-controller';
 import { ITableColumn } from './list-table/table.types';
 import {
@@ -77,6 +57,7 @@
   ListConfig,
   ListViewTypes,
 } from './list.component.types';
+
 
 
 @Component({
