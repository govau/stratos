import { animateChild, query, stagger, transition, trigger } from '@angular/animations';
import {
  AfterViewInit,
  ChangeDetectorRef,
  Component,
  EventEmitter,
  Input,
  OnDestroy,
  OnInit,
  TemplateRef,
  ViewChild,
} from '@angular/core';
import { NgForm, NgModel } from '@angular/forms';
import { MatPaginator, MatSelect, SortDirection } from '@angular/material';
import { Store } from '@ngrx/store';
import { Observable } from 'rxjs/Observable';
import { combineLatest } from 'rxjs/observable/combineLatest';
import { map, tap } from 'rxjs/operators';
import { Subscription } from 'rxjs/Subscription';

import { ListFilter, ListPagination, ListSort, ListView, SetListViewAction } from '../../../store/actions/list.actions';
import { AppState } from '../../../store/app-state';
import { getListStateObservables } from '../../../store/reducers/list.reducer';
import { IListDataSource } from './data-sources-controllers/list-data-source-types';
import { IListPaginationController, ListPaginationController } from './data-sources-controllers/list-pagination-controller';
import { ITableColumn } from './list-table/table.types';
import {
  defaultPaginationPageSizeOptionsCards,
  defaultPaginationPageSizeOptionsTable,
  IGlobalListAction,
  IListAction,
  IListConfig,
  IListMultiFilterConfig,
  IMultiListAction,
  ListConfig,
  ListViewTypes,
} from './list.component.types';
<<<<<<< HEAD
=======
import { combineLatest } from 'rxjs/observable/combineLatest';
import { map } from 'rxjs/operators';
import { BehaviorSubject } from 'rxjs/BehaviorSubject';
import { combineAll } from 'rxjs/operator/combineAll';
>>>>>>> 927165fd


@Component({
  selector: 'app-list',
  templateUrl: './list.component.html',
  styleUrls: ['./list.component.scss'],
  animations: [
    trigger('list', [
      transition('* => *', [
        query('@listChildAnimation', [
          stagger(25, [
            animateChild()
          ])
        ], { optional: true }),
      ]),
    ])
  ]
})
export class ListComponent<T> implements OnInit, OnDestroy, AfterViewInit {
  private uberSub: Subscription;

  view$: Observable<ListView>;

  @Input('addForm') addForm: NgForm;

  @ViewChild(MatPaginator) paginator: MatPaginator;
  @ViewChild('filter') filter: NgModel;
  filterString = '';
  multiFilters = {};

  @Input()
  noEntries: TemplateRef<any>;

  @Input()
  noEntriesForCurrentFilter: TemplateRef<any>;

  sortColumns: ITableColumn<T>[];
  @ViewChild('headerSortField') headerSortField: MatSelect;
  headerSortDirection: SortDirection = 'asc';
  headerSortDirectionChanged = new EventEmitter<SortDirection>();

  globalActions: IListAction<T>[];
  multiActions: IMultiListAction<T>[];
  singleActions: IListAction<T>[];
  columns: ITableColumn<T>[];
  dataSource: IListDataSource<T>;
  multiFilterConfigs: IListMultiFilterConfig[];
  multiFilterConfigsLoading$: Observable<boolean>;

  paginationController: IListPaginationController<T>;
  multiFilterWidgetObservables = new Array<Subscription>();

  isAddingOrSelecting$: Observable<boolean>;
  hasRows$: Observable<boolean>;
  noRowsHaveFilter$: Observable<boolean>;
  disableActions$: Observable<boolean>;
  hasRowsOrIsFiltering$: Observable<boolean>;
  isFiltering$: Observable<boolean>;
  noRowsNotFiltering$: Observable<boolean>;

  // Observable which allows you to determine if the paginator control should be hidden
  hidePaginator$: Observable<boolean>;
  listViewKey: string;
  // Observable which allows you to determine if the top control bar should be shown
  hasControls$: Observable<boolean>;

  pageState$: Observable<number>;


  public safeAddForm() {
    // Something strange is afoot. When using addform in [disabled] it thinks this is null, even when initialised
    // When applying the question mark (addForm?) it's value is ignored by [disabled]
    return this.addForm || {};
  }

  constructor(
    private store: Store<AppState>,
    private cd: ChangeDetectorRef,
    public config: ListConfig<T>
  ) { }

  ngOnInit() {
    this.globalActions = this.config.getGlobalActions();
    this.multiActions = this.config.getMultiActions();
    this.singleActions = this.config.getSingleActions();
    this.columns = this.config.getColumns();
    this.dataSource = this.config.getDataSource();
    this.multiFilterConfigs = this.config.getMultiFiltersConfigs();

    // Create convenience observables that make the html clearer
    this.isAddingOrSelecting$ = combineLatest(
      this.dataSource.isAdding$,
      this.dataSource.isSelecting$
    ).pipe(
      map(([isAdding, isSelecting]) => isAdding || isSelecting)
    );
    this.hasRows$ = this.dataSource.pagination$.map(pag => pag.totalResults > 0);

    // Set up an observable containing the current view (card/table)
    this.listViewKey = this.dataSource.entityKey + '-' + this.dataSource.paginationKey;
    const { view, } = getListStateObservables(this.store, this.listViewKey);
    this.view$ = view;

    // If this is the first time the user has used this list then set the view to the default
    this.view$.first().subscribe(listView => {
      if (!listView) {
        this.updateListView(this.getDefaultListView(this.config));
      }
    });

    // Determine if this list view needs the control header bar at the top
    this.hasControls$ = this.view$.map((viewType) => {
      return !!(
        this.config.viewType === 'both' ||
        this.config.text && this.config.text.title ||
        this.addForm ||
        this.globalActions && this.globalActions.length ||
        this.multiActions && this.multiActions.length ||
        viewType === 'cards' && this.sortColumns && this.sortColumns.length ||
        this.multiFilterConfigs && this.multiFilterConfigs.length ||
        this.config.enableTextFilter);
    });

    this.paginationController = new ListPaginationController(this.store, this.dataSource);

    // Determine if we should hide the paginator
    this.hidePaginator$ = combineLatest(this.hasRows$, this.dataSource.pagination$)
      .map(([hasRows, pagination]) => {
        const minPageSize = (
          this.paginator.pageSizeOptions && this.paginator.pageSizeOptions.length ? this.paginator.pageSizeOptions[0] : -1
        );
        return !hasRows ||
          pagination && (pagination.totalResults <= minPageSize);
      });

    this.paginator.pageSizeOptions = this.config.pageSizeOptions ||
      (this.config.viewType === ListViewTypes.TABLE_ONLY ? defaultPaginationPageSizeOptionsTable : defaultPaginationPageSizeOptionsCards);

    // Ensure we set a pageSize that's relevant to the configured set of page sizes. The default is 9 and in some cases is not a valid
    // pageSize
    this.paginationController.pagination$.first().subscribe(pagination => {
      if (this.paginator.pageSizeOptions.findIndex(pageSize => pageSize === pagination.pageSize) < 0) {
        this.paginationController.pageSize(this.paginator.pageSizeOptions[0]);
      }
    });

    const paginationStoreToWidget = this.paginationController.pagination$.do((pagination: ListPagination) => {
      this.paginator.length = pagination.totalResults;
      this.paginator.pageIndex = pagination.pageIndex - 1;
      this.paginator.pageSize = pagination.pageSize;
    });

    const paginationWidgetToStorePage = this.paginator.page
      .map(page => page.pageIndex)
      .do(pageIndex => this.paginationController.page(pageIndex));


    const paginationWidgetToStorePageSize = this.paginator.page
      .map(page => page.pageSize)
      .distinctUntilChanged()
      .do(pageSize => this.paginationController.pageSize(pageSize));

    const filterWidgetToStore = this.filter.valueChanges
      .debounceTime(this.dataSource.isLocal ? 150 : 250)
      .distinctUntilChanged()
      .map(value => value as string)
      .do(filterString => {
        return this.paginationController.filterByString(filterString);
      });

    this.multiFilterWidgetObservables = new Array<Subscription>();
    const multiFiltersLoading = [];
    Object.values(this.multiFilterConfigs).forEach((filterConfig: IListMultiFilterConfig) => {
      const sub = filterConfig.select.asObservable().do((filterItem: string) => {
        this.paginationController.multiFilter(filterConfig, filterItem);
      });
      this.multiFilterWidgetObservables.push(sub.subscribe());
      multiFiltersLoading.push(filterConfig.loading$);
    });
    this.multiFilterConfigsLoading$ = combineLatest(multiFiltersLoading).pipe(
      map((isLoading: boolean[]) => !!isLoading.find(bool => bool))
    );

    this.sortColumns = this.columns.filter((column: ITableColumn<T>) => {
      return column.sort;
    });

    const sortStoreToWidget = this.paginationController.sort$.do((sort: ListSort) => {
      this.headerSortField.value = sort.field;
      this.headerSortDirection = sort.direction;
    });

    const filterStoreToWidget = this.paginationController.filter$.do((filter: ListFilter) => {
      this.filterString = filter.string;
      this.multiFilters = filter.items;
    });

    this.isFiltering$ = this.paginationController.filter$.pipe(
      map((filter: ListFilter) => {
        const isFilteringByString = filter.string ? !!filter.string.length : false;
        const isFilteringByItems = Object.values(filter.items).filter(value => !!value).length > 0;
        return isFilteringByString || isFilteringByItems;
      })
    );

    this.noRowsHaveFilter$ = combineLatest(this.hasRows$, this.isFiltering$).pipe(
      map(([hasRows, isFiltering]) => {
        return !hasRows && isFiltering;
      })
    );
    this.noRowsNotFiltering$ = combineLatest(this.hasRows$, this.isFiltering$).pipe(
      map(([hasRows, isFiltering]) => {
        return !hasRows && !isFiltering;
      })
    );

    this.hasRowsOrIsFiltering$ = combineLatest(this.hasRows$, this.isFiltering$).pipe(
      map(([hasRows, isFiltering]) => {
        return hasRows || isFiltering;
      })
    );

    this.disableActions$ = combineLatest(this.dataSource.isLoadingPage$, this.noRowsHaveFilter$).pipe(
      map(([isLoading, noRowsHaveFilter]) => {
        return isLoading || noRowsHaveFilter;
      })
    );

    this.uberSub = Observable.combineLatest(
      paginationStoreToWidget,
      paginationWidgetToStorePage,
      paginationWidgetToStorePageSize,
      filterStoreToWidget,
      filterWidgetToStore,
      sortStoreToWidget
    ).subscribe();

    this.pageState$ = this.paginationController.pagination$.pipe(
      map(pagination => pagination.pageIndex + 1),
    );
  }

  ngAfterViewInit() {
    this.cd.detectChanges();
  }

  ngOnDestroy() {
    this.multiFilterWidgetObservables.forEach(sub => sub.unsubscribe());
    this.uberSub.unsubscribe();
    this.dataSource.destroy();
  }

  private getDefaultListView(config: IListConfig<T>) {
    switch (config.viewType) {
      case ListViewTypes.TABLE_ONLY:
        return 'table';
      case ListViewTypes.CARD_ONLY:
        return 'cards';
      default:
        return this.config.defaultView || 'table';
    }
  }

  updateListView(listView: ListView) {
    this.store.dispatch(new SetListViewAction(this.listViewKey, listView));
  }

  updateListSort(field: string, direction: SortDirection) {
    this.headerSortField.value = field;
    this.headerSortDirection = direction;
    this.paginationController.sort({
      direction,
      field
    });
  }

  executeActionMultiple(listActionConfig: IMultiListAction<T>) {
    listActionConfig.action(Array.from(this.dataSource.selectedRows.values()));
    this.dataSource.selectClear();
  }

  executeActionGlobal(listActionConfig: IGlobalListAction<T>) {
    listActionConfig.action();
  }

}<|MERGE_RESOLUTION|>--- conflicted
+++ resolved
@@ -15,7 +15,7 @@
 import { Store } from '@ngrx/store';
 import { Observable } from 'rxjs/Observable';
 import { combineLatest } from 'rxjs/observable/combineLatest';
-import { map, tap } from 'rxjs/operators';
+import { map } from 'rxjs/operators';
 import { Subscription } from 'rxjs/Subscription';
 
 import { ListFilter, ListPagination, ListSort, ListView, SetListViewAction } from '../../../store/actions/list.actions';
@@ -35,13 +35,6 @@
   ListConfig,
   ListViewTypes,
 } from './list.component.types';
-<<<<<<< HEAD
-=======
-import { combineLatest } from 'rxjs/observable/combineLatest';
-import { map } from 'rxjs/operators';
-import { BehaviorSubject } from 'rxjs/BehaviorSubject';
-import { combineAll } from 'rxjs/operator/combineAll';
->>>>>>> 927165fd
 
 
 @Component({
