import {
  AfterViewInit,
  ChangeDetectorRef,
  Component,
  EventEmitter,
  Input,
  OnDestroy,
  OnInit,
  ViewChild,
} from '@angular/core';
import { NgForm, NgModel } from '@angular/forms';
import { MatPaginator, MatSelect, SortDirection } from '@angular/material';
import { Store } from '@ngrx/store';
import { Observable } from 'rxjs/Observable';
import { Subscription } from 'rxjs/Subscription';

import { ListFilter, ListPagination, ListSort, ListView, SetListViewAction } from '../../../store/actions/list.actions';
import { AppState } from '../../../store/app-state';
import { getListStateObservables } from '../../../store/reducers/list.reducer';
import { IListDataSource } from './data-sources-controllers/list-data-source-types';
import { IListPaginationController, ListPaginationController } from './data-sources-controllers/list-pagination-controller';
import { ITableColumn } from './list-table/table.types';
import {
  IGlobalListAction,
  IListAction,
  IListMultiFilterConfig,
  IMultiListAction,
  ListConfig,
  IListConfig,
  ListViewTypes,
  defaultPaginationPageSizeOptionsCards,
  defaultPaginationPageSizeOptionsTable,
} from './list.component.types';
import { combineLatest } from 'rxjs/observable/combineLatest';
import { map } from 'rxjs/operators';


@Component({
  selector: 'app-list',
  templateUrl: './list.component.html',
  styleUrls: ['./list.component.scss']
})

export class ListComponent<T> implements OnInit, OnDestroy, AfterViewInit {
  private uberSub: Subscription;

  view$: Observable<ListView>;

  @Input('addForm') addForm: NgForm;

  @ViewChild(MatPaginator) paginator: MatPaginator;
  @ViewChild('filter') filter: NgModel;
  filterString = '';
  multiFilters = {};

  sortColumns: ITableColumn<T>[];
  @ViewChild('headerSortField') headerSortField: MatSelect;
  headerSortDirection: SortDirection = 'asc';
  headerSortDirectionChanged = new EventEmitter<SortDirection>();

  globalActions: IListAction<T>[];
  multiActions: IMultiListAction<T>[];
  singleActions: IListAction<T>[];
  columns: ITableColumn<T>[];
  dataSource: IListDataSource<T>;
  multiFilterConfigs: IListMultiFilterConfig[];

  paginationController: IListPaginationController<T>;
  multiFilterWidgetObservables = new Array<Subscription>();

  isAddingOrSelecting$: Observable<boolean>;
  hasRows$: Observable<boolean>;

<<<<<<< HEAD
  // Observable which allows you to determine if the top control bar should be shown
  hasControls$: Observable<boolean>;
=======
  // Observable which allows you to determine if the paginator control should be hidden
  hidePaginator$: Observable<boolean>;
  listViewKey: string;
>>>>>>> 983fbe19

  public safeAddForm() {
    // Something strange is afoot. When using addform in [disabled] it thinks this is null, even when initialised
    // When applying the question mark (addForm?) it's value is ignored by [disabled]
    return this.addForm || {};
  }

  constructor(
    private store: Store<AppState>,
    private cd: ChangeDetectorRef,
    public config: ListConfig<T>
  ) { }

  ngOnInit() {
    this.globalActions = this.config.getGlobalActions();
    this.multiActions = this.config.getMultiActions();
    this.singleActions = this.config.getSingleActions();
    this.columns = this.config.getColumns();
    this.dataSource = this.config.getDataSource();
    this.multiFilterConfigs = this.config.getMultiFiltersConfigs();

    // Create convenience observables that make the html clearer
    this.isAddingOrSelecting$ = combineLatest(
      this.dataSource.isAdding$,
      this.dataSource.isSelecting$
    ).pipe(
      map(([isAdding, isSelecting]) => isAdding || isSelecting)
    );
    this.hasRows$ = this.dataSource.pagination$.map(pag => pag.totalResults > 0);

    // Set up an observable containing the current view (card/table)
    this.listViewKey = this.dataSource.entityKey + '-' + this.dataSource.paginationKey;
    const { view, } = getListStateObservables(this.store, this.listViewKey);
    this.view$ = view;

    // If this is the first time the user has used this list then set the view to the default
    this.view$.first().subscribe(listView => {
      if (!listView) {
        this.updateListView(this.getDefaultListView(this.config));
      }
    });

    // Determine if this list view needs the control header bar at the top
    this.hasControls$ = this.view$.map((viewType) => {
      return !!(
        this.config.viewType === 'both' ||
        this.config.text && this.config.text.title ||
        this.addForm ||
        this.globalActions && this.globalActions.length ||
        this.multiActions && this.multiActions.length ||
        viewType === 'cards' && this.sortColumns && this.sortColumns.length ||
        this.multiFilterConfigs && this.multiFilterConfigs.length ||
        this.config.enableTextFilter);
    });

    this.paginationController = new ListPaginationController(this.store, this.dataSource);

    // Determine if we should hide the paginator
    this.hidePaginator$ = combineLatest(this.hasRows$, this.dataSource.pagination$)
      .map(([hasRows, pagination]) => {
        const minPageSize = (
          this.paginator.pageSizeOptions && this.paginator.pageSizeOptions.length ? this.paginator.pageSizeOptions[0] : -1
        );
        return !hasRows ||
          pagination && (pagination.totalResults <= minPageSize);
      });

    this.paginator.pageSizeOptions = this.config.pageSizeOptions ||
      (this.config.viewType === ListViewTypes.TABLE_ONLY ? defaultPaginationPageSizeOptionsTable : defaultPaginationPageSizeOptionsCards);

    // Ensure we set a pageSize that's relevant to the configured set of page sizes. The default is 9 and in some cases is not a valid
    // pageSize
    this.paginationController.pagination$.first().subscribe(pagination => {
      if (this.paginator.pageSizeOptions.findIndex(pageSize => pageSize === pagination.pageSize) < 0) {
        this.paginationController.pageSize(this.paginator.pageSizeOptions[0]);
      }
    });

    const paginationStoreToWidget = this.paginationController.pagination$.do((pagination: ListPagination) => {
      this.paginator.length = pagination.totalResults;
      this.paginator.pageIndex = pagination.pageIndex - 1;
      this.paginator.pageSize = pagination.pageSize;
    });

    const paginationWidgetToStorePage = this.paginator.page
      .map(page => page.pageIndex)
      .do(pageIndex => this.paginationController.page(pageIndex));


    const paginationWidgetToStorePageSize = this.paginator.page
      .map(page => page.pageSize)
      .distinctUntilChanged()
      .do(pageSize => this.paginationController.pageSize(pageSize));

    const filterWidgetToStore = this.filter.valueChanges
      .debounceTime(this.dataSource.isLocal ? 150 : 250)
      .distinctUntilChanged()
      .map(value => value as string)
      .do(filterString => {
        return this.paginationController.filterByString(filterString);
      });

    this.multiFilterWidgetObservables = new Array<Subscription>();
    Object.values(this.multiFilterConfigs).forEach((filterConfig: IListMultiFilterConfig) => {
      const sub = filterConfig.select.asObservable().do((filterItem: string) => {
        this.paginationController.multiFilter(filterConfig, filterItem);
      });
      this.multiFilterWidgetObservables.push(sub.subscribe());
    });

    this.sortColumns = this.columns.filter((column: ITableColumn<T>) => {
      return column.sort;
    });

    const sortStoreToWidget = this.paginationController.sort$.do((sort: ListSort) => {
      this.headerSortField.value = sort.field;
      this.headerSortDirection = sort.direction;
    });

    const filterStoreToWidget = this.paginationController.filter$.do((filter: ListFilter) => {
      this.filterString = filter.string;
      this.multiFilters = filter.items;
    });

    this.uberSub = Observable.combineLatest(
      paginationStoreToWidget,
      paginationWidgetToStorePage,
      paginationWidgetToStorePageSize,
      filterStoreToWidget,
      filterWidgetToStore,
      sortStoreToWidget
    ).subscribe();

  }

  ngAfterViewInit() {
    this.cd.detectChanges();
  }

  ngOnDestroy() {
    this.multiFilterWidgetObservables.forEach(sub => sub.unsubscribe());
    this.uberSub.unsubscribe();
    this.dataSource.destroy();
  }

  private getDefaultListView(config: IListConfig<T>) {
    switch (config.viewType) {
      case ListViewTypes.TABLE_ONLY:
        return 'table';
      case ListViewTypes.CARD_ONLY:
        return 'cards';
      default:
        return this.config.defaultView || 'table';
    }
  }

  updateListView(listView: ListView) {
    this.store.dispatch(new SetListViewAction(this.listViewKey, listView));
  }

  updateListSort(field: string, direction: SortDirection) {
    this.headerSortField.value = field;
    this.headerSortDirection = direction;
    this.paginationController.sort({
      direction,
      field
    });
  }

  executeActionMultiple(listActionConfig: IMultiListAction<T>) {
    listActionConfig.action(Array.from(this.dataSource.selectedRows.values()));
    this.dataSource.selectClear();
  }

  executeActionGlobal(listActionConfig: IGlobalListAction<T>) {
    listActionConfig.action();
  }

}<|MERGE_RESOLUTION|>--- conflicted
+++ resolved
@@ -71,14 +71,13 @@
   isAddingOrSelecting$: Observable<boolean>;
   hasRows$: Observable<boolean>;
 
-<<<<<<< HEAD
-  // Observable which allows you to determine if the top control bar should be shown
-  hasControls$: Observable<boolean>;
-=======
   // Observable which allows you to determine if the paginator control should be hidden
   hidePaginator$: Observable<boolean>;
   listViewKey: string;
->>>>>>> 983fbe19
+  
+  // Observable which allows you to determine if the top control bar should be shown
+  hasControls$: Observable<boolean>;
+
 
   public safeAddForm() {
     // Something strange is afoot. When using addform in [disabled] it thinks this is null, even when initialised
