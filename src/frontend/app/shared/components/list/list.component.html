<div class="list-component" [ngClass]="{'list-component__table': (view$ | async) === 'table', 'list-component__cards': (view$ | async) === 'cards' }">
  <mat-progress-bar color="primary" *ngIf="!(hasControls$ | async) && (showProgressBar$ | async)" [mode]="'query'"></mat-progress-bar>
  <div class="list-component__header" [hidden]="!(hasControls$ | async) && ((noRowsNotFiltering$ | async) && noEntries)">
    <mat-progress-bar color="primary" *ngIf="showProgressBar$ | async" [mode]="'query'"></mat-progress-bar>
    <mat-card [ngClass]="{'list-component__header--selected': (dataSource.isSelecting$ | async), 'mat-header-row': (view$ | async) === 'table'}" class="list-component__header-card">
      <div class="list-component__header__left">
        <div class="list-component__header__left--text" *ngIf="!(isAddingOrSelecting$ | async) && config.text?.title">{{ config.text?.title }}</div>
        <div class="list-component__header__left--text" *ngIf="(dataSource.isSelecting$ | async)">{{dataSource.selectedRows.size}} Selected</div>
        <!-- Multi filters, such as filter app wall by cf/org/space -->
        <div class="list-component__header__left--multi-filters" [hidden]="(!(hasRows$ | async) && !filter) || (isAddingOrSelecting$ | async)">
          <mat-form-field *ngFor="let multiFilterConfig of multiFilterConfigs" [floatLabel]="'never'">
            <mat-select matInput [(value)]="multiFilters[multiFilterConfig.key]" [disabled]="(dataSource.isLoadingPage$ | async) || (multiFilterConfig.loading$ | async) || !(multiFilterConfig.list$ | async) || !(multiFilterConfig.list$ | async).length" (change)="multiFilterConfig.select.next($event.value)">
              <mat-option>All</mat-option>
              <mat-option *ngFor="let selectItem of multiFilterConfig.list$ | async" [value]="selectItem.value">
                {{selectItem.label}}
              </mat-option>
            </mat-select>
            <mat-placeholder>{{multiFilterConfig.label}}</mat-placeholder>
          </mat-form-field>
          <app-stateful-icon *ngIf="(multiFilterConfigsLoading$ | async)" [state]="'busy'"></app-stateful-icon>
        </div>
      </div>
      <div class="list-component__header__right">
        <!-- Filter by text input -->
        <div class="filter" [hidden]="!config.enableTextFilter || (!(hasRows$ | async) && !filter) || (dataSource.isAdding$ | async)">
          <mat-form-field floatPlaceholder="never">
            <input matInput [ngModel]="filterString" #filter="ngModel" [disabled]="(dataSource.isLoadingPage$ | async)" name="filter" placeholder="{{config.text?.filter || 'Filter'}}">
          </mat-form-field>
        </div>
        <!-- Sort Button & Drop down -->
        <div class="sort" [hidden]="(view$ | async) === 'table' || sortColumns.length < 1 || (isAddingOrSelecting$ | async) || (!(dataSource.isLoadingPage$ | async) && !(hasRowsOrIsFiltering$ | async))">
          <mat-form-field>
            <mat-select matInput #headerSortField shouldPlaceholderFloat="false" [disabled]="(disableActions$ | async)" (change)="updateListSort($event.value, headerSortDirection)">
              <mat-option *ngFor="let column of sortColumns" [value]="column.columnId">
                {{column.headerCell()}}
              </mat-option>
            </mat-select>
          </mat-form-field>
          <button mat-icon-button (click)="updateListSort(headerSortField.value, 'desc')" [disabled]="(disableActions$ | async)" *ngIf="headerSortDirection==='asc'">
            <mat-icon>sort</mat-icon>
          </button>
          <button mat-icon-button (click)="updateListSort(headerSortField.value, 'asc')" [disabled]="(disableActions$ | async)" *ngIf="headerSortDirection==='desc'">
            <mat-icon style="transform: rotate(180deg);">sort</mat-icon>
          </button>
        </div>
        <!-- Multi actions (those applied to selection) -->
        <div *ngIf="(dataSource.isSelecting$ | async)">
          <ng-container *ngFor="let action of multiActions">
            <button mat-icon-button *ngIf="action.visible(row)" (click)="executeActionMultiple(action)" [disabled]="!action.enabled(row)" matTooltip="{{action.description}}" matTooltipShowDelay="2000">
              <mat-icon>{{action.icon}}</mat-icon>
            </button>
          </ng-container>
        </div>
        <!-- Global actions (those not applied to specific rows) -->
        <div *ngIf="!(isAddingOrSelecting$ | async) && globalActions?.length > 0">
          <ng-container *ngFor="let action of globalActions">
            <button mat-icon-button *ngIf="action.visible(row)" (click)="executeActionGlobal(action)" [disabled]="!action.enabled(row)" matTooltip="{{action.description}}" matTooltipShowDelay="2000">
              <mat-icon>{{action.icon}}</mat-icon>
            </button>
          </ng-container>
        </div>
        <!-- Add new row form -->
        <div *ngIf="addForm && (dataSource.isAdding$ | async) && !(dataSource.isSelecting$ | async)" class="add-container">
          <div class="spacer"></div>
          <ng-content select="[app-table-add]"></ng-content>
          <button mat-icon-button (click)="dataSource.saveAdd()" [disabled]="!safeAddForm().valid">
            <mat-icon>done</mat-icon>
          </button>
          <button mat-icon-button (click)="dataSource.cancelAdd()">
            <mat-icon>clear</mat-icon>
          </button>
        </div>
        <!-- Add form button -->
        <div *ngIf="addForm && !(isAddingOrSelecting$ | async)">
          <button mat-icon-button [disabled]="(dataSource.isLoadingPage$ | async)" (click)="safeAddForm().reset();dataSource.startAdd();">
            <mat-icon>add</mat-icon>
          </button>
        </div>
        <!-- Select table or cards view button -->
        <div *ngIf="config.viewType === 'both' && !(isAddingOrSelecting$ | async) && ((dataSource.isLoadingPage$ | async) || (hasRowsOrIsFiltering$ | async))">
          <button mat-icon-button [disabled]="(dataSource.isLoadingPage$ | async)" (click)="updateListView('cards');" *ngIf="(view$ | async)==='table'">
            <mat-icon>grid_on</mat-icon>
          </button>
          <button mat-icon-button [disabled]="(dataSource.isLoadingPage$ | async)" (click)="updateListView('table');" *ngIf="(view$ | async)==='cards'">
          <mat-icon>list</mat-icon>
          </button>
        </div>
        <button mat-icon-button *ngIf="dataSource.refresh && !(isAddingOrSelecting$ | async)" [disabled]="dataSource.isLoadingPage$ | async" (click)="refresh()">
          <mat-icon class="refresh-icon" [ngClass]="{refreshing: (isRefreshing$ | async)}" aria-label="Refresh list data">refresh</mat-icon>
        </button>
      </div>
    </mat-card>
  </div>
  <div class="refresh-button__no-header" *ngIf="dataSource.refresh && !(hasControls$ | async) && (!(hasRowsOrIsFiltering$ | async) && noEntries)">
    <button mat-mini-fab *ngIf="!(isAddingOrSelecting$ | async)" [disabled]="dataSource.isLoadingPage$ | async" (click)="refresh()">
        <mat-icon class="refresh-icon" [ngClass]="{refreshing: (isRefreshing$ | async)}" aria-label="Refresh list data">refresh</mat-icon>
      </button>
  </div>
  <div class="list-component__body">
    <div class="list-component__body-inner" [hidden]="!(hasRows$ | async)" [@list]="(pageState$ | async)">
      <app-cards *ngIf="(view$ | async) === 'cards'" #cards [dataSource]="dataSource" [component]="config.cardComponent" [hidden]="!(hasRows$ | async)"></app-cards>
<<<<<<< HEAD
      <app-table *ngIf="(view$ | async) === 'table'" #table [listConfig]="config" [paginationController]="paginationController" [columns]="columns" [text]="config.text" [enableFilter]="config.enableTextFilter" [fixedRowHeight]="config.tableFixedRowHeight" [rowAlignSelf]="config.tableRowAlignSelf"
        [hidden]="!(hasRows$ | async)">
=======
      <app-table *ngIf="(view$ | async) === 'table'" #table [dataSource]="dataSource" [addActions]="(config.getSingleActions() || []).length > 0" [addSelect]="config.allowSelection || (config.getMultiActions() || []).length > 0" [paginationController]="paginationController"
        [columns]="columns" [fixedRowHeight]="config.tableFixedRowHeight" [hidden]="!(hasRows$ | async)">
>>>>>>> 38b28e41
      </app-table>
    </div>
    <mat-card class="list-component__paginator" [hidden]="(hidePaginator$ | async)">
      <mat-paginator #paginator [pageSizeOptions]="paginator.pageSizeOptions" [pageSize]="paginator.pageSize" [pageIndex]="paginator.pageIndex" showFirstLastButtons="true" [hidden]="(dataSource.isSelecting$ | async)">
      </mat-paginator>
    </mat-card>
  </div>
  <ng-template #defaultNoEntries>
    <mat-card class="list-component__default-no-entries">
      <mat-card-content>
        <div class="no-rows">{{config.text?.noEntries || 'There are no entries.'}}</div>
      </mat-card-content>
    </mat-card>
  </ng-template>
  <div [hidden]="(showProgressBar$ | async) || (hasRows$ | async)" class="list-component__no-entries">
    <ng-container *ngIf="(noRowsNotFiltering$ | async)">
      <ng-container *ngTemplateOutlet="noEntries ? noEntries : defaultNoEntries">
      </ng-container>
    </ng-container>
    <ng-container *ngIf="(noRowsHaveFilter$ | async)">
      <ng-container *ngTemplateOutlet="noEntriesForCurrentFilter ? noEntriesForCurrentFilter : defaultNoEntries">
      </ng-container>
    </ng-container>
  </div>
</div>

<ng-template #refreshButton>
  <button mat-mini-fab *ngIf="!(isAddingOrSelecting$ | async)" [disabled]="dataSource.isLoadingPage$ | async" (click)="refresh()">
    <mat-icon aria-label="Refresh list data">refresh</mat-icon>
  </button>
</ng-template><|MERGE_RESOLUTION|>--- conflicted
+++ resolved
@@ -99,13 +99,8 @@
   <div class="list-component__body">
     <div class="list-component__body-inner" [hidden]="!(hasRows$ | async)" [@list]="(pageState$ | async)">
       <app-cards *ngIf="(view$ | async) === 'cards'" #cards [dataSource]="dataSource" [component]="config.cardComponent" [hidden]="!(hasRows$ | async)"></app-cards>
-<<<<<<< HEAD
-      <app-table *ngIf="(view$ | async) === 'table'" #table [listConfig]="config" [paginationController]="paginationController" [columns]="columns" [text]="config.text" [enableFilter]="config.enableTextFilter" [fixedRowHeight]="config.tableFixedRowHeight" [rowAlignSelf]="config.tableRowAlignSelf"
-        [hidden]="!(hasRows$ | async)">
-=======
       <app-table *ngIf="(view$ | async) === 'table'" #table [dataSource]="dataSource" [addActions]="(config.getSingleActions() || []).length > 0" [addSelect]="config.allowSelection || (config.getMultiActions() || []).length > 0" [paginationController]="paginationController"
         [columns]="columns" [fixedRowHeight]="config.tableFixedRowHeight" [hidden]="!(hasRows$ | async)">
->>>>>>> 38b28e41
       </app-table>
     </div>
     <mat-card class="list-component__paginator" [hidden]="(hidePaginator$ | async)">
