--- conflicted
+++ resolved
@@ -2,15 +2,9 @@
   <div class="list-component__header" [ngClass]="{'selected': (dataSource.isSelecting$ | async) }">
     <mat-card>
       <mat-card-header>
-<<<<<<< HEAD
         <div class="list-component__header__top">
           <div class="list-component__header__left spacer">
-            <div [hidden]="(dataSource.isSelecting$ | async) || (dataSource.isAdding$ | async)">{{ text?.title }}</div>
-=======
-        <div class="listComponent__header__top">
-          <div class="listComponent__header__left spacer">
             <div [hidden]="(dataSource.isSelecting$ | async) || (dataSource.isAdding$ | async)">{{ config.text?.title }}</div>
->>>>>>> f27656ff
             <div [hidden]="!(dataSource.isSelecting$ | async)">{{dataSource.selectedRows.size}} Selected</div>
           </div>
           <div class="list-component__header__right">
@@ -66,13 +60,8 @@
               </mat-form-field>
             </div>
           </div>
-<<<<<<< HEAD
           <div class="list-component__header__right">
-            <div class="sort" [hidden]="(dataSource.isSelecting$ | async) || (!(dataSource.isLoadingPage$ | async) && (dataSource.pagination$ | async)?.totalResults === 0)">
-=======
-          <div class="listComponent__header__right">
             <div class="sort" [hidden]="sortColumns.length < 1 || (dataSource.isSelecting$ | async) || (!(dataSource.isLoadingPage$ | async) && (dataSource.pagination$ | async)?.totalResults === 0)">
->>>>>>> f27656ff
               <button mat-icon-button (click)="updateListSort(headerSortField.value, 'desc')" [disabled]="(dataSource.isLoadingPage$ | async)" *ngIf="headerSortDirection==='asc'">
                 <mat-icon>sort</mat-icon>
               </button>
@@ -102,22 +91,14 @@
       </div>
     </div>
   </div>
-<<<<<<< HEAD
   <div class="list-component__body">
     <div class="list-component__body-inner">
       <div *ngIf="dataSource.isLoadingPage$ | async" class="list-component__blocker"></div>
-      <app-cards *ngIf="(dataSource.view$ | async) === 'cards'" #cards [dataSource]="dataSource" [component]="cardComponent" [hidden]="!(dataSource.isLoadingPage$ | async) && (dataSource.pagination$ | async)?.totalResults === 0"></app-cards>
-      <app-table *ngIf="(dataSource.view$ | async) === 'table'" #table [dataSource]="dataSource" [paginationController]="paginationController" [columns]="columns" [text]="text" [enableFilter]="true" [fixedRowHeight]="tableFixedRowHeight" [hidden]="!(dataSource.isLoadingPage$ | async) && (dataSource.pagination$ | async)?.totalResults === 0">
+        <app-cards *ngIf="(view$ | async) === 'cards'" #cards [dataSource]="dataSource" [component]="config.cardComponent" [hidden]="!(dataSource.isLoadingPage$ | async) && (dataSource.pagination$ | async)?.totalResults === 0"></app-cards>
+        <app-table *ngIf="(view$ | async) === 'table'" #table [listConfig]="config" [paginationController]="paginationController" [columns]="columns" [text]="config.text" [enableFilter]="config.enableTextFilter" [fixedRowHeight]="config.tableFixedRowHeight" [hidden]="!(dataSource.isLoadingPage$ | async) && (dataSource.pagination$ | async)?.totalResults === 0">
       </app-table>
     </div>
     <mat-card class="list-component__paginator" [hidden]="(dataSource.pagination$ | async)?.totalResults === 0 || (dataSource.pagination$ | async)?.totalResults < (dataSource.pagination$ | async)?.pageSize">
-=======
-  <div class="listComponent__body">
-    <app-cards *ngIf="(view$ | async) === 'cards'" #cards [dataSource]="dataSource" [component]="config.cardComponent" [hidden]="!(dataSource.isLoadingPage$ | async) && (dataSource.pagination$ | async)?.totalResults === 0"></app-cards>
-    <app-table *ngIf="(view$ | async) === 'table'" #table [listConfig]="config" [paginationController]="paginationController" [columns]="columns" [text]="config.text" [enableFilter]="config.enableTextFilter" [fixedRowHeight]="config.tableFixedRowHeight" [hidden]="!(dataSource.isLoadingPage$ | async) && (dataSource.pagination$ | async)?.totalResults === 0">
-    </app-table>
-    <mat-card class="listComponent__paginator" [hidden]="(dataSource.pagination$ | async)?.totalResults === 0 || (dataSource.pagination$ | async)?.totalResults < (dataSource.pagination$ | async)?.pageSize">
->>>>>>> f27656ff
       <mat-paginator #paginator [pageSizeOptions]="paginator.pageSizeOptions" [pageSize]="paginator.pageSizeOptions[0]">
       </mat-paginator>
     </mat-card>
