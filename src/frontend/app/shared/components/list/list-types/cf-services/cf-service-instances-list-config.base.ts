--- conflicted
+++ resolved
@@ -110,7 +110,6 @@
     createEnabled: (row: APIResource) => Observable.of(row.entity.service_bindings.length === 1)
   };
 
-<<<<<<< HEAD
   private can(cache: CanCache, perm: CurrentUserPermissions, cfGuid: string, spaceGuid: string): Observable<boolean> {
     let can = cache[spaceGuid];
     if (!can) {
@@ -123,14 +122,9 @@
   constructor(
     protected store: Store<AppState>,
     protected datePipe: DatePipe,
-    protected currentUserPermissionsService: CurrentUserPermissionsService) {
-=======
-  constructor(
-    protected store: Store<AppState>,
-    protected datePipe: DatePipe,
+    protected currentUserPermissionsService: CurrentUserPermissionsService,
     private serviceActionHelperService: ServiceActionHelperService
   ) {
->>>>>>> 83290c0e
     super();
   }
 
