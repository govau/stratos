<app-meta-card class="service-card" [clickAction]="!disableCardClick ? goToServiceInstances:null" *ngIf="!!serviceEntity">
  <app-meta-card-title noMargin="true">
    <div class="service-card__title">
      <div class="service-card__title__link">{{ getDisplayName() }}</div>
      <app-service-icon [service]="serviceEntity"></app-service-icon>
    </div>
  </app-meta-card-title>
  <app-meta-card-item customStyle="long-text-fixed">
    <app-meta-card-key></app-meta-card-key>
    <app-meta-card-value>
      {{ serviceEntity.entity.description}}
    </app-meta-card-value>
  </app-meta-card-item>
  <app-meta-card-item>
    <app-meta-card-key>Service Plans</app-meta-card-key>
    <app-meta-card-value>
<<<<<<< HEAD
      {{ serviceEntity.entity.service_plans.length }}
=======
      {{ row.entity.service_plans.length }}
>>>>>>> 7154ad91
    </app-meta-card-value>
  </app-meta-card-item>
  <app-meta-card-item>
    <app-meta-card-key>Active</app-meta-card-key>
    <app-meta-card-value>
<<<<<<< HEAD
      <app-boolean-indicator [isTrue]="serviceEntity.entity.active" type="yes-no" subtle="true">
=======
      <app-boolean-indicator [isTrue]="row.entity.active" type="yes-no">
>>>>>>> 7154ad91
      </app-boolean-indicator>
    </app-meta-card-value>
  </app-meta-card-item>
  <app-meta-card-item>
    <app-meta-card-key>Bindable</app-meta-card-key>
    <app-meta-card-value>
<<<<<<< HEAD
      <app-boolean-indicator [isTrue]="serviceEntity.entity.bindable" type="yes-no" subtle="true">
=======
      <app-boolean-indicator [isTrue]="row.entity.bindable" type="yes-no">
>>>>>>> 7154ad91
      </app-boolean-indicator>
    </app-meta-card-value>
  </app-meta-card-item>
  <app-meta-card-item>
    <app-meta-card-key>References</app-meta-card-key>
    <app-meta-card-value>
      <div class="service-card__links">
        <div class="service-card__link" *ngIf="hasDocumentationUrl()">
          <a class="service-card__icon-link" [href]="getDocumentationUrl()" target="_blank" appClickStopPropagation>
            <mat-icon>launch</mat-icon>
          </a>
          <a [href]="getDocumentationUrl()" target="_blank" appClickStopPropagation>Docs</a>
        </div>
        <div class="service-card__link" *ngIf="hasSupportUrl()">
          <a class="service-card__icon-link" [href]="getSupportUrl()" target="_blank" appClickStopPropagation>
            <mat-icon>launch</mat-icon>
          </a>
          <a [href]="getSupportUrl()" target="_blank" appClickStopPropagation>Support</a>
        </div>
      </div>
      <div *ngIf="!hasDocumentationUrl() && !hasSupportUrl()">-</div>
    </app-meta-card-value>
  </app-meta-card-item>
  <app-meta-card-item customStyle="column">
    <app-meta-card-key>Tags</app-meta-card-key>
    <app-meta-card-value>
      <app-chips [chips]="tags"></app-chips>
    </app-meta-card-value>
  </app-meta-card-item>
</app-meta-card><|MERGE_RESOLUTION|>--- conflicted
+++ resolved
@@ -14,32 +14,20 @@
   <app-meta-card-item>
     <app-meta-card-key>Service Plans</app-meta-card-key>
     <app-meta-card-value>
-<<<<<<< HEAD
       {{ serviceEntity.entity.service_plans.length }}
-=======
-      {{ row.entity.service_plans.length }}
->>>>>>> 7154ad91
     </app-meta-card-value>
   </app-meta-card-item>
   <app-meta-card-item>
     <app-meta-card-key>Active</app-meta-card-key>
     <app-meta-card-value>
-<<<<<<< HEAD
-      <app-boolean-indicator [isTrue]="serviceEntity.entity.active" type="yes-no" subtle="true">
-=======
-      <app-boolean-indicator [isTrue]="row.entity.active" type="yes-no">
->>>>>>> 7154ad91
+      <app-boolean-indicator [isTrue]="serviceEntity.entity.active" type="yes-no">
       </app-boolean-indicator>
     </app-meta-card-value>
   </app-meta-card-item>
   <app-meta-card-item>
     <app-meta-card-key>Bindable</app-meta-card-key>
     <app-meta-card-value>
-<<<<<<< HEAD
-      <app-boolean-indicator [isTrue]="serviceEntity.entity.bindable" type="yes-no" subtle="true">
-=======
-      <app-boolean-indicator [isTrue]="row.entity.bindable" type="yes-no">
->>>>>>> 7154ad91
+      <app-boolean-indicator [isTrue]="serviceEntity.entity.bindable" type="yes-no">
       </app-boolean-indicator>
     </app-meta-card-value>
   </app-meta-card-item>
