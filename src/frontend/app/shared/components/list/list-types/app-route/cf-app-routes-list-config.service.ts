--- conflicted
+++ resolved
@@ -189,18 +189,12 @@
     this.routesDataSource = new CfAppRoutesDataSource(
       this.store,
       this.appService,
-<<<<<<< HEAD
-      new GetAppRoutes(appService.appGuid, appService.cfGuid),
-      getPaginationKey('route', appService.cfGuid, appService.appGuid),
-=======
       new GetAppRoutes(
         appService.appGuid,
         appService.cfGuid,
         createEntityRelationPaginationKey(applicationSchemaKey, appService.appGuid),
       ),
       createEntityRelationPaginationKey(applicationSchemaKey, appService.appGuid),
-      false,
->>>>>>> 0a3b783b
       this
     );
   }
