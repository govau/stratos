<<<<<<< HEAD
import { Component, Input, OnInit } from '@angular/core';
=======
import { Component, OnInit, Input } from '@angular/core';
import { TableCellCustom } from '../../../list.types';
import { StringLiteral } from 'typescript';
import { selectEntity } from '../../../../../../store/selectors/api.selectors';
>>>>>>> 927165fd
import { ActivatedRoute } from '@angular/router';

import { TableCellCustom } from '../../../list-table/table-cell/table-cell-custom';

interface BoundApp {
  appName: string;
  url: string;
}
@Component({
  selector: 'app-table-cell-service-instance-apps-attached',
  templateUrl: './table-cell-service-instance-apps-attached.component.html',
  styleUrls: ['./table-cell-service-instance-apps-attached.component.scss']
})
export class TableCellServiceInstanceAppsAttachedComponent<T> extends TableCellCustom<T> implements OnInit {

  boundApps: BoundApp[];
  @Input('row') row;

  constructor(private activatedRoute: ActivatedRoute) {
    super();
  }

  ngOnInit() {
    const parentRoute = this.activatedRoute.pathFromRoot.filter(route => !!route.snapshot.params['cfId'])[0];
    const cfGuid = parentRoute && parentRoute.snapshot.params['cfId'];
    this.boundApps = this.row.entity.service_bindings
      .map(a => {
        return {
          appName: a.entity.app.entity.name,
          url: `/applications/${cfGuid}/${a.entity.app.metadata.guid}`
        };
      });
  }

}<|MERGE_RESOLUTION|>--- conflicted
+++ resolved
@@ -1,14 +1,7 @@
-<<<<<<< HEAD
 import { Component, Input, OnInit } from '@angular/core';
-=======
-import { Component, OnInit, Input } from '@angular/core';
-import { TableCellCustom } from '../../../list.types';
-import { StringLiteral } from 'typescript';
-import { selectEntity } from '../../../../../../store/selectors/api.selectors';
->>>>>>> 927165fd
 import { ActivatedRoute } from '@angular/router';
 
-import { TableCellCustom } from '../../../list-table/table-cell/table-cell-custom';
+import { TableCellCustom } from '../../../list.types';
 
 interface BoundApp {
   appName: string;
