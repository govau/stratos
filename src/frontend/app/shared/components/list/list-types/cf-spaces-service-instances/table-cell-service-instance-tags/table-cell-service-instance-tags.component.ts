import { Component, Input, OnInit } from '@angular/core';
import { of as observableOf } from 'rxjs';

import { IServiceInstance } from '../../../../../../core/cf-api-svc.types';
import { APIResource } from '../../../../../../store/types/api.types';
import { AppChip } from '../../../../chips/chips.component';
import { TableCellCustom } from '../../../list.types';

interface Tag {
  value: string;
  key: APIResource<IServiceInstance>;
}
@Component({
  selector: 'app-table-cell-service-instance-tags',
  templateUrl: './table-cell-service-instance-tags.component.html',
  styleUrls: ['./table-cell-service-instance-tags.component.scss']
})
export class TableCellServiceInstanceTagsComponent<T> extends TableCellCustom<T> {

  tags: AppChip<Tag>[] = [];
<<<<<<< HEAD
  @Input('row')
  set row(row) {
    if (row) {
      this.tags.length = 0;
      if (row.entity && row.entity.service_instance) {
        row.entity.service_instance.entity.tags.forEach(t => {
          this.tags.push({
            value: t,
            key: row,
            hideClearButton: true
          });
        });
      } else if (row.entity && row.entity.tags) {
        row.entity.tags.forEach(t => {
          this.tags.push({
            value: t,
            key: row,
            hideClearButton: true
          });
=======
  @Input('row') row;
  constructor() {
    super();
  }

  ngOnInit() {
    if (this.row.entity && this.row.entity.service_instance) {
      this.row.entity.service_instance.entity.tags.forEach(t => {
        this.tags.push({
          value: t,
          key: this.row,
          hideClearButton$: observableOf(true)
        });
      });
    } else if (this.row.entity && this.row.entity.tags) {
      this.row.entity.tags.forEach(t => {
        this.tags.push({
          value: t,
          key: this.row,
          hideClearButton$: observableOf(true)
>>>>>>> 6fd00828
        });
      }
    }
  }

  constructor() {
    super();
  }

}<|MERGE_RESOLUTION|>--- conflicted
+++ resolved
@@ -18,7 +18,6 @@
 export class TableCellServiceInstanceTagsComponent<T> extends TableCellCustom<T> {
 
   tags: AppChip<Tag>[] = [];
-<<<<<<< HEAD
   @Input('row')
   set row(row) {
     if (row) {
@@ -28,7 +27,7 @@
           this.tags.push({
             value: t,
             key: row,
-            hideClearButton: true
+            hideClearButton$: observableOf(true)
           });
         });
       } else if (row.entity && row.entity.tags) {
@@ -36,30 +35,8 @@
           this.tags.push({
             value: t,
             key: row,
-            hideClearButton: true
+            hideClearButton$: observableOf(true)
           });
-=======
-  @Input('row') row;
-  constructor() {
-    super();
-  }
-
-  ngOnInit() {
-    if (this.row.entity && this.row.entity.service_instance) {
-      this.row.entity.service_instance.entity.tags.forEach(t => {
-        this.tags.push({
-          value: t,
-          key: this.row,
-          hideClearButton$: observableOf(true)
-        });
-      });
-    } else if (this.row.entity && this.row.entity.tags) {
-      this.row.entity.tags.forEach(t => {
-        this.tags.push({
-          value: t,
-          key: this.row,
-          hideClearButton$: observableOf(true)
->>>>>>> 6fd00828
         });
       }
     }
