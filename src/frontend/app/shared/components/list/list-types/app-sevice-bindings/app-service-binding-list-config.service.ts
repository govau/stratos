--- conflicted
+++ resolved
@@ -58,11 +58,7 @@
         cellFlex: '2'
       },
       {
-<<<<<<< HEAD
-        columnId: 'creation', headerCell: () => 'Creation Date',
-=======
         columnId: 'createdAt', headerCell: () => 'Creation Date',
->>>>>>> b90e311d
         cellDefinition: {
           getValue: (row: APIResource) => `${this.datePipe.transform(row.metadata.created_at, 'medium')}`
         },
