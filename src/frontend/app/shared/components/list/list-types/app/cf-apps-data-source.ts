--- conflicted
+++ resolved
@@ -1,13 +1,10 @@
 import { Store } from '@ngrx/store';
 import { schema } from 'normalizr';
 
+import { getRowMetadata } from '../../../../../features/cloud-foundry/cf.helpers';
 import { GetAllApplications } from '../../../../../store/actions/application.actions';
 import { CreatePagination } from '../../../../../store/actions/pagination.actions';
 import { AppState } from '../../../../../store/app-state';
-<<<<<<< HEAD
-import { applicationSchemaKey, entityFactory, spaceSchemaKey, routeSchemaKey, organizationSchemaKey
- } from '../../../../../store/helpers/entity-factory';
-=======
 import {
   applicationSchemaKey,
   entityFactory,
@@ -16,14 +13,10 @@
   spaceSchemaKey,
 } from '../../../../../store/helpers/entity-factory';
 import { createEntityRelationKey } from '../../../../../store/helpers/entity-relations.types';
->>>>>>> 21e4ed00
 import { APIResource } from '../../../../../store/types/api.types';
 import { PaginationEntityState } from '../../../../../store/types/pagination.types';
 import { ListDataSource } from '../../data-sources-controllers/list-data-source';
 import { IListConfig } from '../../list.component.types';
-import { createEntityRelationKey } from '../../../../../store/helpers/entity-relations.types';
-import { getRowMetadata } from '../../../../../features/cloud-foundry/cf.helpers';
-import { CreatePagination } from '../../../../../store/actions/pagination.actions';
 
 const cfOrgSpaceFilter = (entities: APIResource[], paginationState: PaginationEntityState) => {
   // Filter by cf/org/space
@@ -46,13 +39,8 @@
     store: Store<AppState>,
     listConfig?: IListConfig<APIResource>,
     transformEntities?: any[],
-<<<<<<< HEAD
-    paginationKey =  CfAppsDataSource.paginationKey,
-    seedPaginationKey =  CfAppsDataSource.paginationKey,
-=======
     paginationKey = CfAppsDataSource.paginationKey,
     seedPaginationKey = CfAppsDataSource.paginationKey,
->>>>>>> 21e4ed00
   ) {
     const syncNeeded = paginationKey !== seedPaginationKey;
     const action = new GetAllApplications(paginationKey, [
@@ -70,30 +58,8 @@
       ));
     }
 
-<<<<<<< HEAD
-    if (!transformEntities)  {
-      transformEntities = [
-        {
-          type: 'filter',
-          field: 'entity.name'
-        },
-        (entities: APIResource[], paginationState: PaginationEntityState) => {
-          // Filter by cf/org/space
-          const cfGuid = paginationState.clientPagination.filter.items['cf'];
-          const orgGuid = paginationState.clientPagination.filter.items['org'];
-          const spaceGuid = paginationState.clientPagination.filter.items['space'];
-          return entities.filter(e => {
-            const validCF = !(cfGuid && cfGuid !== e.entity.cfGuid);
-            const validOrg = !(orgGuid && orgGuid !== e.entity.space.entity.organization_guid);
-            const validSpace = !(spaceGuid && spaceGuid !== e.entity.space_guid);
-            return validCF && validOrg && validSpace;
-          });
-        }
-      ];
-=======
     if (!transformEntities) {
       transformEntities = [{ type: 'filter', field: 'entity.name' }, cfOrgSpaceFilter];
->>>>>>> 21e4ed00
     }
 
     super({
