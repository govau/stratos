--- conflicted
+++ resolved
@@ -27,14 +27,10 @@
 import { TableCellEndpointNameComponent } from './table-cell-endpoint-name/table-cell-endpoint-name.component';
 import { TableCellEndpointStatusComponent } from './table-cell-endpoint-status/table-cell-endpoint-status.component';
 
-<<<<<<< HEAD
-=======
 import { map, pairwise } from 'rxjs/operators';
 import { Observable } from 'rxjs';
 
 
-
->>>>>>> 37ccb7a7
 function getEndpointTypeString(endpoint: EndpointModel): string {
   return getNameForEndpointType(endpoint.cnsi_type);
 }
@@ -201,11 +197,8 @@
     private paginationMonitorFactory: PaginationMonitorFactory,
     private entityMonitorFactory: EntityMonitorFactory,
     private internalEventMonitorFactory: InternalEventMonitorFactory,
-<<<<<<< HEAD
+    private currentUserPermissionsService: CurrentUserPermissionsService,
     private confirmDialog: ConfirmationDialogService
-=======
-    private currentUserPermissionsService: CurrentUserPermissionsService
->>>>>>> 37ccb7a7
   ) {
     this.dataSource = new EndpointsDataSource(
       this.store,
