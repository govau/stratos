--- conflicted
+++ resolved
@@ -1,5 +1,5 @@
 
-import {of as observableOf,  Observable } from 'rxjs';
+import { of as observableOf, Observable } from 'rxjs';
 import { Injectable } from '@angular/core';
 import { Store } from '@ngrx/store';
 import { take, tap, map } from 'rxjs/operators';
@@ -77,25 +77,15 @@
     action: (item: APIResource) => this.deleteSingleRoute(item),
     label: 'Delete',
     description: 'Unmap and delete route',
-<<<<<<< HEAD
     createVisible: () => this.canEditApp$,
-=======
-    createVisible: (row: APIResource) => this.canEditApp$,
-    createEnabled: () => observableOf(true)
->>>>>>> 75a05e3f
   };
 
   private listActionUnmap: IListAction<APIResource> = {
     action: (item: APIResource) => this.unmapSingleRoute(item),
     label: 'Unmap',
     description: 'Unmap route',
-<<<<<<< HEAD
     createVisible: () => this.canEditApp$,
     createEnabled: (row$: Observable<APIResource>) => row$.pipe(map(row => row.entity.apps && row.entity.apps.length))
-=======
-    createVisible: (row: APIResource) => this.canEditApp$,
-    createEnabled: (row: APIResource) => observableOf(row.entity.apps && row.entity.apps.length)
->>>>>>> 75a05e3f
   };
 
   columns: Array<ITableColumn<APIResource>> = [
