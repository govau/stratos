--- conflicted
+++ resolved
@@ -2,6 +2,7 @@
 import { Injectable } from '@angular/core';
 import { Store } from '@ngrx/store';
 
+import { CurrentUserPermissionsService } from '../../../../../core/current-user-permissions.service';
 import { ListView } from '../../../../../store/actions/list.actions';
 import { AppState } from '../../../../../store/app-state';
 import { CfOrgSpaceDataService } from '../../../../data-services/cf-org-space-service.service';
@@ -12,7 +13,6 @@
 import { CfServiceInstancesListConfigBase } from '../cf-services/cf-service-instances-list-config.base';
 import { ServiceInstanceCardComponent } from './service-instance-card/service-instance-card.component';
 import { ServiceInstancesWallDataSource } from './service-instances-wall-data-source';
-import { CurrentUserPermissionsService } from '../../../../../core/current-user-permissions.service';
 
 /**
  * Service instance list shown for `services` nav component
@@ -37,15 +37,10 @@
   constructor(store: Store<AppState>,
     datePipe: DatePipe,
     private cfOrgSpaceService: CfOrgSpaceDataService,
-<<<<<<< HEAD
-    currentUserPermissionsService: CurrentUserPermissionsService
-  ) {
-    super(store, datePipe, currentUserPermissionsService);
-=======
+    currentUserPermissionsService: CurrentUserPermissionsService,
     serviceActionHelperService: ServiceActionHelperService
   ) {
-    super(store, datePipe, serviceActionHelperService);
->>>>>>> 83290c0e
+    super(store, datePipe, currentUserPermissionsService, serviceActionHelperService);
     const multiFilterConfigs = [
       createListFilterConfig('cf', 'Cloud Foundry', this.cfOrgSpaceService.cf),
       createListFilterConfig('org', 'Organization', this.cfOrgSpaceService.org),
