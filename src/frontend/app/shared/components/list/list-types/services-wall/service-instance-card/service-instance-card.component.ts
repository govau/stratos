--- conflicted
+++ resolved
@@ -19,7 +19,7 @@
     ServicesWallService
   ]
 })
-export class ServiceInstanceCardComponent extends CardCell<APIResource<IServiceInstance>> {
+export class ServiceInstanceCardComponent extends CardCell<APIResource<IServiceInstance>> implements OnInit {
   serviceInstanceEntity: APIResource<IServiceInstance>;
   cfGuid: string;
   cardMenu: MetaCardMenuItem[];
@@ -51,23 +51,19 @@
 
   ngOnInit() {
 
-    this.serviceInstanceTags = this.row.entity.tags.map(t => ({
+    this.serviceInstanceTags = this.serviceInstanceEntity.entity.tags.map(t => ({
       value: t
     }));
 
     this.cardMenu = [
       {
-<<<<<<< HEAD
         label: 'Edit',
         action: this.edit,
       },
       {
-        label: 'Detach',
-=======
         label: 'Unbind',
->>>>>>> 75648e6a
         action: this.detach,
-        disabled: observableOf(this.row.entity.service_bindings.length === 0)
+        disabled: observableOf(this.serviceInstanceEntity.entity.service_bindings.length === 0)
       },
       {
         label: 'Delete',
@@ -75,24 +71,15 @@
       }
     ];
 
-<<<<<<< HEAD
-  }
-
-  detach = () => {
-    const serviceBindingGuid = this.serviceInstanceEntity.entity.service_bindings[0].metadata.guid;
-    this.serviceActionHelperService.detachServiceBinding(
-      serviceBindingGuid,
-      this.serviceInstanceEntity.metadata.guid,
-      this.serviceInstanceEntity.entity.cfGuid
-    );
-=======
-    this.cfGuid = this.row.entity.cfGuid;
+    this.cfGuid = this.serviceInstanceEntity.entity.cfGuid;
   }
 
 
   detach = () => {
-    this.serviceActionHelperService.detachServiceBinding(this.row.entity.service_bindings, this.row.metadata.guid, this.row.entity.cfGuid);
->>>>>>> 75648e6a
+    this.serviceActionHelperService.detachServiceBinding
+      (this.serviceInstanceEntity.entity.service_bindings,
+      this.serviceInstanceEntity.metadata.guid,
+      this.serviceInstanceEntity.entity.cfGuid);
   }
 
 
