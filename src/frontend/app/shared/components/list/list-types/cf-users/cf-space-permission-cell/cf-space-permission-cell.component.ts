import { ChangeDetectionStrategy, Component } from '@angular/core';
import { Store } from '@ngrx/store';
import { combineLatest, of as observableOf } from 'rxjs';
<<<<<<< HEAD
import { first, map, switchMap } from 'rxjs/operators';
=======
import { map, switchMap, first, filter } from 'rxjs/operators';
>>>>>>> c12d6013

import { IOrganization, ISpace } from '../../../../../../core/cf-api.types';
import { CurrentUserPermissions } from '../../../../../../core/current-user-permissions.config';
import { CurrentUserPermissionsService } from '../../../../../../core/current-user-permissions.service';
import { arrayHelper } from '../../../../../../core/helper-classes/array.helper';
import { getSpaceRoles } from '../../../../../../features/cloud-foundry/cf.helpers';
import { RemoveUserRole } from '../../../../../../store/actions/users.actions';
import { AppState } from '../../../../../../store/app-state';
import { entityFactory, organizationSchemaKey, spaceSchemaKey } from '../../../../../../store/helpers/entity-factory';
import { selectEntity } from '../../../../../../store/selectors/api.selectors';
import { APIResource } from '../../../../../../store/types/api.types';
import { CfUser, IUserPermissionInSpace, SpaceUserRoleNames } from '../../../../../../store/types/user.types';
import { CfUserService } from '../../../../../data-services/cf-user.service';
import { EntityMonitor } from '../../../../../monitors/entity-monitor';
import { ConfirmationDialogService } from '../../../../confirmation-dialog.service';
import { CfPermissionCell, ICellPermissionList } from '../cf-permission-cell';

@Component({
  selector: 'app-cf-space-permission-cell',
  templateUrl: './cf-space-permission-cell.component.html',
  styleUrls: ['./cf-space-permission-cell.component.scss'],
  changeDetection: ChangeDetectionStrategy.OnPush
})
export class CfSpacePermissionCellComponent extends CfPermissionCell<SpaceUserRoleNames> {

  constructor(
    public store: Store<AppState>,
    cfUserService: CfUserService,
    private userPerms: CurrentUserPermissionsService,
    confirmDialog: ConfirmationDialogService
  ) {
    super(store, confirmDialog, cfUserService);
    this.chipsConfig$ = combineLatest(
      this.rowSubject.asObservable(),
      this.config$.pipe(switchMap(config => config.org$)),
      this.config$.pipe(switchMap(config => config.spaces$))
    ).pipe(
      switchMap(([user, org, spaces]: [APIResource<CfUser>, APIResource<IOrganization>, APIResource<ISpace>[]]) => {
        const permissionList = this.createPermissions(user, spaces && spaces.length ? spaces : null);
        // If we're showing spaces from multiple orgs prefix the org name to the space name
        return org ? observableOf(this.getChipConfig(permissionList)) : this.prefixOrgName(permissionList);
      })
    );
  }

  private prefixOrgName(permissionList) {
    // Find all unique org guids
    const orgGuids = permissionList.map(permission => permission.orgGuid).filter((value, index, self) => self.indexOf(value) === index);
    // Find names of all orgs
    const orgNames$ = combineLatest(
      orgGuids.map(orgGuid => this.store.select<APIResource<IOrganization>>(selectEntity(organizationSchemaKey, orgGuid)).pipe(first()))
    ).pipe(
      filter(org => !!org),
      first(),
      map((orgs: APIResource<IOrganization>[]) => {
        const orgNames: { [orgGuid: string]: string } = {};
        orgs.forEach(org => {
          orgNames[org.metadata.guid] = org.entity.name;
        });
        return orgNames;
      })
    );
    return combineLatest(
      observableOf(permissionList),
      orgNames$
    ).pipe(
      map(([permissions, orgNames]) => {
        // Prefix permission name with org name
        permissions.forEach(permission => {
          permission.name = `${orgNames[permission.orgGuid]}: ${permission.name}`;
        });
        return this.getChipConfig(permissions);
      })
    );
  }

  private createPermissions(row: APIResource<CfUser>, spaces?: APIResource<ISpace>[]): ICellPermissionList<SpaceUserRoleNames>[] {
    const userRoles = this.cfUserService.getSpaceRolesFromUser(row.entity, spaces);
    return arrayHelper.flatten<ICellPermissionList<SpaceUserRoleNames>>(
      userRoles.map(spacePerms => this.getSpacePermissions(spacePerms, row, spaces))
    );
  }

  private getSpacePermissions(spacePerms: IUserPermissionInSpace, row: APIResource<CfUser>, spaces?: APIResource<ISpace>[]) {
    return getSpaceRoles(spacePerms.permissions).map(perm => {
      const updatingKey = RemoveUserRole.generateUpdatingKey(
        perm.key,
        row.metadata.guid
      );
      return {
        ...perm,
        name: !spaces || spaces.length > 1 ? spacePerms.name : '',
        guid: spacePerms.spaceGuid,
        userName: row.entity.username,
        userGuid: row.metadata.guid,
        busy: new EntityMonitor(
          this.store,
          spacePerms.spaceGuid,
          spaceSchemaKey,
          entityFactory(spaceSchemaKey)
        ).getUpdatingSection(updatingKey).pipe(
          map(update => update.busy)
        ),
        cfGuid: row.entity.cfGuid,
        orgGuid: spacePerms.orgGuid,
        spaceGuid: spacePerms.spaceGuid
      };
    });
  }

  public removePermission(cellPermission: ICellPermissionList<SpaceUserRoleNames>, updateConnectedUser: boolean) {
    this.store.dispatch(new RemoveUserRole(
      this.cfUserService.activeRouteCfOrgSpace.cfGuid,
      cellPermission.userGuid,
      cellPermission.guid,
      cellPermission.key,
      true,
      updateConnectedUser,
      cellPermission.orgGuid
    ));
  }

  public canRemovePermission = (cfGuid: string, orgGuid: string, spaceGuid: string) =>
    this.userPerms.can(CurrentUserPermissions.SPACE_CHANGE_ROLES, cfGuid, orgGuid, spaceGuid)
}<|MERGE_RESOLUTION|>--- conflicted
+++ resolved
@@ -1,11 +1,7 @@
 import { ChangeDetectionStrategy, Component } from '@angular/core';
 import { Store } from '@ngrx/store';
 import { combineLatest, of as observableOf } from 'rxjs';
-<<<<<<< HEAD
-import { first, map, switchMap } from 'rxjs/operators';
-=======
-import { map, switchMap, first, filter } from 'rxjs/operators';
->>>>>>> c12d6013
+import { filter, first, map, switchMap } from 'rxjs/operators';
 
 import { IOrganization, ISpace } from '../../../../../../core/cf-api.types';
 import { CurrentUserPermissions } from '../../../../../../core/current-user-permissions.config';
