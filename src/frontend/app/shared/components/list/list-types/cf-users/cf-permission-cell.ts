import { Input } from '@angular/core';
import { BehaviorSubject, Observable, of as observableOf } from 'rxjs';
import { map } from 'rxjs/operators';

import { IUserRole } from '../../../../../features/cloud-foundry/cf.helpers';
import { APIResource } from '../../../../../store/types/api.types';
import { CfUser } from '../../../../../store/types/user.types';
import { AppChip } from '../../../chips/chips.component';
import { ConfirmationDialogService } from '../../../confirmation-dialog.service';
import { TableCellCustom } from '../../list.types';
import { ConfirmationDialogService } from '../../../confirmation-dialog.service';
import { ConfirmationDialogConfig } from '../../../confirmation-dialog.config';


export interface ICellPermissionList<T> extends IUserRole<T> {
  busy: Observable<boolean>;
  name: string;
  guid: string;
  userGuid: string;
  userName?: string;
  cfGuid: string;
  orgGuid: string;
  spaceGuid?: string;
}

interface ICellPermissionUpdates {
  [key: string]: Observable<boolean>;
}

export abstract class CfPermissionCell<T> extends TableCellCustom<APIResource<CfUser>>  {

  @Input('row')
  set row(row: APIResource<CfUser>) {
    this.rowSubject.next(row);
    this.guid = row.metadata.guid;
  }

  @Input('config')
  set config(config: any) {
    this.configSubject.next(config);
  }

  public chipsConfig$: Observable<AppChip<ICellPermissionList<T>>[]>;
  protected guid: string;

<<<<<<< HEAD
  protected rowSubject = new BehaviorSubject<APIResource<CfUser>>(null);
  protected configSubject = new BehaviorSubject<any>(null);
=======

  constructor(private confirmDialog: ConfirmationDialogService) {
    super();
  }

  protected setChipConfig(user: APIResource<CfUser>) {
>>>>>>> f4baf27d

  constructor(private confirmDialog: ConfirmationDialogService) {
    super();
  }

  protected getChipConfig(cellPermissionList: ICellPermissionList<T>[]) {
    return cellPermissionList.map(perm => {
      const chipConfig = new AppChip<ICellPermissionList<T>>();
      chipConfig.key = perm;
      chipConfig.value = `${perm.name}: ${perm.string}`;
      chipConfig.busy = perm.busy;
      chipConfig.clearAction = chip => {
        const permission = chip.key;
        this.removePermissionWarn(permission);
      };
      chipConfig.hideClearButton$ = this.canRemovePermission(perm.cfGuid, perm.orgGuid, perm.spaceGuid).pipe(
        map(can => !can),
      );
      return chipConfig;
    });
  }

  protected removePermissionWarn(cellPermission: ICellPermissionList<T>) {
    const confirmation = new ConfirmationDialogConfig(
      'Remove Permission',
      `Are you sure you want to remove permission '${cellPermission.name}: ${cellPermission.string}'` +
      ` from user '${cellPermission.userName}'?`,
      'Delete',
      true
    );
    this.confirmDialog.open(confirmation, () => {
      this.removePermission(cellPermission);
    });
  }

  protected removePermission(cellPermission: ICellPermissionList<T>) {

  }

  protected canRemovePermission = (cfGuid: string, orgGuid: string, spaceGuid: string): Observable<boolean> => observableOf(false);
}<|MERGE_RESOLUTION|>--- conflicted
+++ resolved
@@ -6,10 +6,9 @@
 import { APIResource } from '../../../../../store/types/api.types';
 import { CfUser } from '../../../../../store/types/user.types';
 import { AppChip } from '../../../chips/chips.component';
+import { ConfirmationDialogConfig } from '../../../confirmation-dialog.config';
 import { ConfirmationDialogService } from '../../../confirmation-dialog.service';
 import { TableCellCustom } from '../../list.types';
-import { ConfirmationDialogService } from '../../../confirmation-dialog.service';
-import { ConfirmationDialogConfig } from '../../../confirmation-dialog.config';
 
 
 export interface ICellPermissionList<T> extends IUserRole<T> {
@@ -43,17 +42,8 @@
   public chipsConfig$: Observable<AppChip<ICellPermissionList<T>>[]>;
   protected guid: string;
 
-<<<<<<< HEAD
   protected rowSubject = new BehaviorSubject<APIResource<CfUser>>(null);
   protected configSubject = new BehaviorSubject<any>(null);
-=======
-
-  constructor(private confirmDialog: ConfirmationDialogService) {
-    super();
-  }
-
-  protected setChipConfig(user: APIResource<CfUser>) {
->>>>>>> f4baf27d
 
   constructor(private confirmDialog: ConfirmationDialogService) {
     super();
