import { Input } from '@angular/core';
<<<<<<< HEAD
import { Observable, of as observableOf } from 'rxjs';
import { map, first } from 'rxjs/operators';
=======
import { BehaviorSubject, Observable, of as observableOf } from 'rxjs';
import { map } from 'rxjs/operators';
>>>>>>> a7ff6447

import { IUserRole } from '../../../../../features/cloud-foundry/cf.helpers';
import { APIResource } from '../../../../../store/types/api.types';
import { CfUser } from '../../../../../store/types/user.types';
import { AppChip } from '../../../chips/chips.component';
import { ConfirmationDialogConfig } from '../../../confirmation-dialog.config';
<<<<<<< HEAD
import { Store } from '@ngrx/store';
import { AppState } from '../../../../../store/app-state';
import { selectSessionData } from '../../../../../store/reducers/auth.reducer';
=======
import { ConfirmationDialogService } from '../../../confirmation-dialog.service';
import { TableCellCustom } from '../../list.types';
>>>>>>> a7ff6447


export interface ICellPermissionList<T> extends IUserRole<T> {
  busy: Observable<boolean>;
  name: string;
  guid: string;
  userGuid: string;
  userName?: string;
  cfGuid: string;
  orgGuid: string;
  spaceGuid?: string;
}

interface ICellPermissionUpdates {
  [key: string]: Observable<boolean>;
}

export abstract class CfPermissionCell<T> extends TableCellCustom<APIResource<CfUser>>  {

  @Input('row')
  set row(row: APIResource<CfUser>) {
    this.rowSubject.next(row);
    this.guid = row.metadata.guid;
  }

  @Input('config')
  set config(config: any) {
    this.configSubject.next(config);
  }

  public chipsConfig$: Observable<AppChip<ICellPermissionList<T>>[]>;
  protected guid: string;

  protected rowSubject = new BehaviorSubject<APIResource<CfUser>>(null);
  protected configSubject = new BehaviorSubject<any>(null);

  constructor(public store: Store<AppState>, private confirmDialog: ConfirmationDialogService) {
    super();
  }

  protected getChipConfig(cellPermissionList: ICellPermissionList<T>[]) {
    return cellPermissionList.map(perm => {
      const chipConfig = new AppChip<ICellPermissionList<T>>();
      chipConfig.key = perm;
      chipConfig.value = `${perm.name}: ${perm.string}`;
      chipConfig.busy = perm.busy;
      chipConfig.clearAction = chip => {
        const permission = chip.key;
        this.removePermissionWarn(permission);
      };
      chipConfig.hideClearButton$ = this.canRemovePermission(perm.cfGuid, perm.orgGuid, perm.spaceGuid).pipe(
        map(can => !can),
      );
      return chipConfig;
    });
  }

  protected removePermissionWarn(cellPermission: ICellPermissionList<T>) {
    const confirmation = new ConfirmationDialogConfig(
      'Remove Permission',
      `Are you sure you want to remove permission '${cellPermission.name}: ${cellPermission.string}'` +
      ` from user '${cellPermission.userName}'?`,
      'Delete',
      true
    );
    this.confirmDialog.open(confirmation, () => {
      this.store.select(selectSessionData()).pipe(
        first()
      ).subscribe(sessionData => {
        const cfSession = sessionData.endpoints.cf[cellPermission.cfGuid];
        const updateConnectedUser = !cfSession.user.admin && cellPermission.userGuid === cfSession.user.guid;
        this.removePermission(cellPermission, updateConnectedUser);
      });
    });
  }

  protected removePermission(cellPermission: ICellPermissionList<T>, updateConnectedUser: boolean) {

  }

  protected canRemovePermission = (cfGuid: string, orgGuid: string, spaceGuid: string): Observable<boolean> => observableOf(false);
}<|MERGE_RESOLUTION|>--- conflicted
+++ resolved
@@ -1,25 +1,17 @@
 import { Input } from '@angular/core';
-<<<<<<< HEAD
-import { Observable, of as observableOf } from 'rxjs';
-import { map, first } from 'rxjs/operators';
-=======
+import { Store } from '@ngrx/store';
 import { BehaviorSubject, Observable, of as observableOf } from 'rxjs';
-import { map } from 'rxjs/operators';
->>>>>>> a7ff6447
+import { first, map } from 'rxjs/operators';
 
 import { IUserRole } from '../../../../../features/cloud-foundry/cf.helpers';
+import { AppState } from '../../../../../store/app-state';
+import { selectSessionData } from '../../../../../store/reducers/auth.reducer';
 import { APIResource } from '../../../../../store/types/api.types';
 import { CfUser } from '../../../../../store/types/user.types';
 import { AppChip } from '../../../chips/chips.component';
 import { ConfirmationDialogConfig } from '../../../confirmation-dialog.config';
-<<<<<<< HEAD
-import { Store } from '@ngrx/store';
-import { AppState } from '../../../../../store/app-state';
-import { selectSessionData } from '../../../../../store/reducers/auth.reducer';
-=======
 import { ConfirmationDialogService } from '../../../confirmation-dialog.service';
 import { TableCellCustom } from '../../list.types';
->>>>>>> a7ff6447
 
 
 export interface ICellPermissionList<T> extends IUserRole<T> {
