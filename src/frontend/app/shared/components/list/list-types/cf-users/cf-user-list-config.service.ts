--- conflicted
+++ resolved
@@ -141,31 +141,7 @@
     org$?: Observable<EntityInfo<APIResource<IOrganization>>>,
     space$?: Observable<EntityInfo<APIResource<ISpace>>>) => {
 
-<<<<<<< HEAD
-    let safeOrg$, safeSpaces$;
-    if (space$) {
-      // List should show specific org and specific space roles
-      safeOrg$ = org$.pipe(map(org => org ? org.entity : null));
-      safeSpaces$ = space$.pipe(
-        map(space => [space.entity])
-      );
-    } else if (org$) {
-      // List should show specific org and space roles from with org
-      safeOrg$ = org$.pipe(map(org => org ? org.entity : null));
-      safeSpaces$ = safeOrg$.pipe(
-        map((org: APIResource<IOrganization>) => org.entity.spaces),
-        // Important for when we fetch spaces async. This prevents the null passing through, which would mean all spaces are shown aka use
-        // case below
-        filter(spaces => !!spaces)
-      );
-    } else {
-      // List should show all org and all space roles
-      safeOrg$ = observableOf(null);
-      safeSpaces$ = observableOf(null);
-    }
-=======
     const { safeOrg$, safeSpaces$ } = this.getSafeObservables(org$, space$);
->>>>>>> c12d6013
 
     this.columns.find(column => column.columnId === 'roles').cellConfig = {
       org$: safeOrg$
