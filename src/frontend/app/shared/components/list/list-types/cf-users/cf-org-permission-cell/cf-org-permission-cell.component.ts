--- conflicted
+++ resolved
@@ -33,17 +33,13 @@
     private userPerms: CurrentUserPermissionsService,
     confirmDialog: ConfirmationDialogService
   ) {
-<<<<<<< HEAD
     super(confirmDialog, cfUserService);
-=======
-    super(confirmDialog);
     this.chipsConfig$ = combineLatest(
       this.rowSubject.asObservable(),
       this.configSubject.asObservable().pipe(switchMap(config => config.org$))
     ).pipe(
       map(([user, org]: [APIResource<CfUser>, APIResource<IOrganization>]) => this.setChipConfig(user, org))
     );
->>>>>>> 1cba9f16
   }
 
   private setChipConfig(row: APIResource<CfUser>, org: APIResource<IOrganization>): AppChip<ICellPermissionList<OrgUserRoleNames>>[] {
