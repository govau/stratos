--- conflicted
+++ resolved
@@ -17,17 +17,11 @@
   templateUrl: './table-cell-request-monitor-icon.component.html',
   styleUrls: ['./table-cell-request-monitor-icon.component.scss']
 })
-<<<<<<< HEAD
-export class TableCellRequestMonitorIconComponent<T> implements OnInit {
-  public configObj: ITableCellRequestMonitorIconConfig<T>;
+export class TableCellRequestMonitorIconComponent implements OnInit {
+  public configObj: ITableCellRequestMonitorIconConfig;
 
   @Input('config')
-  public config: (element) => ITableCellRequestMonitorIconConfig<T>;
-=======
-export class TableCellRequestMonitorIconComponent implements OnInit {
-  @Input('config')
-  public config: ITableCellRequestMonitorIconConfig;
->>>>>>> 4f8dc785
+  public config: (element) => ITableCellRequestMonitorIconConfig;
 
   @Input('row')
   public row;
@@ -38,19 +32,16 @@
   }
 
   ngOnInit() {
-<<<<<<< HEAD
     this.configObj = this.config(this.row);
-    this.id = this.configObj.getId(this.row);
-=======
-    if (this.config && this.config.getId) {
-      this.id = this.config.getId(this.row);
+
+    if (this.configObj && this.configObj.getId) {
+      this.id = this.configObj.getId(this.row);
     } else if (this.row && this.row.metadata) {
       const row = this.row as APIResource;
       this.id = row.metadata.guid;
     } else {
       throw new Error('Cannot get id for request monitor cell');
     }
->>>>>>> 4f8dc785
   }
 
 }