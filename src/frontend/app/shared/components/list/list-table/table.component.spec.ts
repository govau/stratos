import { IListPaginationController } from '../data-sources-controllers/list-pagination-controller';
import { async, ComponentFixture, TestBed } from '@angular/core/testing';
import { MatPaginatorIntl } from '@angular/material';
import { NoopAnimationsModule } from '@angular/platform-browser/animations';
import { Observable } from 'rxjs/Rx';

import { CoreModule } from '../../../../core/core.module';
import { createBasicStoreModule } from '../../../../test-framework/store-test-helper';
import { IListDataSource } from '../data-sources-controllers/list-data-source-types';
import { ValuesPipe } from '../../../pipes/values.pipe';
import { EventTabActorIconPipe } from '../list-types/app-event/table-cell-event-action/event-tab-actor-icon.pipe';
import { TableCellComponent, listTableCells } from './table-cell/table-cell.component';
import { TableComponent } from './table.component';
import { ITableColumn } from './table.types';
import { ApplicationStateComponent } from '../../application-state/application-state.component';
import {
  ApplicationStateIconComponent
} from '../../application-state/application-state-icon/application-state-icon.component';
import {
  ApplicationStateIconPipe
} from '../../application-state/application-state-icon/application-state-icon.pipe';
import { ListSort } from '../../../../store/actions/list.actions';
import { ListAppEnvVar } from '../list-types/app-variables/cf-app-variables-data-source';
import { PercentagePipe } from '../../../pipes/percentage.pipe';
import { UtilsService } from '../../../../core/utils.service';
import { UsageGaugeComponent } from '../../usage-gauge/usage-gauge.component';
import { CdkTableModule } from '@angular/cdk/table';
import { TableRowComponent } from './table-row/table-row.component';
import { RunningInstancesComponent } from '../../running-instances/running-instances.component';
<<<<<<< HEAD
import { EntityInfo } from '../../../../store/types/api.types';
=======
import { IListConfig } from '../list.component.types';
>>>>>>> 3d0df471


describe('TableComponent', () => {
  let component: TableComponent<ListAppEnvVar>;
  let fixture: ComponentFixture<TableComponent<ListAppEnvVar>>;

  beforeEach(async(() => {
    TestBed.configureTestingModule({
      declarations: [
        ...listTableCells,
        TableComponent,
        TableCellComponent,
        EventTabActorIconPipe,
        ValuesPipe,
        ApplicationStateComponent,
        ApplicationStateIconComponent,
        ApplicationStateIconPipe,
        UsageGaugeComponent,
        PercentagePipe,
        TableRowComponent,
        RunningInstancesComponent
      ],
      imports: [
        CoreModule,
        CdkTableModule,
        NoopAnimationsModule,
        createBasicStoreModule(),
      ],
      providers: [
        UtilsService,
      ]
    })
      .compileComponents();
  }));

  beforeEach(() => {
    fixture = TestBed.createComponent(TableComponent);
    component = fixture.componentInstance;
    const mdPaginatorIntl: MatPaginatorIntl = new MatPaginatorIntl();
    component.columns = new Array<ITableColumn<any>>();
    component.paginationController = {
      sort$: Observable.of({} as ListSort)
    } as IListPaginationController<any>;
    component.listConfig = {
      getDataSource: () => ({
        connect() { return Observable.of([]); },
      } as IListDataSource<ListAppEnvVar>),
      getMultiActions: () => [],
      getSingleActions: () => []
    } as IListConfig<ListAppEnvVar>;
    fixture.detectChanges();
  });

  it('should be created', () => {
    expect(component).toBeTruthy();
  });
});<|MERGE_RESOLUTION|>--- conflicted
+++ resolved
@@ -27,11 +27,7 @@
 import { CdkTableModule } from '@angular/cdk/table';
 import { TableRowComponent } from './table-row/table-row.component';
 import { RunningInstancesComponent } from '../../running-instances/running-instances.component';
-<<<<<<< HEAD
-import { EntityInfo } from '../../../../store/types/api.types';
-=======
 import { IListConfig } from '../list.component.types';
->>>>>>> 3d0df471
 
 
 describe('TableComponent', () => {
@@ -70,6 +66,7 @@
   beforeEach(() => {
     fixture = TestBed.createComponent(TableComponent);
     component = fixture.componentInstance;
+
     const mdPaginatorIntl: MatPaginatorIntl = new MatPaginatorIntl();
     component.columns = new Array<ITableColumn<any>>();
     component.paginationController = {
