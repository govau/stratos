<<<<<<< HEAD
.meta-card-item-row {
=======
.meta-card-item {
  $text-color: rgba(0, 0, 0, .60);
>>>>>>> 11c3ac86
  align-items: center;
  display: flex;
  height: 30px;
  justify-content: space-between;
  padding: 2px 0;
<<<<<<< HEAD
}

.meta-card-item__value {
  overflow: hidden;
  text-align: end;
  text-overflow: ellipsis;
  white-space: nowrap;
}

.meta-card-item__key {
  $text-color: rgba(0, 0, 0, .60);
  color: $text-color;
  flex: none;
  font-weight: 300;
  padding-right: 10px;
}

.meta-card-item-column {
  .meta-card-item__key {
    padding-top: 10px;
=======
  &__value {
    overflow: hidden;
    text-align: end;
    text-overflow: ellipsis;
    white-space: nowrap;
  }
  &__key {
    color: $text-color;
    flex: none;
    font-weight: 300;
    padding-right: 10px;
>>>>>>> 11c3ac86
  }
}<|MERGE_RESOLUTION|>--- conflicted
+++ resolved
@@ -1,15 +1,10 @@
-<<<<<<< HEAD
 .meta-card-item-row {
-=======
-.meta-card-item {
   $text-color: rgba(0, 0, 0, .60);
->>>>>>> 11c3ac86
   align-items: center;
   display: flex;
   height: 30px;
   justify-content: space-between;
   padding: 2px 0;
-<<<<<<< HEAD
 }
 
 .meta-card-item__value {
@@ -28,20 +23,5 @@
 }
 
 .meta-card-item-column {
-  .meta-card-item__key {
-    padding-top: 10px;
-=======
-  &__value {
-    overflow: hidden;
-    text-align: end;
-    text-overflow: ellipsis;
-    white-space: nowrap;
-  }
-  &__key {
-    color: $text-color;
-    flex: none;
-    font-weight: 300;
-    padding-right: 10px;
->>>>>>> 11c3ac86
-  }
+  padding-top: 10px;
 }