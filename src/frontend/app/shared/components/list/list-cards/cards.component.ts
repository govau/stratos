<<<<<<< HEAD
import { animate, style, transition, trigger } from '@angular/animations';
import { Component, Input, OnInit } from '@angular/core';

import { IListDataSource } from '../data-sources-controllers/list-data-source-types';
import { CardSize, TableCellCustom } from '../list-table/table-cell/table-cell-custom';
=======
import { Component, Input } from '@angular/core';
>>>>>>> 927165fd

import { IListDataSource } from '../data-sources-controllers/list-data-source-types';
import { TableCellCustom } from '../list.types';

@Component({
  selector: 'app-cards',
  templateUrl: './cards.component.html',
  styleUrls: ['./cards.component.scss']
})
export class CardsComponent<T> {
  @Input('dataSource') dataSource: IListDataSource<T>;
  @Input('component') component: TableCellCustom<T>;
}<|MERGE_RESOLUTION|>--- conflicted
+++ resolved
@@ -1,12 +1,4 @@
-<<<<<<< HEAD
-import { animate, style, transition, trigger } from '@angular/animations';
-import { Component, Input, OnInit } from '@angular/core';
-
-import { IListDataSource } from '../data-sources-controllers/list-data-source-types';
-import { CardSize, TableCellCustom } from '../list-table/table-cell/table-cell-custom';
-=======
 import { Component, Input } from '@angular/core';
->>>>>>> 927165fd
 
 import { IListDataSource } from '../data-sources-controllers/list-data-source-types';
 import { TableCellCustom } from '../list.types';
