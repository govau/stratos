<<<<<<< HEAD
<div class="metrics-chart__outer">
  <h2 class="metrics-chart__title" *ngIf="title">{{title}}</h2>
  <mat-progress-bar *ngIf="!(results$ | async)" class="metrics-chart__loading" [color]="'primary'" mode="indeterminate">
  </mat-progress-bar>
  <div class="metrics-chart" *ngIf="results$ | async as results" [ngSwitch]="chartConfig.chartType">
    <ngx-charts-line-chart *ngSwitchCase="chartTypes.LINE" [timeline]="true" [animations]="false" [results]="results" [legend]="chartConfig.showLegend" [yAxisLabel]="chartConfig.yAxisLabel" [xAxisLabel]="chartConfig.xAxisLabel" [showXAxisLabel]="true" [showYAxisLabel]="true"
      [xAxis]="true" [yAxis]="true" [autoScale]="true">
    </ngx-charts-line-chart>
    <span *ngSwitchDefault> {{ chartConfig.chartType }} chart type not found </span>
=======
<mat-card class="metrics-chart__card">
  <div class="metrics-chart__outer">
    <div class="metrics-chart__header">
      <h2 class="metrics-chart__title" *ngIf="title">{{title}}</h2>
      <ng-content select="app-metrics-range-selector"></ng-content>
    </div>
    <mat-spinner *ngIf="isRefreshing$ | async" diameter="20" class="metrics-chart__refreshing"></mat-spinner>
    <mat-progress-bar *ngIf="isFetching$ | async" class="metrics-chart__loading" color="primary" mode="indeterminate">
    </mat-progress-bar>
    <ng-template #other_content>
      <div class="no-content">No results found
        <div class="no-content__name" *ngIf="!title">
          {{ chartConfig.yAxisLabel }}
        </div>
      </div>
    </ng-template>
    <div class="metrics-chart" *ngIf="results$ | async as results; else other_content">
      <div class="metrics-chart" *ngIf="results.length; else other_content" [ngSwitch]="chartConfig.chartType">
        <ngx-charts-line-chart *ngSwitchCase="chartTypes.LINE" [animations]="false" [results]="results" [legend]="chartConfig.showLegend && hasMultipleInstances"
          [yAxisLabel]="chartConfig.yAxisLabel" [xAxisLabel]="chartConfig.xAxisLabel" [showXAxisLabel]="true" [showYAxisLabel]="true"
          [xAxis]="true" [yAxis]="true" [autoScale]="true">
        </ngx-charts-line-chart>
        <span *ngSwitchDefault> {{ chartConfig.chartType }} chart type not found </span>
      </div>
    </div>
>>>>>>> 6758f5e7
  </div>
</mat-card><|MERGE_RESOLUTION|>--- conflicted
+++ resolved
@@ -1,14 +1,3 @@
-<<<<<<< HEAD
-<div class="metrics-chart__outer">
-  <h2 class="metrics-chart__title" *ngIf="title">{{title}}</h2>
-  <mat-progress-bar *ngIf="!(results$ | async)" class="metrics-chart__loading" [color]="'primary'" mode="indeterminate">
-  </mat-progress-bar>
-  <div class="metrics-chart" *ngIf="results$ | async as results" [ngSwitch]="chartConfig.chartType">
-    <ngx-charts-line-chart *ngSwitchCase="chartTypes.LINE" [timeline]="true" [animations]="false" [results]="results" [legend]="chartConfig.showLegend" [yAxisLabel]="chartConfig.yAxisLabel" [xAxisLabel]="chartConfig.xAxisLabel" [showXAxisLabel]="true" [showYAxisLabel]="true"
-      [xAxis]="true" [yAxis]="true" [autoScale]="true">
-    </ngx-charts-line-chart>
-    <span *ngSwitchDefault> {{ chartConfig.chartType }} chart type not found </span>
-=======
 <mat-card class="metrics-chart__card">
   <div class="metrics-chart__outer">
     <div class="metrics-chart__header">
@@ -28,12 +17,11 @@
     <div class="metrics-chart" *ngIf="results$ | async as results; else other_content">
       <div class="metrics-chart" *ngIf="results.length; else other_content" [ngSwitch]="chartConfig.chartType">
         <ngx-charts-line-chart *ngSwitchCase="chartTypes.LINE" [animations]="false" [results]="results" [legend]="chartConfig.showLegend && hasMultipleInstances"
-          [yAxisLabel]="chartConfig.yAxisLabel" [xAxisLabel]="chartConfig.xAxisLabel" [showXAxisLabel]="true" [showYAxisLabel]="true"
-          [xAxis]="true" [yAxis]="true" [autoScale]="true">
+          [yAxisLabel]="chartConfig.yAxisLabel" [xAxisLabel]="chartConfig.xAxisLabel" [showXAxisLabel]="true"
+          [showYAxisLabel]="true" [xAxis]="true" [yAxis]="true" [autoScale]="true">
         </ngx-charts-line-chart>
         <span *ngSwitchDefault> {{ chartConfig.chartType }} chart type not found </span>
       </div>
     </div>
->>>>>>> 6758f5e7
   </div>
 </mat-card>