import { Injectable } from '@angular/core';
import { Store } from '@ngrx/store';

import { AppState } from '../../store/app-state';
import { ConfirmationDialogService } from '../components/confirmation-dialog.service';
import { ConfirmationDialogConfig } from '../components/confirmation-dialog.config';
import { DeleteServiceBinding } from '../../store/actions/service-bindings.actions';
import { DeleteServiceInstance } from '../../store/actions/service-instances.actions';
<<<<<<< HEAD
=======
import { IServiceBinding } from '../../core/cf-api-svc.types';
import { APIResource } from '../../store/types/api.types';
>>>>>>> 75648e6a
import { RouterNav } from '../../store/actions/router.actions';

@Injectable()
export class ServiceActionHelperService {

  constructor(
    private confirmDialog: ConfirmationDialogService,
    private store: Store<AppState>,

  ) { }

  detachServiceBinding = (
    serviceBindings: APIResource<IServiceBinding>[] ,
    serviceInstanceGuid: string,
    endpointGuid: string,
    noConfirm = false
  ) => {

    if (serviceBindings.length > 1) {
      this.store.dispatch(new RouterNav({
        path: ['/services', endpointGuid, serviceInstanceGuid, 'detach']
      }));
      return;
    }
    if (!noConfirm) {

      const confirmation = new ConfirmationDialogConfig(
        'Detach Service Instance',
        'Are you sure you want to detach the application from the service?',
        'Detach',
        true
      );
      this.confirmDialog.open(confirmation, () =>
        this.store.dispatch(new DeleteServiceBinding(endpointGuid, serviceBindings[0].metadata.guid, serviceInstanceGuid))
      );
    } else {
      this.store.dispatch(new DeleteServiceBinding(endpointGuid, serviceBindings[0].metadata.guid, serviceInstanceGuid));
    }
  }

  deleteServiceInstance = (
    serviceInstanceGuid: string,
    endpointGuid: string
  ) => {
    const confirmation = new ConfirmationDialogConfig(
      'Delete Service Instance',
      'Are you sure you want to delete the service instance?',
      'Delete',
      true
    );
    this.confirmDialog.open(confirmation, () =>
      this.store.dispatch(new DeleteServiceInstance(endpointGuid, serviceInstanceGuid))
    );
  }


  editServiceBinding = (guid: string, endpointGuid: string) =>
    this.store.dispatch(new RouterNav({ path: ['/services', endpointGuid, guid, 'edit'] }))
}<|MERGE_RESOLUTION|>--- conflicted
+++ resolved
@@ -6,11 +6,8 @@
 import { ConfirmationDialogConfig } from '../components/confirmation-dialog.config';
 import { DeleteServiceBinding } from '../../store/actions/service-bindings.actions';
 import { DeleteServiceInstance } from '../../store/actions/service-instances.actions';
-<<<<<<< HEAD
-=======
 import { IServiceBinding } from '../../core/cf-api-svc.types';
 import { APIResource } from '../../store/types/api.types';
->>>>>>> 75648e6a
 import { RouterNav } from '../../store/actions/router.actions';
 
 @Injectable()
@@ -23,7 +20,7 @@
   ) { }
 
   detachServiceBinding = (
-    serviceBindings: APIResource<IServiceBinding>[] ,
+    serviceBindings: APIResource<IServiceBinding>[],
     serviceInstanceGuid: string,
     endpointGuid: string,
     noConfirm = false
