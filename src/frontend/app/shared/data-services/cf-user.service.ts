--- conflicted
+++ resolved
@@ -5,49 +5,18 @@
 import { Observable } from 'rxjs/Observable';
 import { filter, map, shareReplay } from 'rxjs/operators';
 
-<<<<<<< HEAD
-import { isAuditor, isBillingManager, isManager, isUser } from '../../features/cloud-foundry/cf.helpers';
-=======
-import {
-  isOrgAuditor,
-  isOrgBillingManager,
-  isOrgManager,
-  isOrgUser,
-  isSpaceAuditor,
-  isSpaceDeveloper,
-  isSpaceManager,
-} from '../../features/cloud-foundry/cf.helpers';
->>>>>>> c1bd1734
 import { GetAllUsers } from '../../store/actions/users.actions';
 import { AppState } from '../../store/app-state';
 import { getPaginationObservables } from '../../store/reducers/pagination-reducer/pagination-reducer.helper';
 import { APIResource } from '../../store/types/api.types';
 import { CfUser, UserRoleInOrg, UserSchema, UserRoleInSpace, IUserPermissionInOrg } from '../../store/types/user.types';
 import { PaginationMonitorFactory } from '../monitors/pagination-monitor.factory';
-<<<<<<< HEAD
-import { entityFactory } from '../../store/helpers/entity-factory';
-import { cfUserSchemaKey } from '../../store/helpers/entity-factory';
-
-@Injectable()
-export class CfUserService {
-  public static EndpointUserService = 'endpointUsersService';
-
-  public allUsersAction = new GetAllUsers(CfUserService.EndpointUserService);
-
-  public allUsers$ = getPaginationObservables<APIResource<CfUser>>({
-    store: this.store,
-    action: this.allUsersAction,
-    paginationMonitor: this.paginationMonitorFactory.create(
-      this.allUsersAction.paginationKey,
-      entityFactory(cfUserSchemaKey)
-    )
-  });
-=======
+import { entityFactory, cfUserSchemaKey } from '../../store/helpers/entity-factory';
+import { isOrgManager, isOrgBillingManager, isOrgAuditor, isOrgUser, isSpaceManager, isSpaceAuditor, isSpaceDeveloper } from '../../features/cloud-foundry/cf.helpers';
 @Injectable()
 export class CfUserService {
   public allUsersAction: GetAllUsers;
   public allUsers$: PaginationObservables<APIResource<CfUser>>;
->>>>>>> c1bd1734
 
   constructor(
     private store: Store<AppState>,
@@ -60,7 +29,7 @@
       action: this.allUsersAction,
       paginationMonitor: this.paginationMonitorFactory.create(
         this.allUsersAction.paginationKey,
-        UserSchema
+        entityFactory(cfUserSchemaKey)
       )
     });
   }
