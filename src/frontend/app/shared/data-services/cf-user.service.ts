--- conflicted
+++ resolved
@@ -204,17 +204,9 @@
    * Helper to determine if user has space roles in an organization
    */
   hasSpaceRolesInOrg(user: CfUser, orgGuid: string): boolean {
-<<<<<<< HEAD
-    if (this.populatedArray(this.filterByOrg(orgGuid, user.audited_spaces)) ||
-      this.populatedArray(this.filterByOrg(orgGuid, user.managed_spaces)) ||
-      this.populatedArray(this.filterByOrg(orgGuid, user.spaces))) {
-      return true;
-    }
-=======
     return this.populatedArray(this.filterByOrg(orgGuid, user.audited_spaces)) ||
       this.populatedArray(this.filterByOrg(orgGuid, user.managed_spaces)) ||
       this.populatedArray(this.filterByOrg(orgGuid, user.spaces));
->>>>>>> ea5ba183
   }
 
   getUserRoleInOrg = (
