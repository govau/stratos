--- conflicted
+++ resolved
@@ -82,65 +82,7 @@
     this.org.list$.pipe(
       first(),
       tap(() => {
-<<<<<<< HEAD
-        // Automatically select the cf on first load given the select mode setting
-        this.cf.list$.pipe(
-          first(),
-          tap(cfs => {
-            if (
-              !!cfs.length &&
-              ((this.selectMode === CfOrgSpaceSelectMode.FIRST_ONLY && cfs.length === 1) ||
-                (this.selectMode === CfOrgSpaceSelectMode.ANY))
-            ) {
-              this.cf.select.next(multiMode ? [cfs[0].guid] : cfs[0].guid);
-            }
-          })
-        ).subscribe();
-
-        // Clear or automatically select org/space given cf
-        const orgResetSub = this.cf.select.asObservable().pipe(
-          startWith(undefined),
-          distinctUntilChanged(),
-          withLatestFrom(this.org.list$),
-          tap(([selectedCF, orgs]) => {
-            if (
-              !!orgs.length &&
-              ((this.selectMode === CfOrgSpaceSelectMode.FIRST_ONLY && orgs.length === 1) ||
-                (this.selectMode === CfOrgSpaceSelectMode.ANY))
-            ) {
-              this.org.select.next(multiMode ? [orgs[0].guid] : orgs[0].guid);
-            } else {
-              this.org.select.next(undefined);
-              this.space.select.next(undefined);
-            }
-          }),
-        ).subscribe();
-        this.cf.select.asObservable().finally(() => {
-          orgResetSub.unsubscribe();
-        });
-
-        // Clear or automatically select space given org
-        const spaceResetSub = this.org.select.asObservable().pipe(
-          distinctUntilChanged(),
-          withLatestFrom(this.space.list$),
-          tap(([selectedOrg, spaces]) => {
-            if (
-              !!spaces.length &&
-              ((this.selectMode === CfOrgSpaceSelectMode.FIRST_ONLY && spaces.length === 1) ||
-                (this.selectMode === CfOrgSpaceSelectMode.ANY))
-            ) {
-              this.space.select.next(multiMode ? [spaces[0].guid] : spaces[0].guid);
-            } else {
-              this.space.select.next(undefined);
-            }
-          })
-        ).subscribe();
-        this.org.select.asObservable().finally(() => {
-          spaceResetSub.unsubscribe();
-        });
-=======
         this.setupAutoSelectors();
->>>>>>> 6a0b1a3a
       })
     ).subscribe();
 
@@ -250,7 +192,7 @@
           ((this.selectMode === CfOrgSpaceSelectMode.FIRST_ONLY && cfs.length === 1) ||
             (this.selectMode === CfOrgSpaceSelectMode.ANY))
         ) {
-          this.cf.select.next(cfs[0].guid);
+          this.cf.select.next(this.multiMode ? [cfs[0].guid] : cfs[0].guid);
         }
       })
     ).subscribe();
@@ -266,7 +208,7 @@
           ((this.selectMode === CfOrgSpaceSelectMode.FIRST_ONLY && orgs.length === 1) ||
             (this.selectMode === CfOrgSpaceSelectMode.ANY))
         ) {
-          this.org.select.next(orgs[0].guid);
+          this.org.select.next(this.multiMode ? [orgs[0].guid] : orgs[0].guid);
         } else {
           this.org.select.next(undefined);
           this.space.select.next(undefined);
@@ -287,7 +229,7 @@
           ((this.selectMode === CfOrgSpaceSelectMode.FIRST_ONLY && spaces.length === 1) ||
             (this.selectMode === CfOrgSpaceSelectMode.ANY))
         ) {
-          this.space.select.next(spaces[0].guid);
+          this.space.select.next(this.multiMode ? [spaces[0].guid] : spaces[0].guid);
         } else {
           this.space.select.next(undefined);
         }
