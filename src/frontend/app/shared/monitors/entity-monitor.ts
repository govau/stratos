--- conflicted
+++ resolved
@@ -37,13 +37,8 @@
     this.entityRequest$ = store.select(selectRequestInfo(entityKey, id)).pipe(
       map(request => request ? request : defaultRequestState),
       distinctUntilChanged(),
-<<<<<<< HEAD
-      publishReplay(1),
-      refCount()
-=======
       startWith(defaultRequestState),
       publishReplay(1), refCount()
->>>>>>> b90e311d
     );
     this.isDeletingEntity$ = this.entityRequest$.map(request => request.deleting.busy).pipe(
       distinctUntilChanged()
