/* tslint:disable:max-line-length */

import { CdkTableModule } from '@angular/cdk/table';
import { CommonModule } from '@angular/common';
import { NgModule } from '@angular/core';
import { FormsModule, ReactiveFormsModule } from '@angular/forms';
import { RouterModule } from '@angular/router';
import { VirtualScrollModule } from 'angular2-virtual-scroll';

import { CoreModule } from '../core/core.module';
import {
  ApplicationStateIconComponent,
} from './components/application-state/application-state-icon/application-state-icon.component';
import { ApplicationStateIconPipe } from './components/application-state/application-state-icon/application-state-icon.pipe';
import { ApplicationStateComponent } from './components/application-state/application-state.component';
import { ApplicationStateService } from './components/application-state/application-state.service';
import { CardAppInstancesComponent } from './components/cards/card-app-instances/card-app-instances.component';
import { CardAppStatusComponent } from './components/cards/card-app-status/card-app-status.component';
import { CardAppUptimeComponent } from './components/cards/card-app-uptime/card-app-uptime.component';
import { CardAppUsageComponent } from './components/cards/card-app-usage/card-app-usage.component';
import { CardCfInfoComponent } from './components/cards/card-cf-info/card-cf-info.component';
import { CardCfOrgUsageComponent } from './components/cards/card-cf-org-usage/card-cf-org-usage.component';
import {
  CardCfOrgUserDetailsComponent,
} from './components/cards/card-cf-org-user-details/card-cf-org-user-details.component';
import { CardCfSpaceDetailsComponent } from './components/cards/card-cf-space-details/card-cf-space-details.component';
import { CardCfSpaceUsageComponent } from './components/cards/card-cf-space-usage/card-cf-space-usage.component';
import { CardCfUsageComponent } from './components/cards/card-cf-usage/card-cf-usage.component';
import { CardCfUserInfoComponent } from './components/cards/card-cf-user-info/card-cf-user-info.component';
import { CardStatusComponent } from './components/cards/card-status/card-status.component';
import { CfAuthModule } from './components/cf-auth/cf-auth.module';
import { AppChipsComponent } from './components/chips/chips.component';
import { CodeBlockComponent } from './components/code-block/code-block.component';
import { ConfirmationDialogService } from './components/confirmation-dialog.service';
import { DetailsCardComponent } from './components/details-card/details-card.component';
import { DialogConfirmComponent } from './components/dialog-confirm/dialog-confirm.component';
import { DialogErrorComponent } from './components/dialog-error/dialog-error.component';
import { DisplayValueComponent } from './components/display-value/display-value.component';
import { EditableDisplayValueComponent } from './components/editable-display-value/editable-display-value.component';
import { EndpointsMissingComponent } from './components/endpoints-missing/endpoints-missing.component';
import { FocusDirective } from './components/focus.directive';
import { listCardComponents } from './components/list/list-cards/card.types';
import {
  AppEventDetailDialogComponentComponent,
} from './components/list/list-cards/custom-cards/card-app-event/app-event-detail-dialog-component/app-event-detail-dialog-component.component';
import { EndpointCardComponent } from './components/list/list-cards/custom-cards/endpoint-card/endpoint-card.component';
import { MetaCardComponent } from './components/list/list-cards/meta-card/meta-card-base/meta-card.component';
import { MetaCardItemComponent } from './components/list/list-cards/meta-card/meta-card-item/meta-card-item.component';
import { MetaCardKeyComponent } from './components/list/list-cards/meta-card/meta-card-key/meta-card-key.component';
import { MetaCardTitleComponent } from './components/list/list-cards/meta-card/meta-card-title/meta-card-title.component';
import { MetaCardValueComponent } from './components/list/list-cards/meta-card/meta-card-value/meta-card-value.component';
import { listTableComponents } from './components/list/list-table/table.types';
import {
  EventTabActorIconPipe,
} from './components/list/list-types/app-event/table-cell-event-action/event-tab-actor-icon.pipe';
import { CfOrgCardComponent } from './components/list/list-types/cf-orgs/cf-org-card/cf-org-card.component';
import {
  TableCellRouteAppsAttachedComponent,
} from './components/list/list-types/cf-space-routes/table-cell-route-apps-attached/table-cell-route-apps-attached.component';
import {
  CfSpacePermissionCellComponent,
} from './components/list/list-types/cf-users/cf-space-permission-cell/cf-space-permission-cell.component';
import { ListComponent } from './components/list/list.component';
import { ListConfig } from './components/list/list.component.types';
import { LoadingPageComponent } from './components/loading-page/loading-page.component';
import { LogViewerComponent } from './components/log-viewer/log-viewer.component';
import { MetadataItemComponent } from './components/metadata-item/metadata-item.component';
import { NestedTabsComponent } from './components/nested-tabs/nested-tabs.component';
import { NoContentMessageComponent } from './components/no-content-message/no-content-message.component';
import { PageHeaderModule } from './components/page-header/page-header.module';
import { PageSubheaderComponent } from './components/page-subheader/page-subheader.component';
import { RunningInstancesComponent } from './components/running-instances/running-instances.component';
import { SshViewerComponent } from './components/ssh-viewer/ssh-viewer.component';
import { StatefulIconComponent } from './components/stateful-icon/stateful-icon.component';
import { SteppersModule } from './components/stepper/steppers.module';
import { TileGridComponent } from './components/tile/tile-grid/tile-grid.component';
import { TileGroupComponent } from './components/tile/tile-group/tile-group.component';
import { TileComponent } from './components/tile/tile/tile.component';
import { UniqueDirective } from './components/unique.directive';
import { UsageGaugeComponent } from './components/usage-gauge/usage-gauge.component';
import { CfOrgSpaceDataService } from './data-services/cf-org-space-service.service';
import { CfUserService } from './data-services/cf-user.service';
import { EntityMonitorFactory } from './monitors/entity-monitor.factory.service';
import { PaginationMonitorFactory } from './monitors/pagination-monitor.factory';
import { MbToHumanSizePipe } from './pipes/mb-to-human-size.pipe';
import { PercentagePipe } from './pipes/percentage.pipe';
import { UptimePipe } from './pipes/uptime.pipe';
import { UsageBytesPipe } from './pipes/usage-bytes.pipe';
import { ValuesPipe } from './pipes/values.pipe';
<<<<<<< HEAD
import { CfStacksCardComponent } from './components/list/list-types/cf-stacks/cf-stacks-card/cf-stacks-card.component';
=======
import { CfBuildpackCardComponent } from './components/list/list-types/cf-buildpacks/cf-buildpack-card/cf-buildpack-card.component';
>>>>>>> c1ea8be3

/* tslint:enable:max-line-length */



@NgModule({
  imports: [
    CommonModule,
    CoreModule,
    PageHeaderModule,
    RouterModule,
    SteppersModule,
    VirtualScrollModule,
    CfAuthModule,
    CdkTableModule
  ],
  declarations: [
    LoadingPageComponent,
    DisplayValueComponent,
    StatefulIconComponent,
    EditableDisplayValueComponent,
    MbToHumanSizePipe,
    PercentagePipe,
    UptimePipe,
    UsageBytesPipe,
    ValuesPipe,
    LoadingPageComponent,
    DetailsCardComponent,
    FocusDirective,
    UniqueDirective,
    CodeBlockComponent,
    EventTabActorIconPipe,
    LogViewerComponent,
    AppEventDetailDialogComponentComponent,
    NoContentMessageComponent,
    EndpointsMissingComponent,
    DialogErrorComponent,
    SshViewerComponent,
    ApplicationStateIconPipe,
    ApplicationStateIconComponent,
    ApplicationStateComponent,
    PageSubheaderComponent,
    TileComponent,
    TileGroupComponent,
    TileGridComponent,
    MetadataItemComponent,
    UsageGaugeComponent,
    CardStatusComponent,
    CardAppStatusComponent,
    CardAppInstancesComponent,
    CardAppUsageComponent,
    RunningInstancesComponent,
    DialogConfirmComponent,
    CardAppUptimeComponent,
    ListComponent,
    ...listCardComponents,
    ...listTableComponents,
    CardCfUsageComponent,
    CardCfInfoComponent,
    CardCfUserInfoComponent,
    EndpointCardComponent,
    MetaCardComponent,
    MetaCardTitleComponent,
    MetaCardItemComponent,
    MetaCardKeyComponent,
    MetaCardValueComponent,
    CfOrgCardComponent,
    NestedTabsComponent,
    CardCfOrgUsageComponent,
    CardCfOrgUserDetailsComponent,
    AppChipsComponent,
    CfSpacePermissionCellComponent,
    CardCfSpaceUsageComponent,
    CardCfSpaceDetailsComponent,
    TableCellRouteAppsAttachedComponent,
<<<<<<< HEAD
    CfStacksCardComponent,
=======
    CfBuildpackCardComponent,
>>>>>>> c1ea8be3
  ],
  exports: [
    FormsModule,
    ReactiveFormsModule,
    LoadingPageComponent,
    DialogErrorComponent,
    PageHeaderModule,
    DisplayValueComponent,
    EditableDisplayValueComponent,
    DetailsCardComponent,
    SteppersModule,
    StatefulIconComponent,
    MbToHumanSizePipe,
    ValuesPipe,
    PercentagePipe,
    UsageBytesPipe,
    UptimePipe,
    SteppersModule,
    FocusDirective,
    UniqueDirective,
    CodeBlockComponent,
    LogViewerComponent,
    NoContentMessageComponent,
    EndpointsMissingComponent,
    ApplicationStateComponent,
    SshViewerComponent,
    PageSubheaderComponent,
    TileComponent,
    TileGroupComponent,
    TileGridComponent,
    CardStatusComponent,
    MetadataItemComponent,
    CardAppStatusComponent,
    CardAppInstancesComponent,
    UsageGaugeComponent,
    CardAppUsageComponent,
    DialogConfirmComponent,
    CardAppUptimeComponent,
    ListComponent,
    CardCfUsageComponent,
    CardCfInfoComponent,
    CardCfUserInfoComponent,
    MetaCardComponent,
    MetaCardTitleComponent,
    MetaCardItemComponent,
    MetaCardKeyComponent,
    MetaCardValueComponent,
    NestedTabsComponent,
    CardCfOrgUsageComponent,
    CardCfOrgUserDetailsComponent,
    CardCfSpaceUsageComponent,
    CardCfSpaceDetailsComponent,

  ],
  entryComponents: [
    AppEventDetailDialogComponentComponent,
    DialogConfirmComponent
  ],
  providers: [
    ListConfig,
    ApplicationStateService,
    CfOrgSpaceDataService,
    CfUserService,
    ConfirmationDialogService,
    EntityMonitorFactory,
    PaginationMonitorFactory
  ]
})
export class SharedModule { }<|MERGE_RESOLUTION|>--- conflicted
+++ resolved
@@ -87,12 +87,8 @@
 import { UptimePipe } from './pipes/uptime.pipe';
 import { UsageBytesPipe } from './pipes/usage-bytes.pipe';
 import { ValuesPipe } from './pipes/values.pipe';
-<<<<<<< HEAD
 import { CfStacksCardComponent } from './components/list/list-types/cf-stacks/cf-stacks-card/cf-stacks-card.component';
-=======
 import { CfBuildpackCardComponent } from './components/list/list-types/cf-buildpacks/cf-buildpack-card/cf-buildpack-card.component';
->>>>>>> c1ea8be3
-
 /* tslint:enable:max-line-length */
 
 
@@ -167,11 +163,8 @@
     CardCfSpaceUsageComponent,
     CardCfSpaceDetailsComponent,
     TableCellRouteAppsAttachedComponent,
-<<<<<<< HEAD
     CfStacksCardComponent,
-=======
     CfBuildpackCardComponent,
->>>>>>> c1ea8be3
   ],
   exports: [
     FormsModule,
