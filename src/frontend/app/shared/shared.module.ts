/* tslint:disable:max-line-length */
import { CdkTableModule } from '@angular/cdk/table';
import { CommonModule } from '@angular/common';
import { NgModule } from '@angular/core';
import { FormsModule, ReactiveFormsModule } from '@angular/forms';
import { RouterModule } from '@angular/router';
import { NgxChartsModule } from '@swimlane/ngx-charts';
import { VirtualScrollModule } from 'angular2-virtual-scroll';

import { CoreModule } from '../core/core.module';
import {
  ApplicationInstanceChartComponent,
} from '../features/applications/application/application-instance-chart/application-instance-chart.component';
import {
  ApplicationStateIconComponent,
} from './components/application-state/application-state-icon/application-state-icon.component';
import { ApplicationStateIconPipe } from './components/application-state/application-state-icon/application-state-icon.pipe';
import { ApplicationStateComponent } from './components/application-state/application-state.component';
import { ApplicationStateService } from './components/application-state/application-state.service';
import { BooleanIndicatorComponent } from './components/boolean-indicator/boolean-indicator.component';
import { CardAppInstancesComponent } from './components/cards/card-app-instances/card-app-instances.component';
import { CardAppStatusComponent } from './components/cards/card-app-status/card-app-status.component';
import { CardAppUptimeComponent } from './components/cards/card-app-uptime/card-app-uptime.component';
import { CardAppUsageComponent } from './components/cards/card-app-usage/card-app-usage.component';
import { CardCfInfoComponent } from './components/cards/card-cf-info/card-cf-info.component';
import { CardCfOrgUsageComponent } from './components/cards/card-cf-org-usage/card-cf-org-usage.component';
import {
  CardCfOrgUserDetailsComponent,
} from './components/cards/card-cf-org-user-details/card-cf-org-user-details.component';
import { CardCfSpaceDetailsComponent } from './components/cards/card-cf-space-details/card-cf-space-details.component';
import { CardCfUsageComponent } from './components/cards/card-cf-usage/card-cf-usage.component';
import { CardCfUserInfoComponent } from './components/cards/card-cf-user-info/card-cf-user-info.component';
import { CardStatusComponent } from './components/cards/card-status/card-status.component';
import { CfAuthModule } from './components/cf-auth/cf-auth.module';
import { AppChipsComponent } from './components/chips/chips.component';
import { CodeBlockComponent } from './components/code-block/code-block.component';
import { ConfirmationDialogService } from './components/confirmation-dialog.service';
import { DetailsCardComponent } from './components/details-card/details-card.component';
import { DialogConfirmComponent } from './components/dialog-confirm/dialog-confirm.component';
import { DialogErrorComponent } from './components/dialog-error/dialog-error.component';
import { DisplayValueComponent } from './components/display-value/display-value.component';
import { EditableDisplayValueComponent } from './components/editable-display-value/editable-display-value.component';
import { EndpointsMissingComponent } from './components/endpoints-missing/endpoints-missing.component';
import { EnvVarViewComponent } from './components/env-var-view/env-var-view.component';
import { FileInputComponent } from './components/file-input/file-input.component';
import { FocusDirective } from './components/focus.directive';
import { listCardComponents } from './components/list/list-cards/card.types';
import {
  AppEventDetailDialogComponentComponent,
} from './components/list/list-cards/custom-cards/card-app-event/app-event-detail-dialog-component/app-event-detail-dialog-component.component';
import { MetaCardComponent } from './components/list/list-cards/meta-card/meta-card-base/meta-card.component';
import { MetaCardItemComponent } from './components/list/list-cards/meta-card/meta-card-item/meta-card-item.component';
import { MetaCardKeyComponent } from './components/list/list-cards/meta-card/meta-card-key/meta-card-key.component';
import { MetaCardTitleComponent } from './components/list/list-cards/meta-card/meta-card-title/meta-card-title.component';
import { MetaCardValueComponent } from './components/list/list-cards/meta-card/meta-card-value/meta-card-value.component';
import { listTableComponents } from './components/list/list-table/table.types';
import {
  EventTabActorIconPipe,
} from './components/list/list-types/app-event/table-cell-event-action/event-tab-actor-icon.pipe';
import { ListComponent } from './components/list/list.component';
import { ListConfig } from './components/list/list.component.types';
import { LoadingPageComponent } from './components/loading-page/loading-page.component';
import { LogViewerComponent } from './components/log-viewer/log-viewer.component';
import { MetadataItemComponent } from './components/metadata-item/metadata-item.component';
import { MetricsChartComponent } from './components/metrics-chart/metrics-chart.component';
import { NestedTabsComponent } from './components/nested-tabs/nested-tabs.component';
import { NoContentMessageComponent } from './components/no-content-message/no-content-message.component';
import { PageHeaderModule } from './components/page-header/page-header.module';
import { PageSubheaderComponent } from './components/page-subheader/page-subheader.component';
import { RingChartComponent } from './components/ring-chart/ring-chart.component';
import { RunningInstancesComponent } from './components/running-instances/running-instances.component';
import { ServiceIconComponent } from './components/service-icon/service-icon.component';
import { SshViewerComponent } from './components/ssh-viewer/ssh-viewer.component';
import { StatefulIconComponent } from './components/stateful-icon/stateful-icon.component';
import { SteppersModule } from './components/stepper/steppers.module';
import { TileGridComponent } from './components/tile/tile-grid/tile-grid.component';
import { TileGroupComponent } from './components/tile/tile-group/tile-group.component';
import { TileComponent } from './components/tile/tile/tile.component';
import { UniqueDirective } from './components/unique.directive';
import { UsageGaugeComponent } from './components/usage-gauge/usage-gauge.component';
import { CfOrgSpaceDataService } from './data-services/cf-org-space-service.service';
import { CfUserService } from './data-services/cf-user.service';
import { EntityMonitorFactory } from './monitors/entity-monitor.factory.service';
import { PaginationMonitorFactory } from './monitors/pagination-monitor.factory';
import { MbToHumanSizePipe } from './pipes/mb-to-human-size.pipe';
import { PercentagePipe } from './pipes/percentage.pipe';
import { UptimePipe } from './pipes/uptime.pipe';
import { UsageBytesPipe } from './pipes/usage-bytes.pipe';
import { ValuesPipe } from './pipes/values.pipe';
import { CardNumberMetricComponent } from './components/cards/card-number-metric/card-number-metric.component';
import { CardCfRecentAppsComponent } from './components/cards/card-cf-recent-apps/card-cf-recent-apps.component';
import { CompactAppCardComponent } from './components/cards/card-cf-recent-apps/compact-app-card/compact-app-card.component';
import { StratosTitleComponent } from './components/stratos-title/stratos-title.component';
import { IntroScreenComponent } from './components/intro-screen/intro-screen.component';
import { CloudFoundryService } from './data-services/cloud-foundry.service';
<<<<<<< HEAD
import { UserProfileBannerComponent } from './components/user-profile-banner/user-profile-banner.component';
=======
import { CliInfoComponent } from './components/cli-info/cli-info.component';
import { CliCommandComponent } from './components/cli-info/cli-command/cli-command.component';
>>>>>>> 083ebd2a

@NgModule({
  imports: [
    CommonModule,
    CoreModule,
    PageHeaderModule,
    RouterModule,
    SteppersModule,
    VirtualScrollModule,
    CfAuthModule,
    CdkTableModule,
    NgxChartsModule,
  ],
  declarations: [
    LoadingPageComponent,
    DisplayValueComponent,
    StatefulIconComponent,
    EditableDisplayValueComponent,
    MbToHumanSizePipe,
    PercentagePipe,
    UptimePipe,
    UsageBytesPipe,
    ValuesPipe,
    LoadingPageComponent,
    DetailsCardComponent,
    FocusDirective,
    UniqueDirective,
    CodeBlockComponent,
    EventTabActorIconPipe,
    LogViewerComponent,
    AppEventDetailDialogComponentComponent,
    NoContentMessageComponent,
    EndpointsMissingComponent,
    DialogErrorComponent,
    SshViewerComponent,
    ApplicationStateIconPipe,
    ApplicationStateIconComponent,
    ApplicationStateComponent,
    PageSubheaderComponent,
    TileComponent,
    TileGroupComponent,
    TileGridComponent,
    MetadataItemComponent,
    UsageGaugeComponent,
    CardStatusComponent,
    CardAppStatusComponent,
    CardAppInstancesComponent,
    CardAppUsageComponent,
    RunningInstancesComponent,
    DialogConfirmComponent,
    CardAppUptimeComponent,
    ListComponent,
    ...listCardComponents,
    ...listTableComponents,
    CardCfUsageComponent,
    CardCfInfoComponent,
    CardCfUserInfoComponent,
    FileInputComponent,
    MetaCardComponent,
    MetaCardTitleComponent,
    MetaCardItemComponent,
    MetaCardKeyComponent,
    MetaCardValueComponent,
    NestedTabsComponent,
    CardCfOrgUsageComponent,
    CardCfOrgUserDetailsComponent,
    BooleanIndicatorComponent,
    CardCfSpaceDetailsComponent,
    AppChipsComponent,
    CardNumberMetricComponent,
    CardCfRecentAppsComponent,
    CompactAppCardComponent,
    ServiceIconComponent,
    EnvVarViewComponent,
    RingChartComponent,
    MetricsChartComponent,
    ApplicationInstanceChartComponent,
    StratosTitleComponent,
    IntroScreenComponent,
<<<<<<< HEAD
    UserProfileBannerComponent
=======
    CliInfoComponent,
    CliCommandComponent
>>>>>>> 083ebd2a
  ],
  exports: [
    FormsModule,
    ReactiveFormsModule,
    LoadingPageComponent,
    DialogErrorComponent,
    PageHeaderModule,
    DisplayValueComponent,
    EditableDisplayValueComponent,
    DetailsCardComponent,
    SteppersModule,
    StatefulIconComponent,
    MbToHumanSizePipe,
    ValuesPipe,
    PercentagePipe,
    UsageBytesPipe,
    UptimePipe,
    SteppersModule,
    FocusDirective,
    UniqueDirective,
    CodeBlockComponent,
    LogViewerComponent,
    NoContentMessageComponent,
    EndpointsMissingComponent,
    ApplicationStateComponent,
    SshViewerComponent,
    PageSubheaderComponent,
    TileComponent,
    TileGroupComponent,
    TileGridComponent,
    CardStatusComponent,
    MetadataItemComponent,
    CardAppStatusComponent,
    CardAppInstancesComponent,
    UsageGaugeComponent,
    CardAppUsageComponent,
    DialogConfirmComponent,
    CardAppUptimeComponent,
    ListComponent,
    CardCfUsageComponent,
    CardCfInfoComponent,
    CardCfUserInfoComponent,
    FileInputComponent,
    MetaCardComponent,
    MetaCardTitleComponent,
    MetaCardItemComponent,
    MetaCardKeyComponent,
    MetaCardValueComponent,
    NestedTabsComponent,
    CardCfOrgUsageComponent,
    CardCfOrgUserDetailsComponent,
    CardCfSpaceDetailsComponent,
    RingChartComponent,
    AppChipsComponent,
    CardNumberMetricComponent,
    CardCfRecentAppsComponent,
    CompactAppCardComponent,
    EnvVarViewComponent,
    ServiceIconComponent,
    MetricsChartComponent,
    ApplicationInstanceChartComponent,
    StratosTitleComponent,
    IntroScreenComponent,
<<<<<<< HEAD
    UserProfileBannerComponent,
=======
    CliInfoComponent,
    CliCommandComponent
>>>>>>> 083ebd2a
  ],
  entryComponents: [
    AppEventDetailDialogComponentComponent,
    DialogConfirmComponent,
    EnvVarViewComponent
  ],
  providers: [
    ListConfig,
    ApplicationStateService,
    CfOrgSpaceDataService,
    CfUserService,
    ConfirmationDialogService,
    EntityMonitorFactory,
    PaginationMonitorFactory,
    CloudFoundryService
  ]
})
export class SharedModule { }<|MERGE_RESOLUTION|>--- conflicted
+++ resolved
@@ -93,12 +93,9 @@
 import { StratosTitleComponent } from './components/stratos-title/stratos-title.component';
 import { IntroScreenComponent } from './components/intro-screen/intro-screen.component';
 import { CloudFoundryService } from './data-services/cloud-foundry.service';
-<<<<<<< HEAD
 import { UserProfileBannerComponent } from './components/user-profile-banner/user-profile-banner.component';
-=======
 import { CliInfoComponent } from './components/cli-info/cli-info.component';
 import { CliCommandComponent } from './components/cli-info/cli-command/cli-command.component';
->>>>>>> 083ebd2a
 
 @NgModule({
   imports: [
@@ -178,12 +175,9 @@
     ApplicationInstanceChartComponent,
     StratosTitleComponent,
     IntroScreenComponent,
-<<<<<<< HEAD
     UserProfileBannerComponent
-=======
     CliInfoComponent,
     CliCommandComponent
->>>>>>> 083ebd2a
   ],
   exports: [
     FormsModule,
@@ -247,12 +241,9 @@
     ApplicationInstanceChartComponent,
     StratosTitleComponent,
     IntroScreenComponent,
-<<<<<<< HEAD
     UserProfileBannerComponent,
-=======
     CliInfoComponent,
     CliCommandComponent
->>>>>>> 083ebd2a
   ],
   entryComponents: [
     AppEventDetailDialogComponentComponent,
