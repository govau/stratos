--- conflicted
+++ resolved
@@ -153,16 +153,11 @@
     CardCfSpaceDetailsComponent,
     BooleanIndicatorComponent,
     AppChipsComponent,
-<<<<<<< HEAD
     CardNumberMetricComponent,
     CardCfRecentAppsComponent,
-    ServiceIconComponent,
-    EnvVarViewComponent,
     CompactAppCardComponent,
-=======
     ServiceIconComponent,
     EnvVarViewComponent
->>>>>>> 927165fd
   ],
   exports: [
     FormsModule,
@@ -217,16 +212,11 @@
     CardCfSpaceDetailsComponent,
     CardCfOrgUserDetailsComponent,
     AppChipsComponent,
-<<<<<<< HEAD
     CardNumberMetricComponent,
     CardCfRecentAppsComponent,
-    EnvVarViewComponent,
-    ServiceIconComponent,
     CompactAppCardComponent,
-=======
     EnvVarViewComponent,
     ServiceIconComponent
->>>>>>> 927165fd
   ],
   entryComponents: [
     AppEventDetailDialogComponentComponent,
