/* tslint:disable:max-line-length */
import { CdkTableModule } from '@angular/cdk/table';
import { CommonModule } from '@angular/common';
import { NgModule } from '@angular/core';
import { FormsModule, ReactiveFormsModule } from '@angular/forms';
import { RouterModule } from '@angular/router';
import { NgxChartsModule } from '@swimlane/ngx-charts';

import { CoreModule } from '../core/core.module';
import {
  ApplicationInstanceChartComponent,
} from '../features/applications/application/application-instance-chart/application-instance-chart.component';
import {
  AddServiceInstanceComponent,
} from './components/add-service-instance/add-service-instance/add-service-instance.component';
import { BindAppsStepComponent } from './components/add-service-instance/bind-apps-step/bind-apps-step.component';
import { NoServicePlansComponent } from './components/add-service-instance/no-service-plans/no-service-plans.component';
import { SelectPlanStepComponent } from './components/add-service-instance/select-plan-step/select-plan-step.component';
import { SelectServiceComponent } from './components/add-service-instance/select-service/select-service.component';
import {
  SpecifyDetailsStepComponent,
} from './components/add-service-instance/specify-details-step/specify-details-step.component';
import { AppActionMonitorIconComponent } from './components/app-action-monitor-icon/app-action-monitor-icon.component';
import { AppActionMonitorComponent } from './components/app-action-monitor/app-action-monitor.component';
import {
  ApplicationStateIconComponent,
} from './components/application-state/application-state-icon/application-state-icon.component';
import { ApplicationStateIconPipe } from './components/application-state/application-state-icon/application-state-icon.pipe';
import { ApplicationStateComponent } from './components/application-state/application-state.component';
import { ApplicationStateService } from './components/application-state/application-state.service';
import { BooleanIndicatorComponent } from './components/boolean-indicator/boolean-indicator.component';
import { CardAppInstancesComponent } from './components/cards/card-app-instances/card-app-instances.component';
import { CardAppStatusComponent } from './components/cards/card-app-status/card-app-status.component';
import { CardAppUptimeComponent } from './components/cards/card-app-uptime/card-app-uptime.component';
import { CardAppUsageComponent } from './components/cards/card-app-usage/card-app-usage.component';
import { CardCfInfoComponent } from './components/cards/card-cf-info/card-cf-info.component';
import { CardCfOrgUsageComponent } from './components/cards/card-cf-org-usage/card-cf-org-usage.component';
import {
  CardCfOrgUserDetailsComponent,
} from './components/cards/card-cf-org-user-details/card-cf-org-user-details.component';
import { CardCfRecentAppsComponent } from './components/cards/card-cf-recent-apps/card-cf-recent-apps.component';
import { CompactAppCardComponent } from './components/cards/card-cf-recent-apps/compact-app-card/compact-app-card.component';
import { CardCfSpaceDetailsComponent } from './components/cards/card-cf-space-details/card-cf-space-details.component';
import { CardCfUsageComponent } from './components/cards/card-cf-usage/card-cf-usage.component';
import { CardCfUserInfoComponent } from './components/cards/card-cf-user-info/card-cf-user-info.component';
import { CardNumberMetricComponent } from './components/cards/card-number-metric/card-number-metric.component';
import { CardStatusComponent } from './components/cards/card-status/card-status.component';
import {
  CompactServiceInstanceCardComponent,
} from './components/cards/compact-service-instance-card/compact-service-instance-card.component';
import { ServiceBrokerCardComponent } from './components/cards/service-broker-card/service-broker-card.component';
import {
  ServiceRecentInstancesCardComponent,
} from './components/cards/service-recent-instances-card/service-recent-instances-card.component';
import { ServiceSummaryCardComponent } from './components/cards/service-summary-card/service-summary-card.component';
import { CfAuthModule } from './components/cf-auth/cf-auth.module';
import { CfRoleCheckboxComponent } from './components/cf-role-checkbox/cf-role-checkbox.component';
import { AppChipsComponent } from './components/chips/chips.component';
import { CliCommandComponent } from './components/cli-info/cli-command/cli-command.component';
import { CliInfoComponent } from './components/cli-info/cli-info.component';
import { CodeBlockComponent } from './components/code-block/code-block.component';
import { ConfirmationDialogService } from './components/confirmation-dialog.service';
import {
  CreateApplicationStep1Component,
} from './components/create-application/create-application-step1/create-application-step1.component';
import { DetailsCardComponent } from './components/details-card/details-card.component';
import { DialogConfirmComponent } from './components/dialog-confirm/dialog-confirm.component';
import { DialogErrorComponent } from './components/dialog-error/dialog-error.component';
import { DisplayValueComponent } from './components/display-value/display-value.component';
import { EditableDisplayValueComponent } from './components/editable-display-value/editable-display-value.component';
import { EndpointsMissingComponent } from './components/endpoints-missing/endpoints-missing.component';
import { EnumerateComponent } from './components/enumerate/enumerate.component';
import { EnvVarViewComponent } from './components/env-var-view/env-var-view.component';
import { FileInputComponent } from './components/file-input/file-input.component';
import { FocusDirective } from './components/focus.directive';
import { GithubCommitAuthorComponent } from './components/github-commit-author/github-commit-author.component';
import { IntroScreenComponent } from './components/intro-screen/intro-screen.component';
import { listCardComponents } from './components/list/list-cards/card.types';
import {
  AppEventDetailDialogComponentComponent,
} from './components/list/list-cards/custom-cards/card-app-event/app-event-detail-dialog-component/app-event-detail-dialog-component.component';
import { MetaCardComponent } from './components/list/list-cards/meta-card/meta-card-base/meta-card.component';
import { MetaCardItemComponent } from './components/list/list-cards/meta-card/meta-card-item/meta-card-item.component';
import { MetaCardKeyComponent } from './components/list/list-cards/meta-card/meta-card-key/meta-card-key.component';
import { MetaCardTitleComponent } from './components/list/list-cards/meta-card/meta-card-title/meta-card-title.component';
import { MetaCardValueComponent } from './components/list/list-cards/meta-card/meta-card-value/meta-card-value.component';
import {
  TableCellRequestMonitorIconComponent,
} from './components/list/list-table/table-cell-request-monitor-icon/table-cell-request-monitor-icon.component';
import { TableComponent } from './components/list/list-table/table.component';
import { listTableComponents } from './components/list/list-table/table.types';
import {
  EventTabActorIconPipe,
} from './components/list/list-types/app-event/table-cell-event-action/event-tab-actor-icon.pipe';
import { ListComponent } from './components/list/list.component';
import { ListConfig } from './components/list/list.component.types';
import { LoadingPageComponent } from './components/loading-page/loading-page.component';
import { LogViewerComponent } from './components/log-viewer/log-viewer.component';
import { MetadataItemComponent } from './components/metadata-item/metadata-item.component';
import { MetricsChartComponent } from './components/metrics-chart/metrics-chart.component';
import { NestedTabsComponent } from './components/nested-tabs/nested-tabs.component';
import { NoContentMessageComponent } from './components/no-content-message/no-content-message.component';
import { PageHeaderModule } from './components/page-header/page-header.module';
import { RingChartComponent } from './components/ring-chart/ring-chart.component';
import { RunningInstancesComponent } from './components/running-instances/running-instances.component';
import { ServiceIconComponent } from './components/service-icon/service-icon.component';
import { SshViewerComponent } from './components/ssh-viewer/ssh-viewer.component';
import { StatefulIconComponent } from './components/stateful-icon/stateful-icon.component';
import { SteppersModule } from './components/stepper/steppers.module';
import { StratosTitleComponent } from './components/stratos-title/stratos-title.component';
import { TileGridComponent } from './components/tile/tile-grid/tile-grid.component';
import { TileGroupComponent } from './components/tile/tile-group/tile-group.component';
import { TileComponent } from './components/tile/tile/tile.component';
import { UniqueDirective } from './components/unique.directive';
import {
  UploadProgressIndicatorComponent,
} from './components/upload-progress-indicator/upload-progress-indicator.component';
import { UsageGaugeComponent } from './components/usage-gauge/usage-gauge.component';
import { UserProfileBannerComponent } from './components/user-profile-banner/user-profile-banner.component';
import { CfOrgSpaceDataService } from './data-services/cf-org-space-service.service';
import { CfUserService } from './data-services/cf-user.service';
import { CloudFoundryService } from './data-services/cloud-foundry.service';
import { ServiceActionHelperService } from './data-services/service-action-helper.service';
import { EntityMonitorFactory } from './monitors/entity-monitor.factory.service';
import { InternalEventMonitorFactory } from './monitors/internal-event-monitor.factory';
import { PaginationMonitorFactory } from './monitors/pagination-monitor.factory';
import { MbToHumanSizePipe } from './pipes/mb-to-human-size.pipe';
import { PercentagePipe } from './pipes/percentage.pipe';
import { UptimePipe } from './pipes/uptime.pipe';
import { UsageBytesPipe } from './pipes/usage-bytes.pipe';
import { ValuesPipe } from './pipes/values.pipe';
import { UserPermissionDirective } from './user-permission.directive';
import { CfEndpointsMissingComponent } from './components/cf-endpoints-missing/cf-endpoints-missing.component';
import { CapitalizeFirstPipe } from './pipes/capitalizeFirstLetter.pipe';
import { RoutingIndicatorComponent } from './components/routing-indicator/routing-indicator.component';
import { ExtensionButtonsComponent } from './components/extension-buttons/extension-buttons.component';
<<<<<<< HEAD
=======
import { DateTimeComponent } from './components/date-time/date-time.component';
import { StartEndDateComponent } from './components/start-end-date/start-end-date.component';
import { MomentModule } from 'ngx-moment';
import { MetricsRangeSelectorComponent } from './components/metrics-range-selector/metrics-range-selector.component';
import { MetricsParentRangeSelectorComponent } from './components/metrics-parent-range-selector/metrics-parent-range-selector.component';
import { MetricsRangeSelectorService } from './services/metrics-range-selector.service';
>>>>>>> 8e325e0d

@NgModule({
  imports: [
    CommonModule,
    CoreModule,
    PageHeaderModule,
    RouterModule,
    SteppersModule,
    CfAuthModule,
    CdkTableModule,
    NgxChartsModule,
    MomentModule,
  ],
  declarations: [
    LoadingPageComponent,
    DisplayValueComponent,
    StatefulIconComponent,
    EditableDisplayValueComponent,
    MbToHumanSizePipe,
    PercentagePipe,
    UptimePipe,
    UsageBytesPipe,
    ValuesPipe,
    LoadingPageComponent,
    DetailsCardComponent,
    FocusDirective,
    UniqueDirective,
    CodeBlockComponent,
    EventTabActorIconPipe,
    LogViewerComponent,
    AppEventDetailDialogComponentComponent,
    NoContentMessageComponent,
    EndpointsMissingComponent,
    DialogErrorComponent,
    SshViewerComponent,
    ApplicationStateIconPipe,
    ApplicationStateIconComponent,
    ApplicationStateComponent,
    TileComponent,
    TileGroupComponent,
    TileGridComponent,
    MetadataItemComponent,
    UsageGaugeComponent,
    CardStatusComponent,
    CardAppStatusComponent,
    CardAppInstancesComponent,
    CardAppUsageComponent,
    RunningInstancesComponent,
    DialogConfirmComponent,
    CardAppUptimeComponent,
    ListComponent,
    ...listCardComponents,
    ...listTableComponents,
    CardCfUsageComponent,
    CardCfInfoComponent,
    CardCfUserInfoComponent,
    FileInputComponent,
    MetaCardComponent,
    MetaCardTitleComponent,
    MetaCardItemComponent,
    MetaCardKeyComponent,
    MetaCardValueComponent,
    NestedTabsComponent,
    CardCfOrgUsageComponent,
    CardCfOrgUserDetailsComponent,
    BooleanIndicatorComponent,
    CardCfSpaceDetailsComponent,
    AppChipsComponent,
    CardNumberMetricComponent,
    CardCfRecentAppsComponent,
    CompactAppCardComponent,
    ServiceIconComponent,
    EnvVarViewComponent,
    RingChartComponent,
    MetricsChartComponent,
    ApplicationInstanceChartComponent,
    StratosTitleComponent,
    IntroScreenComponent,
    CliInfoComponent,
    CliCommandComponent,
    CfRoleCheckboxComponent,
    EnumerateComponent,
    UploadProgressIndicatorComponent,
    GithubCommitAuthorComponent,
    UserProfileBannerComponent,
    AppActionMonitorComponent,
    AppActionMonitorIconComponent,
    UserProfileBannerComponent,
    TableCellRequestMonitorIconComponent,
    UserPermissionDirective,
    ServiceSummaryCardComponent,
    ServiceBrokerCardComponent,
    ServiceRecentInstancesCardComponent,
    CompactServiceInstanceCardComponent,
    SpecifyDetailsStepComponent,
    AddServiceInstanceComponent,
    SelectPlanStepComponent,
    SelectServiceComponent,
    NoServicePlansComponent,
    CreateApplicationStep1Component,
    BindAppsStepComponent,
    CfEndpointsMissingComponent,
    CapitalizeFirstPipe,
    RoutingIndicatorComponent,
<<<<<<< HEAD
    ExtensionButtonsComponent,
=======
    DateTimeComponent,
    StartEndDateComponent,
    MetricsRangeSelectorComponent,
    MetricsParentRangeSelectorComponent,
>>>>>>> 8e325e0d
  ],
  exports: [
    FormsModule,
    ReactiveFormsModule,
    LoadingPageComponent,
    DialogErrorComponent,
    PageHeaderModule,
    DisplayValueComponent,
    EditableDisplayValueComponent,
    DetailsCardComponent,
    SteppersModule,
    StatefulIconComponent,
    MbToHumanSizePipe,
    ValuesPipe,
    PercentagePipe,
    UsageBytesPipe,
    UptimePipe,
    SteppersModule,
    FocusDirective,
    UniqueDirective,
    CodeBlockComponent,
    LogViewerComponent,
    NoContentMessageComponent,
    EndpointsMissingComponent,
    ApplicationStateComponent,
    SshViewerComponent,
    TileComponent,
    TileGroupComponent,
    TileGridComponent,
    CardStatusComponent,
    MetadataItemComponent,
    CardAppStatusComponent,
    CardAppInstancesComponent,
    UsageGaugeComponent,
    CardAppUsageComponent,
    DialogConfirmComponent,
    CardAppUptimeComponent,
    ListComponent,
    CardCfUsageComponent,
    CardCfInfoComponent,
    CardCfUserInfoComponent,
    FileInputComponent,
    MetaCardComponent,
    MetaCardTitleComponent,
    MetaCardItemComponent,
    MetaCardKeyComponent,
    MetaCardValueComponent,
    NestedTabsComponent,
    CardCfOrgUsageComponent,
    CardCfOrgUserDetailsComponent,
    CardCfSpaceDetailsComponent,
    RingChartComponent,
    AppChipsComponent,
    CardNumberMetricComponent,
    CardCfRecentAppsComponent,
    CompactAppCardComponent,
    EnvVarViewComponent,
    ServiceIconComponent,
    MetricsChartComponent,
    ApplicationInstanceChartComponent,
    StratosTitleComponent,
    IntroScreenComponent,
    UserProfileBannerComponent,
    CliInfoComponent,
    CliCommandComponent,
    CfRoleCheckboxComponent,
    EnumerateComponent,
    UploadProgressIndicatorComponent,
    GithubCommitAuthorComponent,
    AppActionMonitorComponent,
    CliCommandComponent,
    AppActionMonitorIconComponent,
    UserPermissionDirective,
    BooleanIndicatorComponent,
    ServiceSummaryCardComponent,
    ServiceBrokerCardComponent,
    ServiceRecentInstancesCardComponent,
    CompactServiceInstanceCardComponent,
    TableComponent,
    UserPermissionDirective,
    SpecifyDetailsStepComponent,
    AddServiceInstanceComponent,
    SelectPlanStepComponent,
    SelectServiceComponent,
    CreateApplicationStep1Component,
    BindAppsStepComponent,
    CapitalizeFirstPipe,
    CfEndpointsMissingComponent,
    RoutingIndicatorComponent,
<<<<<<< HEAD
    ExtensionButtonsComponent
=======
    DateTimeComponent,
    StartEndDateComponent,
    MetricsRangeSelectorComponent,
    MetricsParentRangeSelectorComponent
>>>>>>> 8e325e0d
  ],
  entryComponents: [
    AppEventDetailDialogComponentComponent,
    DialogConfirmComponent,
    EnvVarViewComponent,
    NoServicePlansComponent
  ],
  providers: [
    ListConfig,
    ApplicationStateService,
    CfOrgSpaceDataService,
    CfUserService,
    ConfirmationDialogService,
    EntityMonitorFactory,
    PaginationMonitorFactory,
    CloudFoundryService,
    InternalEventMonitorFactory,
    ServiceActionHelperService,
    MetricsRangeSelectorService
  ]
})
export class SharedModule { }<|MERGE_RESOLUTION|>--- conflicted
+++ resolved
@@ -134,15 +134,12 @@
 import { CapitalizeFirstPipe } from './pipes/capitalizeFirstLetter.pipe';
 import { RoutingIndicatorComponent } from './components/routing-indicator/routing-indicator.component';
 import { ExtensionButtonsComponent } from './components/extension-buttons/extension-buttons.component';
-<<<<<<< HEAD
-=======
 import { DateTimeComponent } from './components/date-time/date-time.component';
 import { StartEndDateComponent } from './components/start-end-date/start-end-date.component';
 import { MomentModule } from 'ngx-moment';
 import { MetricsRangeSelectorComponent } from './components/metrics-range-selector/metrics-range-selector.component';
 import { MetricsParentRangeSelectorComponent } from './components/metrics-parent-range-selector/metrics-parent-range-selector.component';
 import { MetricsRangeSelectorService } from './services/metrics-range-selector.service';
->>>>>>> 8e325e0d
 
 @NgModule({
   imports: [
@@ -247,14 +244,10 @@
     CfEndpointsMissingComponent,
     CapitalizeFirstPipe,
     RoutingIndicatorComponent,
-<<<<<<< HEAD
-    ExtensionButtonsComponent,
-=======
     DateTimeComponent,
     StartEndDateComponent,
     MetricsRangeSelectorComponent,
     MetricsParentRangeSelectorComponent,
->>>>>>> 8e325e0d
   ],
   exports: [
     FormsModule,
@@ -344,14 +337,10 @@
     CapitalizeFirstPipe,
     CfEndpointsMissingComponent,
     RoutingIndicatorComponent,
-<<<<<<< HEAD
-    ExtensionButtonsComponent
-=======
     DateTimeComponent,
     StartEndDateComponent,
     MetricsRangeSelectorComponent,
     MetricsParentRangeSelectorComponent
->>>>>>> 8e325e0d
   ],
   entryComponents: [
     AppEventDetailDialogComponentComponent,
