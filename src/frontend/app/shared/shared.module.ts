--- conflicted
+++ resolved
@@ -53,10 +53,6 @@
 import {
   EventTabActorIconPipe,
 } from './components/list/list-types/app-event/table-cell-event-action/event-tab-actor-icon.pipe';
-<<<<<<< HEAD
-=======
-import { CfOrgCardComponent } from './components/list/list-types/cf-orgs/cf-org-card/cf-org-card.component';
->>>>>>> cadb6ba7
 import { ListComponent } from './components/list/list.component';
 import { ListConfig } from './components/list/list.component.types';
 import { LoadingPageComponent } from './components/loading-page/loading-page.component';
@@ -84,14 +80,7 @@
 import { UptimePipe } from './pipes/uptime.pipe';
 import { UsageBytesPipe } from './pipes/usage-bytes.pipe';
 import { ValuesPipe } from './pipes/values.pipe';
-<<<<<<< HEAD
-
-
-
-
-=======
 import { AppChipsComponent } from './components/chips/chips.component';
->>>>>>> cadb6ba7
 
 @NgModule({
   imports: [
@@ -157,16 +146,10 @@
     NestedTabsComponent,
     CardCfOrgUsageComponent,
     CardCfOrgUserDetailsComponent,
-<<<<<<< HEAD
-    AppChipsComponent,
-    CardCfSpaceUsageComponent,
-    CardCfSpaceDetailsComponent,
     BooleanIndicatorComponent,
-=======
     CardCfSpaceUsageComponent,
     CardCfSpaceDetailsComponent,
     AppChipsComponent,
->>>>>>> cadb6ba7
   ],
   exports: [
     FormsModule,
