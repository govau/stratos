/* tslint:disable:max-line-length */
import { CdkTableModule } from '@angular/cdk/table';
import { CommonModule } from '@angular/common';
import { NgModule } from '@angular/core';
import { FormsModule, ReactiveFormsModule } from '@angular/forms';
import { RouterModule } from '@angular/router';
import { NgxChartsModule } from '@swimlane/ngx-charts';
import { VirtualScrollModule } from 'angular2-virtual-scroll';

import { CoreModule } from '../core/core.module';
import {
  ApplicationInstanceChartComponent,
} from '../features/applications/application/application-instance-chart/application-instance-chart.component';
import {
  ApplicationStateIconComponent,
} from './components/application-state/application-state-icon/application-state-icon.component';
import { ApplicationStateIconPipe } from './components/application-state/application-state-icon/application-state-icon.pipe';
import { ApplicationStateComponent } from './components/application-state/application-state.component';
import { ApplicationStateService } from './components/application-state/application-state.service';
import { BooleanIndicatorComponent } from './components/boolean-indicator/boolean-indicator.component';
import { CardAppInstancesComponent } from './components/cards/card-app-instances/card-app-instances.component';
import { CardAppStatusComponent } from './components/cards/card-app-status/card-app-status.component';
import { CardAppUptimeComponent } from './components/cards/card-app-uptime/card-app-uptime.component';
import { CardAppUsageComponent } from './components/cards/card-app-usage/card-app-usage.component';
import { CardCfInfoComponent } from './components/cards/card-cf-info/card-cf-info.component';
import { CardCfOrgUsageComponent } from './components/cards/card-cf-org-usage/card-cf-org-usage.component';
import {
  CardCfOrgUserDetailsComponent,
} from './components/cards/card-cf-org-user-details/card-cf-org-user-details.component';
import { CardCfRecentAppsComponent } from './components/cards/card-cf-recent-apps/card-cf-recent-apps.component';
import { CompactAppCardComponent } from './components/cards/card-cf-recent-apps/compact-app-card/compact-app-card.component';
import { CardCfSpaceDetailsComponent } from './components/cards/card-cf-space-details/card-cf-space-details.component';
import { CardCfUsageComponent } from './components/cards/card-cf-usage/card-cf-usage.component';
import { CardCfUserInfoComponent } from './components/cards/card-cf-user-info/card-cf-user-info.component';
import { CardNumberMetricComponent } from './components/cards/card-number-metric/card-number-metric.component';
import { CardStatusComponent } from './components/cards/card-status/card-status.component';
import { CfAuthModule } from './components/cf-auth/cf-auth.module';
import { AppChipsComponent } from './components/chips/chips.component';
import { CliCommandComponent } from './components/cli-info/cli-command/cli-command.component';
import { CliInfoComponent } from './components/cli-info/cli-info.component';
import { CodeBlockComponent } from './components/code-block/code-block.component';
import { ConfirmationDialogService } from './components/confirmation-dialog.service';
import { DetailsCardComponent } from './components/details-card/details-card.component';
import { DialogConfirmComponent } from './components/dialog-confirm/dialog-confirm.component';
import { DialogErrorComponent } from './components/dialog-error/dialog-error.component';
import { DisplayValueComponent } from './components/display-value/display-value.component';
import { EditableDisplayValueComponent } from './components/editable-display-value/editable-display-value.component';
import { EndpointsMissingComponent } from './components/endpoints-missing/endpoints-missing.component';
import { EnvVarViewComponent } from './components/env-var-view/env-var-view.component';
import { FileInputComponent } from './components/file-input/file-input.component';
import { FocusDirective } from './components/focus.directive';
import { IntroScreenComponent } from './components/intro-screen/intro-screen.component';
import { listCardComponents } from './components/list/list-cards/card.types';
import {
  AppEventDetailDialogComponentComponent,
} from './components/list/list-cards/custom-cards/card-app-event/app-event-detail-dialog-component/app-event-detail-dialog-component.component';
import { MetaCardComponent } from './components/list/list-cards/meta-card/meta-card-base/meta-card.component';
import { MetaCardItemComponent } from './components/list/list-cards/meta-card/meta-card-item/meta-card-item.component';
import { MetaCardKeyComponent } from './components/list/list-cards/meta-card/meta-card-key/meta-card-key.component';
import { MetaCardTitleComponent } from './components/list/list-cards/meta-card/meta-card-title/meta-card-title.component';
import { MetaCardValueComponent } from './components/list/list-cards/meta-card/meta-card-value/meta-card-value.component';
import { listTableComponents } from './components/list/list-table/table.types';
import {
  EventTabActorIconPipe,
} from './components/list/list-types/app-event/table-cell-event-action/event-tab-actor-icon.pipe';
import { ListComponent } from './components/list/list.component';
import { ListConfig } from './components/list/list.component.types';
import { LoadingPageComponent } from './components/loading-page/loading-page.component';
import { LogViewerComponent } from './components/log-viewer/log-viewer.component';
import { MetadataItemComponent } from './components/metadata-item/metadata-item.component';
import { MetricsChartComponent } from './components/metrics-chart/metrics-chart.component';
import { NestedTabsComponent } from './components/nested-tabs/nested-tabs.component';
import { NoContentMessageComponent } from './components/no-content-message/no-content-message.component';
import { PageHeaderModule } from './components/page-header/page-header.module';
import { RingChartComponent } from './components/ring-chart/ring-chart.component';
import { RunningInstancesComponent } from './components/running-instances/running-instances.component';
import { ServiceIconComponent } from './components/service-icon/service-icon.component';
import { SshViewerComponent } from './components/ssh-viewer/ssh-viewer.component';
import { StatefulIconComponent } from './components/stateful-icon/stateful-icon.component';
import { SteppersModule } from './components/stepper/steppers.module';
import { StratosTitleComponent } from './components/stratos-title/stratos-title.component';
import { TileGridComponent } from './components/tile/tile-grid/tile-grid.component';
import { TileGroupComponent } from './components/tile/tile-group/tile-group.component';
import { TileComponent } from './components/tile/tile/tile.component';
import { UniqueDirective } from './components/unique.directive';
import { UsageGaugeComponent } from './components/usage-gauge/usage-gauge.component';
import { CfOrgSpaceDataService } from './data-services/cf-org-space-service.service';
import { CfUserService } from './data-services/cf-user.service';
import { CloudFoundryService } from './data-services/cloud-foundry.service';
import { EntityMonitorFactory } from './monitors/entity-monitor.factory.service';
import { InternalEventMonitorFactory } from './monitors/internal-event-monitor.factory';
import { PaginationMonitorFactory } from './monitors/pagination-monitor.factory';
import { MbToHumanSizePipe } from './pipes/mb-to-human-size.pipe';
import { PercentagePipe } from './pipes/percentage.pipe';
import { UptimePipe } from './pipes/uptime.pipe';
import { UsageBytesPipe } from './pipes/usage-bytes.pipe';
import { ValuesPipe } from './pipes/values.pipe';
import { UserProfileBannerComponent } from './components/user-profile-banner/user-profile-banner.component';
<<<<<<< HEAD
import { GithubCommitAuthorComponent } from './components/github-commit-author/github-commit-author.component';
=======
import { UploadProgressIndicatorComponent } from './components/upload-progress-indicator/upload-progress-indicator.component';
>>>>>>> 3da656ff

@NgModule({
  imports: [
    CommonModule,
    CoreModule,
    PageHeaderModule,
    RouterModule,
    SteppersModule,
    VirtualScrollModule,
    CfAuthModule,
    CdkTableModule,
    NgxChartsModule,
  ],
  declarations: [
    LoadingPageComponent,
    DisplayValueComponent,
    StatefulIconComponent,
    EditableDisplayValueComponent,
    MbToHumanSizePipe,
    PercentagePipe,
    UptimePipe,
    UsageBytesPipe,
    ValuesPipe,
    LoadingPageComponent,
    DetailsCardComponent,
    FocusDirective,
    UniqueDirective,
    CodeBlockComponent,
    EventTabActorIconPipe,
    LogViewerComponent,
    AppEventDetailDialogComponentComponent,
    NoContentMessageComponent,
    EndpointsMissingComponent,
    DialogErrorComponent,
    SshViewerComponent,
    ApplicationStateIconPipe,
    ApplicationStateIconComponent,
    ApplicationStateComponent,
    TileComponent,
    TileGroupComponent,
    TileGridComponent,
    MetadataItemComponent,
    UsageGaugeComponent,
    CardStatusComponent,
    CardAppStatusComponent,
    CardAppInstancesComponent,
    CardAppUsageComponent,
    RunningInstancesComponent,
    DialogConfirmComponent,
    CardAppUptimeComponent,
    ListComponent,
    ...listCardComponents,
    ...listTableComponents,
    CardCfUsageComponent,
    CardCfInfoComponent,
    CardCfUserInfoComponent,
    FileInputComponent,
    MetaCardComponent,
    MetaCardTitleComponent,
    MetaCardItemComponent,
    MetaCardKeyComponent,
    MetaCardValueComponent,
    NestedTabsComponent,
    CardCfOrgUsageComponent,
    CardCfOrgUserDetailsComponent,
    BooleanIndicatorComponent,
    CardCfSpaceDetailsComponent,
    AppChipsComponent,
    CardNumberMetricComponent,
    CardCfRecentAppsComponent,
    CompactAppCardComponent,
    ServiceIconComponent,
    EnvVarViewComponent,
    RingChartComponent,
    MetricsChartComponent,
    ApplicationInstanceChartComponent,
    StratosTitleComponent,
    IntroScreenComponent,
    CliInfoComponent,
    CliCommandComponent,
<<<<<<< HEAD
    UserProfileBannerComponent
    GithubCommitAuthorComponent
=======
    UserProfileBannerComponent,
    UploadProgressIndicatorComponent
>>>>>>> 3da656ff
  ],
  exports: [
    FormsModule,
    ReactiveFormsModule,
    LoadingPageComponent,
    DialogErrorComponent,
    PageHeaderModule,
    DisplayValueComponent,
    EditableDisplayValueComponent,
    DetailsCardComponent,
    SteppersModule,
    StatefulIconComponent,
    MbToHumanSizePipe,
    ValuesPipe,
    PercentagePipe,
    UsageBytesPipe,
    UptimePipe,
    SteppersModule,
    FocusDirective,
    UniqueDirective,
    CodeBlockComponent,
    LogViewerComponent,
    NoContentMessageComponent,
    EndpointsMissingComponent,
    ApplicationStateComponent,
    SshViewerComponent,
    TileComponent,
    TileGroupComponent,
    TileGridComponent,
    CardStatusComponent,
    MetadataItemComponent,
    CardAppStatusComponent,
    CardAppInstancesComponent,
    UsageGaugeComponent,
    CardAppUsageComponent,
    DialogConfirmComponent,
    CardAppUptimeComponent,
    ListComponent,
    CardCfUsageComponent,
    CardCfInfoComponent,
    CardCfUserInfoComponent,
    FileInputComponent,
    MetaCardComponent,
    MetaCardTitleComponent,
    MetaCardItemComponent,
    MetaCardKeyComponent,
    MetaCardValueComponent,
    NestedTabsComponent,
    CardCfOrgUsageComponent,
    CardCfOrgUserDetailsComponent,
    CardCfSpaceDetailsComponent,
    RingChartComponent,
    AppChipsComponent,
    CardNumberMetricComponent,
    CardCfRecentAppsComponent,
    CompactAppCardComponent,
    EnvVarViewComponent,
    ServiceIconComponent,
    MetricsChartComponent,
    ApplicationInstanceChartComponent,
    StratosTitleComponent,
    IntroScreenComponent,
    UserProfileBannerComponent,
    CliInfoComponent,
    CliCommandComponent,
<<<<<<< HEAD
    GithubCommitAuthorComponent
=======
    UploadProgressIndicatorComponent,
>>>>>>> 3da656ff
  ],
  entryComponents: [
    AppEventDetailDialogComponentComponent,
    DialogConfirmComponent,
    EnvVarViewComponent
  ],
  providers: [
    ListConfig,
    ApplicationStateService,
    CfOrgSpaceDataService,
    CfUserService,
    ConfirmationDialogService,
    EntityMonitorFactory,
    PaginationMonitorFactory,
    CloudFoundryService,
    InternalEventMonitorFactory
  ]
})
export class SharedModule { }<|MERGE_RESOLUTION|>--- conflicted
+++ resolved
@@ -96,11 +96,8 @@
 import { UsageBytesPipe } from './pipes/usage-bytes.pipe';
 import { ValuesPipe } from './pipes/values.pipe';
 import { UserProfileBannerComponent } from './components/user-profile-banner/user-profile-banner.component';
-<<<<<<< HEAD
 import { GithubCommitAuthorComponent } from './components/github-commit-author/github-commit-author.component';
-=======
 import { UploadProgressIndicatorComponent } from './components/upload-progress-indicator/upload-progress-indicator.component';
->>>>>>> 3da656ff
 
 @NgModule({
   imports: [
@@ -181,13 +178,9 @@
     IntroScreenComponent,
     CliInfoComponent,
     CliCommandComponent,
-<<<<<<< HEAD
-    UserProfileBannerComponent
+    UserProfileBannerComponent,
     GithubCommitAuthorComponent
-=======
-    UserProfileBannerComponent,
     UploadProgressIndicatorComponent
->>>>>>> 3da656ff
   ],
   exports: [
     FormsModule,
@@ -253,11 +246,8 @@
     UserProfileBannerComponent,
     CliInfoComponent,
     CliCommandComponent,
-<<<<<<< HEAD
     GithubCommitAuthorComponent
-=======
     UploadProgressIndicatorComponent,
->>>>>>> 3da656ff
   ],
   entryComponents: [
     AppEventDetailDialogComponentComponent,
