import { CdkTableModule } from '@angular/cdk/table';
import { CommonModule } from '@angular/common';
import { NgModule } from '@angular/core';
import { FormsModule, ReactiveFormsModule } from '@angular/forms';
import { RouterModule } from '@angular/router';
import { VirtualScrollModule } from 'angular2-virtual-scroll';

import { CoreModule } from '../core/core.module';
import {
  ApplicationStateIconComponent,
} from './components/application-state/application-state-icon/application-state-icon.component';
import { ApplicationStateIconPipe } from './components/application-state/application-state-icon/application-state-icon.pipe';
import { ApplicationStateComponent } from './components/application-state/application-state.component';
import { ApplicationStateService } from './components/application-state/application-state.service';
import { CardAppInstancesComponent } from './components/cards/card-app-instances/card-app-instances.component';
import { CardAppStatusComponent } from './components/cards/card-app-status/card-app-status.component';
import { CardAppUptimeComponent } from './components/cards/card-app-uptime/card-app-uptime.component';
import { CardAppUsageComponent } from './components/cards/card-app-usage/card-app-usage.component';
import { CardCfInfoComponent } from './components/cards/card-cf-info/card-cf-info.component';
import { CardCfOrgUsageComponent } from './components/cards/card-cf-org-usage/card-cf-org-usage.component';
import {
  CardCfOrgUserDetailsComponent,
} from './components/cards/card-cf-org-user-details/card-cf-org-user-details.component';
import { CardCfSpaceDetailsComponent } from './components/cards/card-cf-space-details/card-cf-space-details.component';
import { CardCfSpaceUsageComponent } from './components/cards/card-cf-space-usage/card-cf-space-usage.component';
import { CardCfUsageComponent } from './components/cards/card-cf-usage/card-cf-usage.component';
import { CardCfUserInfoComponent } from './components/cards/card-cf-user-info/card-cf-user-info.component';
import { CardStatusComponent } from './components/cards/card-status/card-status.component';
import { CfAuthModule } from './components/cf-auth/cf-auth.module';
import { CodeBlockComponent } from './components/code-block/code-block.component';
import { ConfirmationDialogService } from './components/confirmation-dialog.service';
import { DetailsCardComponent } from './components/details-card/details-card.component';
import { DialogConfirmComponent } from './components/dialog-confirm/dialog-confirm.component';
import { DialogErrorComponent } from './components/dialog-error/dialog-error.component';
import { DisplayValueComponent } from './components/display-value/display-value.component';
import { EditableDisplayValueComponent } from './components/editable-display-value/editable-display-value.component';
import { EndpointsMissingComponent } from './components/endpoints-missing/endpoints-missing.component';
import { FocusDirective } from './components/focus.directive';
import { listCardComponents } from './components/list/list-cards/card.types';
/* tslint:disable:max-line-length */
import {
  AppEventDetailDialogComponentComponent,
} from './components/list/list-cards/custom-cards/card-app-event/app-event-detail-dialog-component/app-event-detail-dialog-component.component';
import { EndpointCardComponent } from './components/list/list-cards/custom-cards/endpoint-card/endpoint-card.component';
import { MetaCardComponent } from './components/list/list-cards/meta-card/meta-card-base/meta-card.component';
import { MetaCardItemComponent } from './components/list/list-cards/meta-card/meta-card-item/meta-card-item.component';
import { MetaCardKeyComponent } from './components/list/list-cards/meta-card/meta-card-key/meta-card-key.component';
import { MetaCardTitleComponent } from './components/list/list-cards/meta-card/meta-card-title/meta-card-title.component';
import { MetaCardValueComponent } from './components/list/list-cards/meta-card/meta-card-value/meta-card-value.component';
import { listTableComponents } from './components/list/list-table/table.types';
import {
  EventTabActorIconPipe,
} from './components/list/list-types/app-event/table-cell-event-action/event-tab-actor-icon.pipe';
import { CfOrgCardComponent } from './components/list/list-types/cf-orgs/cf-org-card/cf-org-card.component';
import { ListComponent } from './components/list/list.component';
import { ListConfig } from './components/list/list.component.types';
import { LoadingPageComponent } from './components/loading-page/loading-page.component';
import { LogViewerComponent } from './components/log-viewer/log-viewer.component';
import { MetadataItemComponent } from './components/metadata-item/metadata-item.component';
import { NestedTabsComponent } from './components/nested-tabs/nested-tabs.component';
import { NoContentMessageComponent } from './components/no-content-message/no-content-message.component';
import { PageHeaderModule } from './components/page-header/page-header.module';
import { PageSubheaderComponent } from './components/page-subheader/page-subheader.component';
import { RunningInstancesComponent } from './components/running-instances/running-instances.component';
import { SshViewerComponent } from './components/ssh-viewer/ssh-viewer.component';
import { StatefulIconComponent } from './components/stateful-icon/stateful-icon.component';
import { SteppersModule } from './components/stepper/steppers.module';
import { TileGridComponent } from './components/tile/tile-grid/tile-grid.component';
import { TileGroupComponent } from './components/tile/tile-group/tile-group.component';
import { TileComponent } from './components/tile/tile/tile.component';
import { UniqueDirective } from './components/unique.directive';
import { UsageGaugeComponent } from './components/usage-gauge/usage-gauge.component';
import { CfOrgSpaceDataService } from './data-services/cf-org-space-service.service';
import { CfUserService } from './data-services/cf-user.service';
import { EntityMonitorFactory } from './monitors/entity-monitor.factory.service';
import { PaginationMonitorFactory } from './monitors/pagination-monitor.factory';
import { MbToHumanSizePipe } from './pipes/mb-to-human-size.pipe';
import { PercentagePipe } from './pipes/percentage.pipe';
import { UptimePipe } from './pipes/uptime.pipe';
import { UsageBytesPipe } from './pipes/usage-bytes.pipe';
import { ValuesPipe } from './pipes/values.pipe';

<<<<<<< HEAD
import { FileInputComponent } from './components/file-input/file-input.component';
=======
/* tslint:enable:max-line-length */
>>>>>>> fe2435ea

@NgModule({
  imports: [
    CommonModule,
    CoreModule,
    PageHeaderModule,
    RouterModule,
    SteppersModule,
    VirtualScrollModule,
    CfAuthModule,
    CdkTableModule
  ],
  declarations: [
    LoadingPageComponent,
    DisplayValueComponent,
    StatefulIconComponent,
    EditableDisplayValueComponent,
    MbToHumanSizePipe,
    PercentagePipe,
    UptimePipe,
    UsageBytesPipe,
    ValuesPipe,
    LoadingPageComponent,
    DetailsCardComponent,
    FocusDirective,
    UniqueDirective,
    CodeBlockComponent,
    EventTabActorIconPipe,
    LogViewerComponent,
    AppEventDetailDialogComponentComponent,
    NoContentMessageComponent,
    EndpointsMissingComponent,
    DialogErrorComponent,
    SshViewerComponent,
    ApplicationStateIconPipe,
    ApplicationStateIconComponent,
    ApplicationStateComponent,
    PageSubheaderComponent,
    TileComponent,
    TileGroupComponent,
    TileGridComponent,
    MetadataItemComponent,
    UsageGaugeComponent,
    CardStatusComponent,
    CardAppStatusComponent,
    CardAppInstancesComponent,
    CardAppUsageComponent,
    RunningInstancesComponent,
    DialogConfirmComponent,
    CardAppUptimeComponent,
    ListComponent,
    ...listCardComponents,
    ...listTableComponents,
    CardCfUsageComponent,
    CardCfInfoComponent,
    CardCfUserInfoComponent,
    FileInputComponent
    EndpointCardComponent,
    MetaCardComponent,
    MetaCardTitleComponent,
    MetaCardItemComponent,
    MetaCardKeyComponent,
    MetaCardValueComponent,
    CfOrgCardComponent,
    NestedTabsComponent,
    CardCfOrgUsageComponent,
    CardCfOrgUserDetailsComponent,
    CardCfSpaceUsageComponent,
    CardCfSpaceDetailsComponent,
  ],
  exports: [
    FormsModule,
    ReactiveFormsModule,
    LoadingPageComponent,
    DialogErrorComponent,
    PageHeaderModule,
    DisplayValueComponent,
    EditableDisplayValueComponent,
    DetailsCardComponent,
    SteppersModule,
    StatefulIconComponent,
    MbToHumanSizePipe,
    ValuesPipe,
    PercentagePipe,
    UsageBytesPipe,
    UptimePipe,
    SteppersModule,
    FocusDirective,
    UniqueDirective,
    CodeBlockComponent,
    LogViewerComponent,
    NoContentMessageComponent,
    EndpointsMissingComponent,
    ApplicationStateComponent,
    SshViewerComponent,
    PageSubheaderComponent,
    TileComponent,
    TileGroupComponent,
    TileGridComponent,
    CardStatusComponent,
    MetadataItemComponent,
    CardAppStatusComponent,
    CardAppInstancesComponent,
    UsageGaugeComponent,
    CardAppUsageComponent,
    DialogConfirmComponent,
    CardAppUptimeComponent,
    ListComponent,
    CardCfUsageComponent,
    CardCfInfoComponent,
    CardCfUserInfoComponent,
    FileInputComponent,
    MetaCardComponent,
    MetaCardTitleComponent,
    MetaCardItemComponent,
    MetaCardKeyComponent,
    MetaCardValueComponent,
    NestedTabsComponent,
    CardCfOrgUsageComponent,
    CardCfOrgUserDetailsComponent,
    CardCfSpaceUsageComponent,
    CardCfSpaceDetailsComponent,
  ],
  entryComponents: [
    AppEventDetailDialogComponentComponent,
    DialogConfirmComponent
  ],
  providers: [
    ListConfig,
    ApplicationStateService,
    CfOrgSpaceDataService,
    CfUserService,
    ConfirmationDialogService,
    EntityMonitorFactory,
    PaginationMonitorFactory
  ]
})
export class SharedModule { }<|MERGE_RESOLUTION|>--- conflicted
+++ resolved
@@ -80,11 +80,8 @@
 import { UsageBytesPipe } from './pipes/usage-bytes.pipe';
 import { ValuesPipe } from './pipes/values.pipe';
 
-<<<<<<< HEAD
 import { FileInputComponent } from './components/file-input/file-input.component';
-=======
 /* tslint:enable:max-line-length */
->>>>>>> fe2435ea
 
 @NgModule({
   imports: [
@@ -141,7 +138,7 @@
     CardCfUsageComponent,
     CardCfInfoComponent,
     CardCfUserInfoComponent,
-    FileInputComponent
+    FileInputComponent,
     EndpointCardComponent,
     MetaCardComponent,
     MetaCardTitleComponent,
