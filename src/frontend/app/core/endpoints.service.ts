
<<<<<<< HEAD
import {combineLatest as observableCombineLatest, of as observableOf, Observable } from 'rxjs';
=======
import { combineLatest as observableCombineLatest, Observable } from 'rxjs';
>>>>>>> 6758f5e7

import { withLatestFrom, skipWhile, map, first, filter, tap } from 'rxjs/operators';
import {
  endpointEntitiesSelector,
  endpointStatusSelector,
  endpointsEntityRequestDataSelector
} from '../store/selectors/endpoint.selectors';
import { Injectable } from '@angular/core';
import { EndpointState, EndpointModel, endpointStoreNames } from '../store/types/endpoint.types';
import { Store } from '@ngrx/store';
import { AppState, IRequestEntityTypeState } from '../store/app-state';
import { CanActivate, ActivatedRouteSnapshot, RouterStateSnapshot } from '@angular/router';
import { UserService } from './user.service';
import { AuthState } from '../store/reducers/auth.reducer';
import { RouterNav } from '../store/actions/router.actions';

@Injectable()
export class EndpointsService implements CanActivate {

  endpoints$: Observable<IRequestEntityTypeState<EndpointModel>>;
  haveRegistered$: Observable<boolean>;
  haveConnected$: Observable<boolean>;

  constructor(
    private store: Store<AppState>,
    private userService: UserService
  ) {
    this.endpoints$ = store.select(endpointEntitiesSelector);
    this.haveRegistered$ = this.endpoints$.pipe(map(endpoints => !!Object.keys(endpoints).length));
    this.haveConnected$ = this.endpoints$.pipe(map(endpoints =>
      !!Object.values(endpoints).find(endpoint => endpoint.connectionStatus === 'connected' || endpoint.connectionStatus === 'checking')));
  }

  canActivate(route: ActivatedRouteSnapshot, routeState: RouterStateSnapshot): Observable<boolean> {
    // Reroute user to endpoint/no endpoint screens if there are no connected or registered endpoints
    return observableCombineLatest(
      this.store.select('auth'),
      this.store.select(endpointStatusSelector)
    ).pipe(
      skipWhile(([state, endpointState]: [AuthState, EndpointState]) => {
        return !state.loggedIn || endpointState.loading;
      }),
      withLatestFrom(
        this.haveRegistered$,
        this.haveConnected$,
        this.userService.isAdmin$,
      ),
      map(([state, haveRegistered, haveConnected, isAdmin]: [[AuthState, EndpointState], boolean, boolean, boolean]) => {
        const [authState] = state;
        if (authState.sessionData.valid) {
          // Redirect to endpoints if there's no connected endpoints
          let redirect: string;
          if (!haveRegistered) {
            redirect = isAdmin ? '/endpoints' : '/noendpoints';
          } else if (!haveConnected) {
            redirect = '/endpoints';
          }

          // Abort redirect if there's no redirect needed (endpoints are ok or we're already heading to redirect)
          if (!redirect || redirect === routeState.url) {
            return true;
          }

          this.store.dispatch(new RouterNav({ path: [redirect] }, null));
        }

        return false;
      }));
  }

  hasMetrics(endpointId: string) {
    return this.store.select(endpointsEntityRequestDataSelector(endpointId)).pipe(
      filter(endpoint => !!endpoint),
      map(endpoint => endpoint.metricsAvailable),
      first()
    );
  }

  doesNotHaveConnectedEndpointType(type: string): Observable<boolean> {
    return this.endpoints$.pipe(
      map(endpoints => {
        const haveAtLeastOne = Object.values(endpoints).find(ep => ep.cnsi_type === type && ep.connectionStatus === 'connected');
        return !haveAtLeastOne;
      })
    );
  }
}<|MERGE_RESOLUTION|>--- conflicted
+++ resolved
@@ -1,24 +1,20 @@
 
-<<<<<<< HEAD
-import {combineLatest as observableCombineLatest, of as observableOf, Observable } from 'rxjs';
-=======
+import { Injectable } from '@angular/core';
+import { ActivatedRouteSnapshot, CanActivate, RouterStateSnapshot } from '@angular/router';
+import { Store } from '@ngrx/store';
 import { combineLatest as observableCombineLatest, Observable } from 'rxjs';
->>>>>>> 6758f5e7
-
-import { withLatestFrom, skipWhile, map, first, filter, tap } from 'rxjs/operators';
+import { filter, first, map, skipWhile, withLatestFrom } from 'rxjs/operators';
+import { RouterNav } from '../store/actions/router.actions';
+import { AppState, IRequestEntityTypeState } from '../store/app-state';
+import { AuthState } from '../store/reducers/auth.reducer';
 import {
   endpointEntitiesSelector,
-  endpointStatusSelector,
-  endpointsEntityRequestDataSelector
+  endpointsEntityRequestDataSelector,
+  endpointStatusSelector
 } from '../store/selectors/endpoint.selectors';
-import { Injectable } from '@angular/core';
-import { EndpointState, EndpointModel, endpointStoreNames } from '../store/types/endpoint.types';
-import { Store } from '@ngrx/store';
-import { AppState, IRequestEntityTypeState } from '../store/app-state';
-import { CanActivate, ActivatedRouteSnapshot, RouterStateSnapshot } from '@angular/router';
+import { EndpointModel, EndpointState } from '../store/types/endpoint.types';
 import { UserService } from './user.service';
-import { AuthState } from '../store/reducers/auth.reducer';
-import { RouterNav } from '../store/actions/router.actions';
+
 
 @Injectable()
 export class EndpointsService implements CanActivate {
