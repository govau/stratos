import { APIResource } from '../store/types/api.types';

export interface IRoute {
  host: string;
  path: string;
  domain_guid: string;
  space_guid: string;
  service_instance_guid?: any;
  port?: any;
  domain_url: string;
  domain: IDomain;
  space_url: string;
  space: APIResource<ISpace>;
  apps_url: string;
  apps: APIResource<IApp>[];
  route_mappings_url: string;
  guid: string;
  cfGuid: string;
}

export interface ISpace {
  name: string;
  organization_guid: string;
  space_quota_definition_guid?: any;
  isolation_segment_guid?: any;
  allow_ssh: boolean;
  organization_url: string;
  organization: IOrganization;
  developers_url: string;
  developers: IDeveloper[];
  managers_url: string;
  managers: IDeveloper[];
  auditors_url: string;
  auditors: any[];
  apps_url: string;
  apps: APIResource<IApp>[];
  routes_url: string;
  domains_url: string;
  domains: IDomain[];
  service_instances_url: string;
  service_instances: any[];
  app_events_url: string;
  events_url: string;
  security_groups_url: string;
  security_groups: ISecurityGroup[];
  staging_security_groups_url: string;
  staging_security_groups: ISecurityGroup[];
  space_quota_definition?: APIResource<IQuotaDefinition>;
  routes?: APIResource<IRoute>[];
  guid: string;
  cfGuid: string;
}

export interface ISecurityGroup {
  name: string;
  rules: IRule[];
  running_default: boolean;
  staging_default: boolean;
  spaces_url: string;
  staging_spaces_url: string;
}

export enum IRuleType {
  all = 'all',
  tcp = 'tcp',
  udp = 'udp'
}
export interface IRule {
  destination: string;
  protocol: string;
  ports?: string;
}

export interface IApp {
  name: string;
  production?: boolean;
  space_guid: string;
  stack_guid?: string;
  buildpack?: any;
  detected_buildpack?: string;
  detected_buildpack_guid?: string;
  environment_json?: IEnvironmentjson;
  memory?: number;
  instances?: number;
  disk_quota?: number;
  state?: string;
  version?: string;
  command?: any;
  console?: boolean;
  debug?: any;
  staging_task_id?: string;
  package_state?: string;
  health_check_type?: string;
  health_check_timeout?: any;
  health_check_http_endpoint?: any;
  staging_failed_reason?: any;
  staging_failed_description?: any;
  diego?: boolean;
  docker_image?: any;
  docker_credentials?: IDockercredentials;
  package_updated_at?: string;
  detected_start_command?: string;
  allow_ssh?: boolean;
  ports?: number[];
  space_url?: string;
  stack_url?: string;
  routes_url?: string;
  events_url?: string;
  service_bindings_url?: string;
  route_mappings_url?: string;
}

export interface IDockercredentials {
  username?: any;
  password?: any;
}

export interface IEnvironmentjson {
  [any: string]: string;
}

export interface IDeveloper {
  admin: boolean;
  active: boolean;
  default_space_guid?: any;
  spaces_url: string;
  organizations_url: string;
  managed_organizations_url: string;
  billing_managed_organizations_url: string;
  audited_organizations_url: string;
  managed_spaces_url: string;
  audited_spaces_url: string;
}

export interface IOrganization {
  name: string;
  billing_enabled?: boolean;
  quota_definition_guid?: string;
  status?: string;
  default_isolation_segment_guid?: any;
  quota_definition_url?: string;
  spaces_url?: string;
  domains_url?: string;
  private_domains_url?: string;
  users_url?: string;
  managers_url?: string;
  billing_managers_url?: string;
  auditors_url?: string;
  app_events_url?: string;
  space_quota_definitions_url?: string;
  guid: string;
  cfGuid: string;
  spaces?: APIResource<ISpace>[];
  private_domains?: APIResource<IPrivateDomain>[];
  quota_definition?: APIResource<IQuotaDefinition>;
}

export interface IDomain {
  name: string;
  router_group_guid?: any;
  router_group_type?: any;
}

<<<<<<< HEAD
export interface IServiceInstance {
  guid: string;
  cfGuid: string;
}

export interface IBuildpack {
  name: string;
  position: number;
  enabled: boolean;
  locked: boolean;
  filename: string;
}

export interface IPrivateDomain {
  guid: string;
  cfGuid: string;
}

export interface IQuotaDefinition {
  memory_limit: number;
  app_instance_limit: number;
  instance_memory_limit: number;
  name: string;
  organization_guid?: string;
  total_services?: number;
  total_routes?: number;
  total_private_domains?: number;
}


export interface IUpdateSpace {
  name?: string;
  organization_guid?: string;
  developer_guids?: string[];
  manager_guids?: string[];
  auditor_guids?: string[];
  domain_guids?: string[];
  security_group_guids?: string[];
  allow_ssh?: boolean;
  isolation_segment_guid?: string;
}

export interface IUpdateOrganization {
  name?: string;
  status?: string;
  quota_definition_guid?: string;
  default_isolation_segment_guid?: string;
}
export interface IStack {
  name: string;
  description: string;
=======
export interface IInfo {
  name: string;
  build: string;
  support: string;
  version: number;
  description: string;
  authorization_endpoint: string;
  token_endpoint: string;
  min_cli_version?: any;
  min_recommended_cli_version?: any;
  api_version: string;
  app_ssh_endpoint: string;
  app_ssh_host_key_fingerprint: string;
  app_ssh_oauth_client: string;
  routing_endpoint: string;
  doppler_logging_endpoint: string;
>>>>>>> 31f0da1b
}<|MERGE_RESOLUTION|>--- conflicted
+++ resolved
@@ -161,7 +161,6 @@
   router_group_type?: any;
 }
 
-<<<<<<< HEAD
 export interface IServiceInstance {
   guid: string;
   cfGuid: string;
@@ -213,7 +212,7 @@
 export interface IStack {
   name: string;
   description: string;
-=======
+}
 export interface IInfo {
   name: string;
   build: string;
@@ -230,5 +229,4 @@
   app_ssh_oauth_client: string;
   routing_endpoint: string;
   doppler_logging_endpoint: string;
->>>>>>> 31f0da1b
 }