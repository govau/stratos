import { APIResource } from '../store/types/api.types';

export interface IRoute {
  host: string;
  path: string;
  domain_guid: string;
  space_guid: string;
  service_instance_guid?: any;
  port?: any;
  domain_url: string;
  domain: IDomain;
  space_url: string;
  space: APIResource<ISpace>;
  apps_url: string;
  apps: APIResource<IApp>[];
  route_mappings_url: string;
  guid: string;
  cfGuid: string;
}

export interface ISpace {
  name: string;
  organization_guid: string;
  space_quota_definition_guid?: any;
  isolation_segment_guid?: any;
  allow_ssh: boolean;
  organization_url: string;
  organization: IOrganization;
  developers_url: string;
  developers: IDeveloper[];
  managers_url: string;
  managers: IDeveloper[];
  auditors_url: string;
  auditors: any[];
  apps_url: string;
  apps: APIResource<IApp>[];
  routes_url: string;
  domains_url: string;
  domains: IDomain[];
  service_instances_url: string;
  service_instances: any[];
  app_events_url: string;
  events_url: string;
  security_groups_url: string;
  security_groups: ISecurityGroup[];
  staging_security_groups_url: string;
  staging_security_groups: ISecurityGroup[];
  space_quota_definition?: APIResource<IQuotaDefinition>;
  routes?: APIResource<IRoute>[];
  guid: string;
  cfGuid: string;
}

export interface ISecurityGroup {
  name: string;
  rules: IRule[];
  running_default: boolean;
  staging_default: boolean;
  spaces_url: string;
  staging_spaces_url: string;
}

export enum IRuleType {
  all = 'all',
  tcp = 'tcp',
  udp = 'udp'
}
export interface IRule {
  destination: string;
  protocol: string;
  ports?: string;
}

export interface IApp {
  name: string;
  production?: boolean;
  space_guid: string;
  stack_guid?: string;
  buildpack?: any;
  detected_buildpack?: string;
  detected_buildpack_guid?: string;
  environment_json?: IEnvironmentjson;
  memory?: number;
  instances?: number;
  disk_quota?: number;
  state?: string;
  version?: string;
  command?: any;
  console?: boolean;
  debug?: any;
  staging_task_id?: string;
  package_state?: string;
  health_check_type?: string;
  health_check_timeout?: any;
  health_check_http_endpoint?: any;
  staging_failed_reason?: any;
  staging_failed_description?: any;
  diego?: boolean;
  docker_image?: any;
  docker_credentials?: IDockercredentials;
  package_updated_at?: string;
  detected_start_command?: string;
  allow_ssh?: boolean;
  ports?: number[];
  space_url?: string;
  stack_url?: string;
  routes_url?: string;
  events_url?: string;
  service_bindings_url?: string;
  route_mappings_url?: string;
}

export interface IDockercredentials {
  username?: any;
  password?: any;
}

export interface IEnvironmentjson {
  [any: string]: string;
}

export interface IDeveloper {
  admin: boolean;
  active: boolean;
  default_space_guid?: any;
  spaces_url: string;
  organizations_url: string;
  managed_organizations_url: string;
  billing_managed_organizations_url: string;
  audited_organizations_url: string;
  managed_spaces_url: string;
  audited_spaces_url: string;
}

export interface IOrganization {
  name: string;
  billing_enabled?: boolean;
  quota_definition_guid?: string;
  status?: string;
  default_isolation_segment_guid?: any;
  quota_definition_url?: string;
  spaces_url?: string;
  domains_url?: string;
  private_domains_url?: string;
  users_url?: string;
  managers_url?: string;
  billing_managers_url?: string;
  auditors_url?: string;
  app_events_url?: string;
  space_quota_definitions_url?: string;
  guid: string;
  cfGuid: string;
  spaces?: APIResource<ISpace>[];
  private_domains?: APIResource<IPrivateDomain>[];
  quota_definition?: APIResource<IQuotaDefinition>;
}

export interface IDomain {
  name: string;
  router_group_guid?: any;
  router_group_type?: any;
}

export interface IServiceInstance {
  guid: string;
  cfGuid: string;
}

export interface IBuildpack {
  name: string;
  position: number;
  enabled: boolean;
  locked: boolean;
  filename: string;
}

export interface IPrivateDomain {
  guid: string;
  cfGuid: string;
}

export interface IQuotaDefinition {
  memory_limit: number;
  app_instance_limit: number;
  instance_memory_limit: number;
  name: string;
  organization_guid?: string;
  total_services?: number;
  total_routes?: number;
  total_private_domains?: number;
}


export interface IUpdateSpace {
  name?: string;
  organization_guid?: string;
  developer_guids?: string[];
  manager_guids?: string[];
  auditor_guids?: string[];
  domain_guids?: string[];
  security_group_guids?: string[];
  allow_ssh?: boolean;
  isolation_segment_guid?: string;
}

export interface IUpdateOrganization {
  name?: string;
  status?: string;
  quota_definition_guid?: string;
  default_isolation_segment_guid?: string;
}
export interface IStack {
  name: string;
  description: string;
}
<<<<<<< HEAD
export interface IInfo {
  name: string;
  build: string;
  support: string;
  version: number;
  description: string;
  authorization_endpoint: string;
  token_endpoint: string;
  min_cli_version?: any;
  min_recommended_cli_version?: any;
  api_version: string;
  app_ssh_endpoint: string;
  app_ssh_host_key_fingerprint: string;
  app_ssh_oauth_client: string;
  routing_endpoint: string;
  doppler_logging_endpoint: string;
=======

export interface IBuildpack {
  name: string;
  position: number;
  enabled: boolean;
  locked: boolean;
  filename: string;
}

export interface IFeatureFlag {
  name: string;
  enabled: boolean;
  url?: string;
  error_message?: string;
>>>>>>> 4766b571
}<|MERGE_RESOLUTION|>--- conflicted
+++ resolved
@@ -165,6 +165,10 @@
   guid: string;
   cfGuid: string;
 }
+export interface IStack {
+  name: string;
+  description: string;
+}
 
 export interface IBuildpack {
   name: string;
@@ -213,7 +217,6 @@
   name: string;
   description: string;
 }
-<<<<<<< HEAD
 export interface IInfo {
   name: string;
   build: string;
@@ -230,20 +233,10 @@
   app_ssh_oauth_client: string;
   routing_endpoint: string;
   doppler_logging_endpoint: string;
-=======
-
-export interface IBuildpack {
-  name: string;
-  position: number;
-  enabled: boolean;
-  locked: boolean;
-  filename: string;
-}
-
+}
 export interface IFeatureFlag {
   name: string;
   enabled: boolean;
   url?: string;
   error_message?: string;
->>>>>>> 4766b571
 }