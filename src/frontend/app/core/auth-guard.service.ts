--- conflicted
+++ resolved
@@ -23,34 +23,19 @@
   canActivate(): Observable<boolean> {
     return this.store.select('auth')
       .map((state: AuthState) => {
+        // Upgrade in progress
+        if (state.sessionData && state.sessionData.upgradeInProgress) {
+          this.store.dispatch(new RouterNav({ path: ['/upgrade'], extras: { skipLocationChange: true } }));
+          return false;
+        }
         if (state.sessionData && state.sessionData.uaaError) {
           this.store.dispatch(new RouterNav({ path: ['/uaa'] }));
           return false;
         }
-<<<<<<< HEAD
-        return state;
-      })
-      .skipWhile((state: AuthState) => {
-        return !state.loggedIn && !state.error;
-      })
-      .map((state: AuthState) => {
-        if (state.sessionData.valid) {
-          return true;
-        } else {
-          // Upgrade in progress
-          if (state.sessionData.upgradeInProgress) {
-            this.store.dispatch(new RouterNav({ path: ['/upgrade'], extras: { skipLocationChange: true } }));
-            return false;
-          }
-          state.sessionData.uaaError ?
-            this.store.dispatch(new RouterNav({ path: ['/uaa'] })) :
-            this.store.dispatch(new RouterNav({ path: ['/login'] }, window.location.pathname));
-=======
         if (!state.sessionData || !state.sessionData.valid) {
           this.store.dispatch(new RouterNav({
             path: ['/login']
           }, window.location.pathname));
->>>>>>> 21e4ed00
           return false;
         }
         return true;
