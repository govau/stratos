--- conflicted
+++ resolved
@@ -131,17 +131,6 @@
     },
 
     /**
-<<<<<<< HEAD
-     * @function listServiceBindings
-     * @memberof cloud-foundry.model.application
-     * @description List service bindings for application
-     * @param {string} cnsiGuid - the CNSI guid
-     * @param {string} guid - the application guid
-     * @param {object} params - the extra params to pass to request
-     * @returns {promise} A promise object
-     * @public
-     */
-=======
      * @function getAppVariables
      * @memberof cloud-foundry.model.application
      * @description get variables of an application at the model layer
@@ -149,7 +138,7 @@
      * @param {string} guid - the application id
      * @returns {promise} a promise object
      * @public
-     */
+     **/
     getAppVariables: function (cnsiGuid, guid) {
       var that = this;
       var config = {
@@ -173,16 +162,15 @@
     },
 
     /**
-    * @function listServiceBindings
-    * @memberof cloud-foundry.model.application
-    * @description List service bindings for application
-                                             * @param {string} cnsiGuid - the CNSI guid
-    * @param {string} guid - the application guid
-    * @param {object} params - the extra params to pass to request
-    * @returns {promise} A promise object
-    * @public
-    */
->>>>>>> d8b2f163
+     * @function listServiceBindings
+     * @memberof cloud-foundry.model.application
+     * @description List service bindings for application
+     * @param {string} cnsiGuid - the CNSI guid
+     * @param {string} guid - the application guid
+     * @param {object} params - the extra params to pass to request
+     * @returns {promise} A promise object
+     * @public
+     **/
     listServiceBindings: function (cnsiGuid, guid, params) {
       var config = {
         headers: { 'x-cnap-cnsi-list': cnsiGuid }
