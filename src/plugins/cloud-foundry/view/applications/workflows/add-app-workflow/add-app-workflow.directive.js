(function () {
  'use strict';

  angular
    .module('cloud-foundry.view.applications')
    .directive('addAppWorkflow', addAppWorkflow)
    .run(run);

  addAppWorkflow.$inject = [];

  /**
   * @memberof cloud-foundry.view.applications
   * @name addAppWorkflow
   * @description An add-app-workflow directive
   * @returns {object} The add-app-workflow directive definition object
   */
  function addAppWorkflow() {
    return {
      controller: AddAppWorkflowController,
      controllerAs: 'addAppWorkflowCtrl',
      templateUrl: 'plugins/cloud-foundry/view/applications/workflows/add-app-workflow/add-app-workflow.html'
    };
  }

  AddAppWorkflowController.$inject = [
    'app.model.modelManager',
    'app.event.eventService',
    'github.view.githubOauthService',
<<<<<<< HEAD
    'cloud-foundry.view.applications.services.hceSupport',
    'app.utils.utilsService',
=======
>>>>>>> fedae7cd
    '$scope',
    '$q',
    '$timeout'
  ];

  /**
   * @memberof cloud-foundry.view.applications
   * @name AddAppWorkflowController
   * @constructor
   * @param {app.model.modelManager} modelManager - the Model management service
   * @param {app.event.eventService} eventService - the Event management service
   * @param {object} githubOauthService - github oauth service
<<<<<<< HEAD
   * @param {object} hceSupport - HCE Support service
   * @param {object} utils - Utils service
=======
>>>>>>> fedae7cd
   * @param {object} $scope - Angular $scope
   * @param {object} $q - Angular $q service
   * @param {object} $timeout - the Angular $timeout service
   * @property {object} $scope - angular $scope
   * @property {object} $q - angular $q service
   * @property {object} $timeout - the Angular $timeout service
   * @property {boolean} addingApplication - flag for adding app
   * @property {app.model.modelManager} modelManager - the Model management service
   * @property {app.event.eventService} eventService - the Event management service
   * @property {github.view.githubOauthService} githubOauthService - github oauth service
   * @property {object} appModel - the Cloud Foundry applications model
   * @property {object} serviceInstanceModel - the application service instance model
   * @property {object} spaceModel - the Cloud Foundry space model
   * @property {object} routeModel - the Cloud Foundry route model
   * @property {object} githubModel - the Github model
   * @property {object} hceModel - the HCE model
   * @property {object} privateDomainModel - the private domain model
   * @property {object} sharedDomainModel - the shared domain model
   * @property {object} organizationModel - the organization model
   * @property {object} userInput - user's input about new application
   * @property {object} options - workflow options
   */
<<<<<<< HEAD
  function AddAppWorkflowController(modelManager, eventService, githubOauthService, hceSupport, utils, $scope, $q, $timeout) {
=======
  function AddAppWorkflowController(modelManager, eventService, githubOauthService, $scope, $q, $timeout) {
>>>>>>> fedae7cd
    this.$scope = $scope;
    this.$q = $q;
    this.$timeout = $timeout;
    this.addingApplication = false;
    this.modelManager = modelManager;
    this.eventService = eventService;
    this.githubOauthService = githubOauthService;
<<<<<<< HEAD
    this.hceSupport = hceSupport;
    this.utils = utils;
=======
>>>>>>> fedae7cd
    this.appModel = modelManager.retrieve('cloud-foundry.model.application');
    this.serviceInstanceModel = modelManager.retrieve('app.model.serviceInstance.user');
    this.spaceModel = modelManager.retrieve('cloud-foundry.model.space');
    this.routeModel = modelManager.retrieve('cloud-foundry.model.route');
    this.privateDomainModel = modelManager.retrieve('cloud-foundry.model.private-domain');
    this.sharedDomainModel = modelManager.retrieve('cloud-foundry.model.shared-domain');
    this.organizationModel = modelManager.retrieve('cloud-foundry.model.organization');
    this.stackatoInfo = modelManager.retrieve('app.model.stackatoInfo');
    this.hceModel = modelManager.retrieve('cloud-foundry.model.hce');
    this.authModel = modelManager.retrieve('cloud-foundry.model.auth');
    this.userInput = {};
    this.options = {};

    this.init();
  }

  run.$inject = [
    'cloud-foundry.view.applications.workflows.add-pipeline-workflow.prototype'
  ];

  function run(addPipelineWorkflowPrototype) {
    angular.extend(AddAppWorkflowController.prototype, addPipelineWorkflowPrototype, {

      init: function () {
        var that = this;
        var $scope = this.$scope;

        this.eventService.$on('cf.events.START_ADD_APP_WORKFLOW', function () {
          that.startWorkflow();
        });

        $scope.$watch(function () {
          return that.userInput.serviceInstance;
        }, function (serviceInstance) {
          that.userInput.organization = null;
          that.userInput.space = null;
          if (serviceInstance) {
            that.getOrganizations();
            that.getDomains().then(function () {
              that.userInput.domain = that.options.domains[0] && that.options.domains[0].value;
            });
          }
        });

        $scope.$watch(function () {
          return that.userInput.organization;
        }, function (organization) {
          that.userInput.space = null;
          if (organization) {
            that.getSpacesForOrganization(organization.metadata.guid);
          }
        });

        $scope.$watch(function () {
          return that.userInput.space;
        }, function (space) {
          if (space) {
            that.getAppsForSpace(space.metadata.guid);
          }
        });

        $scope.$watch(function () {
          return that.userInput.searchCategory;
        }, function (newSearchCategory) {
          if (angular.isDefined(that.userInput.search)) {
            that.userInput.search.entity.extra = newSearchCategory === 'all' ? undefined : newSearchCategory;
          }
        });

        $scope.$watch(function () {
          return that.options.subflow;
        }, function (subflow) {
          if (subflow) {
            that.appendSubflow(that.data.subflows[subflow]);
          }
        });

        this.eventService.$on('cf.events.LOAD_MORE_REPOS', function () {
          that.loadMoreRepos();
        });

        addPipelineWorkflowPrototype.setWatchers.apply(this);
      },

      reset: function () {
        var that = this;

        var path = 'plugins/cloud-foundry/view/applications/workflows/add-app-workflow/';
        this.data = {};
        this.errors = {};

        this.userInput = {
          name: null,
          serviceInstance: null,
          clusterUsername: null,
          clusterPassword: null,
          organization: null,
          space: null,
          host: null,
          domain: null,
          application: null,
          hceCnsi: null,
          source: null,
          repo: null,
          repoFilterTerm: null,
          branch: null,
          buildContainer: null,
          projectId: null,
          hcfApiEndpoint: null,
          hcfUserName: null,
          searchCategory: 'all',
          search: {
            entity: {
              extra: undefined
            }
          }
        };

        this.data.workflow = {
          allowJump: false,
          allowBack: false,
          title: gettext('Add Application'),
          btnText: {
            cancel: gettext('Save and Close')
          },
          steps: [
            {
              title: gettext('Name'),
              templateUrl: path + 'name.html',
              formName: 'application-name-form',
              nextBtnText: gettext('Create and continue'),
              cancelBtnText: gettext('Cancel'),
              onNext: function () {
                return that.validateNewRoute().then(function () {
                  return that.createApp().then(function () {
                    that.spaceModel.listAllServicesForSpace(
                      that.userInput.serviceInstance.guid,
                      that.userInput.space.metadata.guid
                    )
                    .then(function (services) {
                      that.options.services.length = 0;
                      [].push.apply(that.options.services, services);

                      // retrieve categories that user can filter services by
                      var categories = [];
                      angular.forEach(services, function (service) {
                        // Parse service entity extra data JSON string
                        if (!_.isNil(service.entity.extra) && angular.isString(service.entity.extra)) {
                          service.entity.extra = angular.fromJson(service.entity.extra);

                          if (angular.isDefined(service.entity.extra.categories)) {
                            var serviceCategories = _.map(service.entity.extra.categories,
                                                          function (o) {return { label: o, value: { categories: o }, lower: o.toLowerCase() }; });
                            categories = _.unionBy(categories, serviceCategories, 'lower');
                          }
                        }
                      });
                      categories = _.sortBy(categories, 'lower');
                      that.options.serviceCategories.length = 1;
                      [].push.apply(that.options.serviceCategories, categories);
                    })
                    .finally(function () {
                      that.options.servicesReady = true;
                    });
                  });
                });
              }
            },
            {
              title: gettext('Services'),
              formName: 'application-services-form',
              templateUrl: path + 'services.html',
              nextBtnText: gettext('Next'),
              onNext: function () {
                that.userInput.services = that.appModel.application.summary.services;
                that.options.subflow = that.options.subflow || 'pipeline';
              }
            },
            {
              title: gettext('Delivery'),
              formName: 'application-delivery-form',
              templateUrl: path + 'delivery.html',
              nextBtnText: gettext('Next'),
              onNext: function () {
                if (that.options.subflow === 'pipeline') {
                  that.options.sources.length = 0;
                  return that.getVcsInstances();
                }
              }
            }
          ]
        };

        this.data.countMainWorkflowSteps = this.data.workflow.steps.length;

        this.data.subflows = {
          pipeline: addPipelineWorkflowPrototype.getWorkflowDefinition.apply(this).steps,
          cli: [
            {
              ready: true,
              title: gettext('Deploy App'),
              templateUrl: path + 'cli-subflow/deploy.html',
              formName: 'application-cli-deploy-form',
              nextBtnText: gettext('Finished'),
              isLastStep: true,
              onEnter: function () {
                that.userInput.hcfApiEndpoint = that.utils.getClusterEndpoint(that.userInput.serviceInstance);

                // Get user name from StackatoInfo
                if (that.stackatoInfo.info) {
                  var endpointUser = that.stackatoInfo.info.endpoints.hcf[that.userInput.serviceInstance.guid].user;
                  if (endpointUser) {
                    that.userInput.hcfUserName = endpointUser.name;
                  }
                }
                return that.$q.resolve();
              }
            }
          ]
        };

        this.options = {
          workflow: that.data.workflow,
          userInput: this.userInput,
          eventService: this.eventService,
          errors: this.errors,
          subflow: null,
          serviceInstances: [],
          services: [],
          serviceCategories: [
            { label: gettext('All Services'), value: 'all' }
          ],
          servicesReady: false,
          organizations: [],
          spaces: [],
          apps: [],
          domains: [],
          hceCnsis: [],
          notificationTargetTypes: [],
          notificationTargets: [],
          sources: [],
          displayedRepos: [],
          repos: [],
          hasMoreRepos: false,
          loadingRepos: false,
          branches: [],
          buildContainers: [],
          notificationFormAppMode: true,
          imageRegistries: []
        };

        this.addApplicationActions = {
          stop: function () {
            that.stopWorkflow();
          },

          finish: function () {
            that.finishWorkflow();
          }
        };
      },

      /**
       * @function createApp
       * @memberOf cloud-foundry.view.applications.AddAppWorkflowController
       * @description create an application
       * @returns {promise} A resolved/rejected promise
       */
      createApp: function () {
        var that = this;
        var cnsiGuid = this.userInput.serviceInstance.guid;

        return that.appModel.createApp(cnsiGuid, {
          name: that.userInput.name,
          space_guid: that.userInput.space.metadata.guid
        }).then(function (app) {
          var summaryPromise = that.appModel.getAppSummary(cnsiGuid, app.metadata.guid);

          // Add route
          var routeSpec = {
            host: that.userInput.host,
            domain_guid: that.userInput.domain.metadata.guid,
            space_guid: that.userInput.space.metadata.guid
          };

          var routePromise = that.routeModel.createRoute(cnsiGuid, routeSpec)
            .then(function (route) {
              return that.routeModel.associateAppWithRoute(cnsiGuid, route.metadata.guid, app.metadata.guid);
            });

          that.eventService.$emit('cf.events.NEW_APP_CREATED');

          return that.$q.all([summaryPromise, routePromise]).then(function () {
            that.userInput.application = that.appModel.application;
          });
        });
      },

      /**
       * @function validateNewRoute
       * @memberOf cloud-foundry.view.applications.AddAppWorkflowController
       * @description check a route exists
       * @returns {promise} A resolved/rejected promise
       */
      validateNewRoute: function () {
        var that = this;
        return this.$q(function (resolve, reject) {
          that.routeModel.checkRouteExists(
            that.userInput.serviceInstance.guid,
            that.userInput.domain.metadata.guid,
            that.userInput.host
          )
          .then(function (data) {
            if (data && data.code === 10000) {
              resolve();
            } else {
              reject(gettext('This route already exists. Choose a new one.'));
            }
          });
        });
      },

      /**
       * @function getOrganizations
       * @memberOf cloud-foundry.view.applications.AddAppWorkflowController
       * @description get organizations
       * @returns {promise} A resolved/rejected promise
       */
      getOrganizations: function () {
        var that = this;
        var cnsiGuid = that.userInput.serviceInstance.guid;
        return this.organizationModel.listAllOrganizations(cnsiGuid, {}, true)
          .then(function (organizations) {

            // Filter out organizations in which user does not
            // have any space where they aren't a developer
            // NOTE: This is unnecessary for admin users, and will fail
            // because the userSummary doesn't contain organization_guid data
            var filteredOrgs = organizations;
            if (!that.authModel.isAdmin(cnsiGuid)) {
              filteredOrgs = _.filter(organizations, function (organization) {
                // Retrieve filtered list of Spaces where the user is a developer
                var orgGuid = organization.metadata.guid;
                var filteredSpaces = _.filter(that.authModel.principal[cnsiGuid].userSummary.spaces.all,
                  {entity: {organization_guid: orgGuid}});
                return filteredSpaces.length > 0;
              });
            }
            that.options.organizations.length = 0;
            [].push.apply(that.options.organizations, _.map(filteredOrgs, that.selectOptionMapping));
            that.userInput.organization = that.options.organizations[0] && that.options.organizations[0].value;
          });
      },

      /**
       * @function getSpacesForOrganization
       * @memberOf cloud-foundry.view.applications.AddAppWorkflowController
       * @description get spaces for organization
       * @param {string} guid - the organization GUID
       * @returns {promise} A resolved/rejected promise
       */
      getSpacesForOrganization: function (guid) {
        var that = this;
        var cnsiGuid = that.userInput.serviceInstance.guid;
        return this.organizationModel.listAllSpacesForOrganization(cnsiGuid, guid)
          .then(function (spaces) {

            // Filter out spaces in which user is not a Space Developer
            var filteredSpaces = spaces;
            if (!that.authModel.isAdmin(cnsiGuid)) {
              filteredSpaces = _.filter(that.authModel.principal[cnsiGuid].userSummary.spaces.all,
                {entity: {organization_guid: guid}});
            }

            that.options.spaces.length = 0;
            [].push.apply(that.options.spaces, _.map(filteredSpaces, that.selectOptionMapping));
            that.userInput.space = that.options.spaces[0] && that.options.spaces[0].value;
          });
      },

      /**
       * @function getAppsForSpace
       * @memberOf cloud-foundry.view.applications.AddAppWorkflowController
       * @description get apps for space
       * @param {string} guid - the space GUID
       * @returns {promise} A resolved/rejected promise
       */
      getAppsForSpace: function (guid) {
        var that = this;
        var cnsiGuid = that.userInput.serviceInstance.guid;
        return this.spaceModel.listAllAppsForSpace(cnsiGuid, guid)
          .then(function (apps) {
            that.options.apps.length = 0;
            [].push.apply(that.options.apps, _.map(apps, that.selectOptionMapping));
          });
      },

      /**
       * @function getDomains
       * @memberOf cloud-foundry.view.applications.AddAppWorkflowController
       * @description get domains, including private domains and shared domains
       * @returns {promise} A resolved/rejected promise
       */
      getDomains: function () {
        this.options.domains.length = 0;
        return this.$q.all([
          this.getPrivateDomains(),
          this.getSharedDomains()
        ]);
      },

      /**
       * @function getPrivateDomains
       * @memberOf cloud-foundry.view.applications.AddAppWorkflowController
       * @description get private domains
       * @returns {promise} A resolved/rejected promise
       */
      getPrivateDomains: function () {
        var that = this;
        var cnsiGuid = that.userInput.serviceInstance.guid;
        return this.privateDomainModel.listAllPrivateDomains(cnsiGuid).then(function (privateDomains) {
          [].push.apply(that.options.domains, _.map(privateDomains, that.selectOptionMapping));
        });
      },

      /**
       * @function getSharedDomains
       * @memberOf cloud-foundry.view.applications.AddAppWorkflowController
       * @description get shared domains
       * @returns {promise} A resolved/rejected promise
       */
      getSharedDomains: function () {
        var that = this;
        var cnsiGuid = that.userInput.serviceInstance.guid;
        return this.sharedDomainModel.listAllSharedDomains(cnsiGuid).then(function (sharedDomains) {
          [].push.apply(that.options.domains, _.map(sharedDomains, that.selectOptionMapping));
        });
      },

      /**
       * @function redefineWorkflowWithoutHce
       * @memberOf cloud-foundry.view.applications.AddAppWorkflowController
       * @description redefine the workflow if there is no HCE service instances registered
       */
      redefineWorkflowWithoutHce: function () {
        this.options.subflow = 'cli';
        this.data.countMainWorkflowSteps -= 1;
        this.data.workflow.steps.pop();
        [].push.apply(this.data.workflow.steps, this.data.subflows.cli);
      },

      /**
       * @function notify
       * @memberOf cloud-foundry.view.applications.AddAppWorkflowController
       * @description notify success
       */
      notify: function () {
        if (!this.userInput.application) {
          return;
        }

        var href = [
          '#/cf/applications',
          this.userInput.serviceInstance.guid,
          'app',
          this.userInput.application.summary.guid,
          'summary'
        ].join('/');

        this.eventService.$emit('cf.events.NOTIFY_SUCCESS', {
          message: gettext('A new app has been created: ') + '<a href="' + href + '">' + this.userInput.name + '</a>'
        });
      },

      startWorkflow: function () {
        var that = this;
        this.addingApplication = true;
        this.reset();
        this.appModel.all();
        this.getHceInstances();
        this.serviceInstanceModel.list()
          .then(function (serviceInstances) {
            var validServiceInstances = _.chain(_.values(serviceInstances))
              .filter({cnsi_type: 'hcf', valid: true})
              .filter(function (cnsi) {
                return that.authModel.doesUserHaveRole(cnsi.guid, that.authModel.roles.space_developer);
              })
              .map(function (o) {
                return {label: o.api_endpoint.Host, value: o};
              })
              .value();
            [].push.apply(that.options.serviceInstances, validServiceInstances);
          });
      },

      stopWorkflow: function () {
        this.notify();
        this.addingApplication = false;
      },

      finishWorkflow: function () {
        this.notify();
        this.addingApplication = false;
      }
    });
  }

})();<|MERGE_RESOLUTION|>--- conflicted
+++ resolved
@@ -26,11 +26,7 @@
     'app.model.modelManager',
     'app.event.eventService',
     'github.view.githubOauthService',
-<<<<<<< HEAD
-    'cloud-foundry.view.applications.services.hceSupport',
     'app.utils.utilsService',
-=======
->>>>>>> fedae7cd
     '$scope',
     '$q',
     '$timeout'
@@ -43,11 +39,7 @@
    * @param {app.model.modelManager} modelManager - the Model management service
    * @param {app.event.eventService} eventService - the Event management service
    * @param {object} githubOauthService - github oauth service
-<<<<<<< HEAD
-   * @param {object} hceSupport - HCE Support service
-   * @param {object} utils - Utils service
-=======
->>>>>>> fedae7cd
+   * @param {object} utils - Utils service 
    * @param {object} $scope - Angular $scope
    * @param {object} $q - Angular $q service
    * @param {object} $timeout - the Angular $timeout service
@@ -70,11 +62,7 @@
    * @property {object} userInput - user's input about new application
    * @property {object} options - workflow options
    */
-<<<<<<< HEAD
-  function AddAppWorkflowController(modelManager, eventService, githubOauthService, hceSupport, utils, $scope, $q, $timeout) {
-=======
-  function AddAppWorkflowController(modelManager, eventService, githubOauthService, $scope, $q, $timeout) {
->>>>>>> fedae7cd
+  function AddAppWorkflowController(modelManager, eventService, githubOauthService, utils, $scope, $q, $timeout) {
     this.$scope = $scope;
     this.$q = $q;
     this.$timeout = $timeout;
@@ -82,11 +70,7 @@
     this.modelManager = modelManager;
     this.eventService = eventService;
     this.githubOauthService = githubOauthService;
-<<<<<<< HEAD
-    this.hceSupport = hceSupport;
     this.utils = utils;
-=======
->>>>>>> fedae7cd
     this.appModel = modelManager.retrieve('cloud-foundry.model.application');
     this.serviceInstanceModel = modelManager.retrieve('app.model.serviceInstance.user');
     this.spaceModel = modelManager.retrieve('cloud-foundry.model.space');
