(function () {
  'use strict';

  angular
    .module('cloud-foundry.view.applications.application.summary', [])
    .config(registerRoute);

  registerRoute.$inject = [
    '$stateProvider'
  ];

  function registerRoute($stateProvider) {
    $stateProvider.state('cf.applications.application.summary', {
      url: '/summary',
      templateUrl: 'plugins/cloud-foundry/view/applications/application/summary/summary.html',
      controller: ApplicationSummaryController,
      controllerAs: 'applicationSummaryCtrl'
    });
  }

  ApplicationSummaryController.$inject = [
    '$state',
    '$stateParams',
    '$log',
    '$q',
    '$scope',
    '$filter',
    'app.model.modelManager',
    'cloud-foundry.view.applications.application.summary.addRoutes',
    'cloud-foundry.view.applications.application.summary.editApp',
    'app.utils.utilsService',
    'app.view.endpoints.clusters.routesService',
    'helion.framework.widgets.dialog.confirm',
    'app.view.notificationsService'
  ];

  /**
   * @name ApplicationSummaryController
   * @constructor
   * @param {object} $state - UI Router $state
   * @param {object} $stateParams - the UI router $stateParams service
   * @param {object} $log - the angular $log service
   * @param {object} $q - the angular $q service
   * @param {object} $scope - the Angular $scope service
   * @param {object} $filter - the Angular $filter service
   * @param {app.model.modelManager} modelManager - the Model management service
   * @param {cloud-foundry.view.applications.application.summary.addRoutes} addRoutesService - add routes service
   * @param {cloud-foundry.view.applications.application.summary.editapp} editAppService - edit Application
   * @param {app.utils.utilsService} utils - the utils service
   * @param {app.view.endpoints.clusters.routesService} routesService - the Service management service
   * @param {helion.framework.widgets.dialog.confirm} confirmDialog - the confirm dialog service
   * @param {app.view.notificationsService} notificationsService - the toast notification service
   * @property {cloud-foundry.model.application} model - the Cloud Foundry Applications Model
   * @property {app.model.serviceInstance.user} userCnsiModel - the user service instance model
   * @property {string} id - the application GUID
   * @property {cloud-foundry.view.applications.application.summary.addRoutes} addRoutesService - add routes service
   * @property {helion.framework.widgets.dialog.confirm} confirmDialog - the confirm dialog service
   * @property {app.utils.utilsService} utils - the utils service
   * @property {helion.framework.widgets.dialog.confirm} confirmDialog - the confirm dialog service
   * @property {app.view.notificationsService} notificationsService - the toast notification service
   */
  function ApplicationSummaryController($state, $stateParams, $log, $q, $scope, $filter,
                                        modelManager, addRoutesService, editAppService, utils,
                                        routesService, confirmDialog, notificationsService) {

    this.model = modelManager.retrieve('cloud-foundry.model.application');
    this.userCnsiModel = modelManager.retrieve('app.model.serviceInstance.user');
    this.authModel = modelManager.retrieve('cloud-foundry.model.auth');
    this.routesService = routesService;
    this.id = $stateParams.guid;
    this.cnsiGuid = $stateParams.cnsiGuid;
    this.addRoutesService = addRoutesService;
    this.editAppService = editAppService;
    this.confirmDialog = confirmDialog;
    this.notificationsService = notificationsService;
    this.utils = utils;
    this.$log = $log;
    this.$q = $q;
    this.instanceViewLimit = 5;

    this.update = function () {
      return this.appCtrl.update();
    };

    // Hide these options by default until we can ascertain that user can perform them
    this.hideAddRoutes = true;
    this.hideEditApp = true;
    this.hideManageServices = true;

    var that = this;
    this.routesActionMenu = [
      {
        name: gettext('Unmap from App'),
        disabled: false,
        execute: function (route) {
          routesService.unmapAppRoute(that.cnsiGuid, route, route.guid, that.id).finally(function () {
            that.update();
          });
        }
      },
      {
        name: gettext('Delete Route'),
        disabled: false,
        execute: function (route) {
          routesService.deleteRoute(that.cnsiGuid, route, route.guid).finally(function () {
            that.update();
          });
        }
      }
    ];

    this.instancesActionMenu = [
      {
<<<<<<< HEAD
        name: gettext('Terminate'),
        disabled: true,
=======
        name: gettext('Terminate Instance'),
        disabled: false,
>>>>>>> b74bb941
        execute: function (instanceIndex) {
          that.confirmDialog({
            title: gettext('Terminate Instance'),
            description: gettext('Are you sure you want to terminate Instance ') + instanceIndex + '?',
            errorMessage: gettext('There was a problem terminating this instance. Please try again. If this error persists, please contact the Administrator.'),
            buttonText: {
              yes: gettext('Terminate'),
              no: gettext('Cancel')
            },
            callback: function () {
              return that.model.terminateRunningAppInstanceAtGivenIndex(that.cnsiGuid, that.id, instanceIndex)
                .then(function () {
                  that.notificationsService.notify('success', gettext('Instance successfully terminated'));
                  that.update();
                });
            }
          });
        }
      }
    ];

    function init() {
      // Filter out the stackato hce service
      that.serviceInstances = $filter('removeHceServiceInstance')(that.model.application.summary.services, that.id);

      // Unmap from app
      that.routesActionMenu[0].hidden = !that.authModel.isAllowed(that.cnsiGuid,
        that.authModel.resources.application,
        that.authModel.actions.update,
        that.model.application.summary.space_guid
      );
      that.$log.debug('Auth Action: Unmap from app hidden: ' + that.routesActionMenu[0].hidden);
      // delete route
      that.routesActionMenu[1].hidden = !that.authModel.isAllowed(that.cnsiGuid,
        that.authModel.resources.route,
        that.authModel.actions.delete,
        that.model.application.summary.space_guid
      );
      that.$log.debug('Auth Action: Delete from app hidden: ' + that.routesActionMenu[1].hidden);
      that.hideRouteActions = !_.find(that.routesActionMenu, { hidden: false });

      // hide Add Routes
      that.hideAddRoutes = !that.authModel.isAllowed(that.cnsiGuid,
        that.authModel.resources.route,
        that.authModel.actions.create, that.model.application.summary.space_guid);
      that.$log.debug('Auth Action: Hide Add routes hidden: ' + that.hideAddRoutes);

      // hide Edit App
      that.hideEditApp = !that.authModel.isAllowed(that.cnsiGuid,
        that.authModel.resources.application,
        that.authModel.actions.update, that.model.application.summary.space_guid);
      that.$log.debug('Auth Action: Hide Edit App hidden: ' + that.hideEditApp);

      // hide Manage Services
      that.hideManageServices = !that.authModel.isAllowed(that.cnsiGuid,
        that.authModel.resources.managed_service_instance,
        that.authModel.actions.create, that.model.application.summary.space_guid);
      that.$log.debug('Auth Action: Hide Manage Services hidden: ' + that.hideEditApp);

      // Terminate instance action
      that.instancesActionMenu[0].hidden = !that.authModel.isAllowed(that.cnsiGuid,
        that.authModel.resources.application,
        that.authModel.actions.update, that.model.application.summary.space_guid);
      that.hideInstanceActions = !_.find(that.instancesActionMenu, { hidden: false });

      return that.$q.resolve();
    }

    this.utils.chainStateResolve('cf.applications.application.summary', $state, init);

  }

  angular.extend(ApplicationSummaryController.prototype, {
    /**
     * @function isWebLink
     * @description Determine if supplies buildpack url is a web link
     * @param {string} buildpack - buildpack url guid
     * @returns {boolean} Indicating if supplies buildpack is a web link
     * @public
     **/
    isWebLink: function (buildpack) {
      var url = angular.isDefined(buildpack) && buildpack !== null ? buildpack : '';
      url = url.trim().toLowerCase();
      return url.indexOf('http://') === 0 || url.indexOf('https://') === 0;
    },

    /**
     * @function showAddRouteForm
     * @description Show Add a Route form
     * @public
     **/
    showAddRouteForm: function () {
      this.addRoutesService.add(this.cnsiGuid, this.id);
    },

    /**
     * @function editApp
     * @description Display edit app detail view
     * @public
     */
    editApp: function () {
      this.editAppService.display(this.cnsiGuid, this.id);
    },

    getEndpoint: function () {
      return this.utils.getClusterEndpoint(this.userCnsiModel.serviceInstances[this.cnsiGuid]);
    },

    /**
     * @function formatUptime
     * @description format an uptime in seconds into a days, hours, minutes, seconds string
     * @param {number} uptime in seconds
     * @returns {string} formatted uptime string
     */
    formatUptime: function (uptime) {
      if (angular.isUndefined(uptime) || uptime === null) {
        return '-';
      }
      if (uptime === 0) {
        return '0' + gettext('s');
      }
      var days = Math.floor(uptime / 86400);
      uptime = uptime % 86400;
      var hours = Math.floor(uptime / 3600);
      uptime = uptime % 3600;
      var minutes = Math.floor(uptime / 60);
      var seconds = uptime % 60;

      function formatPart(count, single, plural) {
        if (count === 0) {
          return '';
        } else if (count === 1) {
          return count + single + ' ';
        } else {
          return count + plural + ' ';
        }
      }

      return (formatPart(days, gettext('d'), gettext('d')) +
      formatPart(hours, gettext('h'), gettext('h')) +
      formatPart(minutes, gettext('m'), gettext('m')) +
      formatPart(seconds, gettext('s'), gettext('s'))).trim();
    }
  });

})();<|MERGE_RESOLUTION|>--- conflicted
+++ resolved
@@ -111,13 +111,8 @@
 
     this.instancesActionMenu = [
       {
-<<<<<<< HEAD
         name: gettext('Terminate'),
-        disabled: true,
-=======
-        name: gettext('Terminate Instance'),
         disabled: false,
->>>>>>> b74bb941
         execute: function (instanceIndex) {
           that.confirmDialog({
             title: gettext('Terminate Instance'),
