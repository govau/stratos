--- conflicted
+++ resolved
@@ -216,32 +216,21 @@
 			"No CNSI registered with GUID %s: %s", cnsiGUID, err)
 	}
 
-<<<<<<< HEAD
 	// Look for auth type
 	authTypeStr := c.FormValue("auth_type")
 	if len(authTypeStr) == 0 {
 		authTypeStr = "oauth2"
 	}
 	var authType interfaces.AuthType
-=======
-	authTypeStr := c.FormValue("auth")
-	authType := interfaces.AuthTypeOAuth2
->>>>>>> 49d5ff4a
 	switch authTypeStr {
 	case "oauth2":
 		authType = interfaces.OAuth2
 	case "http":
-<<<<<<< HEAD
-		authType = interfaces.HttpBasic
+		authType = interfaces.AuthTypeHttpBasic
 	case "kube-config":
 		authType = interfaces.KubeConfig
 	default:
 		authType = ""
-=======
-		authType = interfaces.AuthTypeHttpBasic
-	default:
-		authType = interfaces.AuthTypeOAuth2
->>>>>>> 49d5ff4a
 	}
 
 	if authType == interfaces.AuthTypeOAuth2 {
