package cfapppush

import (
	"encoding/json"
	"errors"
	"fmt"
	"io"
	"io/ioutil"
	"os"
	"path/filepath"
	"strings"
	"time"

	"code.cloudfoundry.org/cli/cf/actors"
	"code.cloudfoundry.org/cli/cf/actors/brokerbuilder"
	"code.cloudfoundry.org/cli/cf/actors/planbuilder"
	"code.cloudfoundry.org/cli/cf/actors/pluginrepo"
	"code.cloudfoundry.org/cli/cf/actors/servicebuilder"
	"code.cloudfoundry.org/cli/cf/api"
	"code.cloudfoundry.org/cli/cf/appfiles"
	"code.cloudfoundry.org/cli/cf/commandregistry"
	"code.cloudfoundry.org/cli/cf/commands/application"
	"code.cloudfoundry.org/cli/cf/commandsloader"
	"code.cloudfoundry.org/cli/cf/configuration"
	"code.cloudfoundry.org/cli/cf/configuration/confighelpers"
	"code.cloudfoundry.org/cli/cf/configuration/coreconfig"
	"code.cloudfoundry.org/cli/cf/configuration/pluginconfig"
	"code.cloudfoundry.org/cli/cf/flags"
	"code.cloudfoundry.org/cli/cf/manifest"
	"code.cloudfoundry.org/cli/cf/models"
	"code.cloudfoundry.org/cli/cf/net"
	"code.cloudfoundry.org/cli/cf/terminal"
	"code.cloudfoundry.org/cli/cf/trace"
	"code.cloudfoundry.org/cli/util"
	"code.cloudfoundry.org/cli/util/randomword"
	"github.com/SUSE/stratos-ui/repository/interfaces"
	log "github.com/Sirupsen/logrus"
	"github.com/gorilla/websocket"
	"github.com/labstack/echo"
	uuid "github.com/satori/go.uuid"
	yaml "gopkg.in/yaml.v2"

	archiver "github.com/mholt/archiver"
)

// Success
const (
	DATA MessageType = iota + 20000
	MANIFEST
	CLOSE_SUCCESS
)

// Close - error cases
const (
	CLOSE_PUSH_ERROR MessageType = iota + 40000
	CLOSE_NO_MANIFEST
	CLOSE_INVALID_MANIFEST
	CLOSE_FAILED_CLONE
	CLOSE_FAILED_NO_BRANCH
	CLOSE_FAILURE
	CLOSE_NO_SESSION
	CLOSE_NO_CNSI
	CLOSE_NO_CNSI_USERTOKEN
)

// Events
const (
	EVENT_CLONED MessageType = iota + 10000
	EVENT_FETCHED_MANIFEST
	EVENT_PUSH_STARTED
	EVENT_PUSH_COMPLETED
)

// Source exchange messages
const (
	SOURCE_REQUIRED MessageType = iota + 30000
	SOURCE_GITHUB
	SOURCE_FOLDER
	SOURCE_FILE
	SOURCE_FILE_DATA
	SOURCE_FILE_ACK
	SOURCE_GITURL
)

const (
	stratosProjectKey = "STRATOS_PROJECT"
)

<<<<<<< HEAD
=======
type ManifestResponse struct {
	Manifest string
}

type SocketMessage struct {
	Message   string      `json:"message"`
	Timestamp int64       `json:"timestamp"`
	Type      MessageType `json:"type"`
}

type SocketWriter struct {
	clientWebSocket *websocket.Conn
}

// Allow connections from any Origin
var upgrader = websocket.Upgrader{
	CheckOrigin: func(r *http.Request) bool {
		return true
	},
}

type StratosProject struct {
	DeploySource interface{} `json:"deploySource"`
}

type DeploySource struct {
	SourceType string `json:"type"`
	Timestamp  int64  `json:"timestamp"`
}

// Structure used to provide metadata about the GitHub source
type GitHubSourceInfo struct {
	DeploySource
	Project    string `json:"project"`
	Branch     string `json:"branch"`
	Url        string `json:"url"`
	CommitHash string `json:"commit"`
}

// Structure used to provide metadata about the Git Url source
type GitUrlSourceInfo struct {
	DeploySource
	Project    string `json:"project"`
	Branch     string `json:"branch"`
	Url        string `json:"url"`
	CommitHash string `json:"commit"`
}

type CloneDetails struct {
	Url    string
	Branch string
	Commit string
}
type FolderSourceInfo struct {
	DeploySource
	Files   int      `json:"files"`
	Folders []string `json:"folders,omitempty"`
}

>>>>>>> 648eeabe
func (cfAppPush *CFAppPush) deploy(echoContext echo.Context) error {

	cfAppPush.pushCommand = &application.Push{}
	metaData := cfAppPush.pushCommand.MetaData()
	cfAppPush.flagContext = flags.NewFlagContext(metaData.Flags)

	cnsiGUID := echoContext.Param("cnsiGuid")
	orgGuid := echoContext.Param("orgGuid")
	spaceGuid := echoContext.Param("spaceGuid")
	spaceName := echoContext.QueryParam("space")
	orgName := echoContext.QueryParam("org")

	clientWebSocket, pingTicker, err := interfaces.UpgradeToWebSocket(echoContext)
	if err != nil {
		log.Errorf("Upgrade to websocket failed due to: %+v", err)
		return err
	}
	defer clientWebSocket.Close()
	defer pingTicker.Stop()

	// We use a simple protocol to get the source to use for cf push

	// Send a message to the client to say that we are awaiting source details
	sendEvent(clientWebSocket, SOURCE_REQUIRED)

	// Wait for a message from the client
	log.Info("Waiting for source information from client")

	msg := SocketMessage{}
	if err := clientWebSocket.ReadJSON(&msg); err != nil {
		log.Errorf("Error reading JSON: %v+", err)
		return err
	}

	log.Infof("%v+", msg)

	// Temporary folder for the application source
	tempDir, err := ioutil.TempDir("", "cf-push-")
	defer os.RemoveAll(tempDir)

	var sourceEnvVarMetadata, appDir string

	// Get the source, depending on the source type
	switch msg.Type {
	case SOURCE_GITHUB:
		sourceEnvVarMetadata, appDir, err = getGitHubSource(clientWebSocket, tempDir, msg)
	case SOURCE_FOLDER:
		sourceEnvVarMetadata, appDir, err = getFolderSource(clientWebSocket, tempDir, msg)
	case SOURCE_GITURL:
		sourceEnvVarMetadata, appDir, err = getGitUrlSource(clientWebSocket, tempDir, msg)
	default:
		err = errors.New("Unsupported source type; don't know how to get the source for the application")
	}

	if err != nil {
		log.Errorf("Failed to fetch source: %v+", err)
		return err
	}

	// Source fetched - read manifest
	manifest, err := fetchManifest(appDir, sourceEnvVarMetadata, clientWebSocket)
	if err != nil {
		return err
	}

	sendEvent(clientWebSocket, EVENT_FETCHED_MANIFEST)

	err = sendManifest(manifest, clientWebSocket)
	if err != nil {
		log.Warnf("Failed to read or send manifest due to %s", err)
		sendErrorMessage(clientWebSocket, err, CLOSE_FAILURE)
		return err
	}

	// Initialise push command
	commandsloader.Load()

	socketWriter := &SocketWriter{
		clientWebSocket: clientWebSocket,
	}

	configRepo, err := cfAppPush.getConfigData(echoContext, cnsiGUID, orgGuid, spaceGuid, spaceName, orgName, clientWebSocket)
	if err != nil {
		log.Warnf("Failed to initialise config repo due to error %+v", err)
		return err
	}

	traceLogger := trace.NewLogger(os.Stdout, true)
	dialTimeout := os.Getenv("CF_DIAL_TIMEOUT")
	deps := initialiseDependency(socketWriter, traceLogger, dialTimeout, configRepo)
	defer deps.Config.Close()

	cfAppPush.pushCommand.SetDependency(deps, false)

	err = cfAppPush.flagContext.Parse("-p", appDir, "-f", appDir+"/manifest.yml")
	if err != nil {
		log.Warnf("Failed to parse due to: %+v", err)
		sendErrorMessage(clientWebSocket, err, CLOSE_FAILURE)
		return err
	}

	sendEvent(clientWebSocket, EVENT_PUSH_STARTED)
	err = cfAppPush.pushCommand.Execute(cfAppPush.flagContext)
	if err != nil {
		log.Warnf("Failed to execute due to: %+v", err)
		sendErrorMessage(clientWebSocket, err, CLOSE_PUSH_ERROR)
		return err
	}
	sendEvent(clientWebSocket, EVENT_PUSH_COMPLETED)

	sendEvent(clientWebSocket, CLOSE_SUCCESS)
	return nil
}

func getFolderSource(clientWebSocket *websocket.Conn, tempDir string, msg SocketMessage) (string, string, error) {
	// The msg data is JSON for the Folder info
	info := FolderSourceInfo{}

	if err := json.Unmarshal([]byte(msg.Message), &info); err != nil {
		return "", tempDir, err
	}

	// Create all of the folders
	for _, folder := range info.Folders {
		path := filepath.Join(tempDir, folder)
		err := os.Mkdir(path, 0700)
		if err != nil {
			return "", tempDir, errors.New("Failed to create folder")
		}
	}

	var transfers = info.Files
	var lastFilePath string
	for transfers > 0 {
		log.Debugf("Waiting for a file: %d remaining", transfers)

		// Send an ACK to ask the client to start sending us files
		sendEvent(clientWebSocket, SOURCE_FILE_ACK)

		// We should get a SOURCE_FILE message next
		msg := SocketMessage{}
		if err := clientWebSocket.ReadJSON(&msg); err != nil {
			log.Errorf("Error reading JSON: %v+", err)
			return "", tempDir, err
		}

		// Expecting a file
		if msg.Type != SOURCE_FILE {
			return "", tempDir, errors.New("Unexpected web socket message type")
		}

		log.Debugf("Transferring file: %s", msg.Message)

		// Now expecting a binary message
		messageType, p, err := clientWebSocket.ReadMessage()

		if err != nil {
			return "", tempDir, err
		}

		if messageType != websocket.BinaryMessage {
			return "", tempDir, errors.New("Expecting binary file data")
		}

		// Write the file
		path := filepath.Join(tempDir, msg.Message)
		err = ioutil.WriteFile(path, p, 0644)
		if err != nil {
			return "", tempDir, err
		}

		lastFilePath = path
		transfers--
	}

	// Check to see if we received only 1 file and check if that was an archive file
	if info.Files == 1 {
		log.Debugf("Checking for archive file - %s", lastFilePath)

		archiver := getArchiverFor(lastFilePath)

		if archiver != nil {
			// Overwrite generic 'filefolder' type
			info.DeploySource.SourceType = "archive"

			log.Debug("Unpacking archive ......")
			unpackPath := filepath.Join(tempDir, "application")
			err := os.Mkdir(unpackPath, 0700)

			err = archiver.Open(lastFilePath, unpackPath)
			if err != nil {
				return "", tempDir, err
			}

			// Just check to see if we actually unpacked into a root folder
			contents, err := ioutil.ReadDir(unpackPath)
			if err != nil {
				return "", tempDir, err
			}

			if len(contents) == 1 && contents[0].IsDir() {
				unpackPath = filepath.Join(unpackPath, contents[0].Name())
			}

			// Archive done
			tempDir = unpackPath
		}
	}

	// All done!

	// Return a string that can be added to the manifest as an application env var to trace where the source originated
	info.Timestamp = time.Now().Unix()
	info.Folders = nil
	stratosProject := StratosProject{
		DeploySource: info,
	}

	marshalledJson, _ := json.Marshal(stratosProject)
	return string(marshalledJson), tempDir, nil
}

// Check the suffix of the file name and return an archiver that can handle that file type
// Return nil if not a supported archive format
func getArchiverFor(filePath string) archiver.Archiver {
	if strings.HasSuffix(filePath, ".tar.gz") || strings.HasSuffix(filePath, ".tgz") {
		return archiver.TarGz
	} else if strings.HasSuffix(filePath, ".tar") {
		return archiver.Tar
	} else if strings.HasSuffix(filePath, ".zip") {
		return archiver.Zip
	}

	return nil
}

func getGitHubSource(clientWebSocket *websocket.Conn, tempDir string, msg SocketMessage) (string, string, error) {
	var (
		err error
	)

	// The msg data is JSON for the GitHub info
	info := GitHubSourceInfo{}
	if err = json.Unmarshal([]byte(msg.Message), &info); err != nil {
		return "", tempDir, err
	}

	info.Url = fmt.Sprintf("https://github.com/%s", info.Project)
	log.Infof("GitHub Source: %s, branch %s, url: %s", info.Project, info.Branch, info.Url)
	cloneDetails := CloneDetails{
		Url:    info.Url,
		Branch: info.Branch,
		Commit: info.CommitHash,
	}
	info.CommitHash, err = cloneRepository(cloneDetails, clientWebSocket, tempDir)
	if err != nil {
		return "", tempDir, err
	}

	sendEvent(clientWebSocket, EVENT_CLONED)

	// Return a string that can be added to the manifest as an application env var to trace where the source originated
	info.Timestamp = time.Now().Unix()
	stratosProject := StratosProject{
		DeploySource: info,
	}

	marshalledJson, _ := json.Marshal(stratosProject)
	return string(marshalledJson), tempDir, nil
}

func getGitUrlSource(clientWebSocket *websocket.Conn, tempDir string, msg SocketMessage) (string, string, error) {

	var (
		err error
	)

	// The msg data is JSON for the GitHub info
	info := GitUrlSourceInfo{}

	if err = json.Unmarshal([]byte(msg.Message), &info); err != nil {
		return "", tempDir, err
	}

	log.Infof("Git Url Source: %s, branch %s", info.Url, info.Branch)
	cloneDetails := CloneDetails{
		Url:    info.Url,
		Branch: info.Branch,
		Commit: info.CommitHash,
	}
	info.CommitHash, err = cloneRepository(cloneDetails, clientWebSocket, tempDir)
	if err != nil {
		return "", tempDir, err
	}

	sendEvent(clientWebSocket, EVENT_CLONED)

	// Return a string that can be added to the manifest as an application env var to trace where the source originated
	info.Timestamp = time.Now().Unix()
	stratosProject := StratosProject{
		DeploySource: info,
	}

	marshalledJson, _ := json.Marshal(stratosProject)
	return string(marshalledJson), tempDir, nil
}

func getMarshalledSocketMessage(data string, messageType MessageType) ([]byte, error) {

	messageStruct := SocketMessage{
		Message:   string(data),
		Timestamp: time.Now().Unix(),
		Type:      messageType,
	}
	marshalledJson, err := json.Marshal(messageStruct)
	return marshalledJson, err

}

func initialiseDependency(writer io.Writer, logger trace.Printer, envDialTimeout string, config coreconfig.Repository) commandregistry.Dependency {

	deps := commandregistry.Dependency{}
	deps.TeePrinter = terminal.NewTeePrinter(writer)
	deps.UI = terminal.NewUI(os.Stdin, writer, deps.TeePrinter, logger)

	errorHandler := func(err error) {
		if err != nil {
			deps.UI.Failed(fmt.Sprintf("Config error: %s", err))
		}
	}

	deps.Config = config

	deps.ManifestRepo = manifest.NewDiskRepository()
	deps.AppManifest = manifest.NewGenerator()

	pluginPath := filepath.Join(confighelpers.PluginRepoDir(), ".cf", "plugins")
	deps.PluginConfig = pluginconfig.NewPluginConfig(
		errorHandler,
		configuration.NewDiskPersistor(filepath.Join(pluginPath, "config.json")),
		pluginPath,
	)

	terminal.UserAskedForColors = deps.Config.ColorEnabled()
	terminal.InitColorSupport()

	deps.Gateways = map[string]net.Gateway{
		"cloud-controller": net.NewCloudControllerGateway(deps.Config, time.Now, deps.UI, logger, envDialTimeout),
		"uaa":              net.NewUAAGateway(deps.Config, deps.UI, logger, envDialTimeout),
		"routing-api":      net.NewRoutingAPIGateway(deps.Config, time.Now, deps.UI, logger, envDialTimeout),
	}
	deps.RepoLocator = api.NewRepositoryLocator(deps.Config, deps.Gateways, logger, envDialTimeout)

	deps.PluginModels = &commandregistry.PluginModels{Application: nil}

	deps.PlanBuilder = planbuilder.NewBuilder(
		deps.RepoLocator.GetServicePlanRepository(),
		deps.RepoLocator.GetServicePlanVisibilityRepository(),
		deps.RepoLocator.GetOrganizationRepository(),
	)

	deps.ServiceBuilder = servicebuilder.NewBuilder(
		deps.RepoLocator.GetServiceRepository(),
		deps.PlanBuilder,
	)

	deps.BrokerBuilder = brokerbuilder.NewBuilder(
		deps.RepoLocator.GetServiceBrokerRepository(),
		deps.ServiceBuilder,
	)

	deps.PluginRepo = pluginrepo.NewPluginRepo()

	deps.ServiceHandler = actors.NewServiceHandler(
		deps.RepoLocator.GetOrganizationRepository(),
		deps.BrokerBuilder,
		deps.ServiceBuilder,
	)

	deps.ServicePlanHandler = actors.NewServicePlanHandler(
		deps.RepoLocator.GetServicePlanRepository(),
		deps.RepoLocator.GetServicePlanVisibilityRepository(),
		deps.RepoLocator.GetOrganizationRepository(),
		deps.PlanBuilder,
		deps.ServiceBuilder,
	)

	deps.WordGenerator = new(randomword.Generator)

	deps.AppZipper = appfiles.ApplicationZipper{}
	deps.AppFiles = appfiles.ApplicationFiles{}

	deps.RouteActor = actors.NewRouteActor(deps.UI, deps.RepoLocator.GetRouteRepository(), deps.RepoLocator.GetDomainRepository())
	deps.PushActor = actors.NewPushActor(deps.RepoLocator.GetApplicationBitsRepository(), deps.AppZipper, deps.AppFiles, deps.RouteActor)

	deps.ChecksumUtil = util.NewSha1Checksum("")

	deps.Logger = logger

	return deps

}
func (cfAppPush *CFAppPush) getConfigData(echoContext echo.Context, cnsiGuid string, orgGuid string, spaceGuid string, spaceName string, orgName string, clientWebSocket *websocket.Conn) (coreconfig.Repository, error) {

	var configRepo coreconfig.Repository
	cnsiRecord, err := cfAppPush.portalProxy.GetCNSIRecord(cnsiGuid)
	if err != nil {
		log.Warnf("Failed to retrieve record for CNSI %s, error is %+v", cnsiGuid, err)
		sendErrorMessage(clientWebSocket, err, CLOSE_NO_CNSI)
		return configRepo, err
	}

	userId, err := cfAppPush.portalProxy.GetSessionStringValue(echoContext, "user_id")

	if err != nil {
		log.Warnf("Failed to retrieve session user")
		sendErrorMessage(clientWebSocket, err, CLOSE_NO_SESSION)
		return configRepo, err
	}
	cnsiTokenRecord, found := cfAppPush.portalProxy.GetCNSITokenRecord(cnsiGuid, userId)
	if !found {
		log.Warnf("Failed to retrieve record for CNSI %s", cnsiGuid)
		sendErrorMessage(clientWebSocket, err, CLOSE_NO_CNSI_USERTOKEN)
		return configRepo, errors.New("Failed to find token record")
	}

	var filePath = fmt.Sprintf("/tmp/%s", uuid.NewV1())
	repo := coreconfig.NewRepositoryFromFilepath(filePath, func(error) {})

	repo.SetAuthenticationEndpoint(cnsiRecord.AuthorizationEndpoint)
	repo.SetAPIEndpoint(cnsiRecord.APIEndpoint.String())
	repo.SetDopplerEndpoint(cnsiRecord.DopplerLoggingEndpoint)
	repo.SetSSLDisabled(cnsiRecord.SkipSSLValidation)
	repo.SetAccessToken(cnsiTokenRecord.AuthToken)
	repo.SetRefreshToken(cnsiTokenRecord.RefreshToken)
	repo.SetColorEnabled("true")
	repo.SetOrganizationFields(models.OrganizationFields{
		GUID: orgGuid,
		Name: orgName,
	})
	repo.SetSpaceFields(models.SpaceFields{
		GUID: spaceGuid,
		Name: spaceName,
	})

	return repo, nil
}

func cloneRepository(cloneDetails CloneDetails, clientWebSocket *websocket.Conn, tempDir string) (string, error) {

	if len(cloneDetails.Branch) == 0 {
		err := errors.New("No branch supplied")
		log.Infof("Failed to checkout repo %s due to %+v", cloneDetails.Branch, cloneDetails.Url, err)
		sendErrorMessage(clientWebSocket, err, CLOSE_FAILED_NO_BRANCH)
		return "", err
	}

	vcsGit := GetVCS()

	err := vcsGit.Create(tempDir, cloneDetails.Url, cloneDetails.Branch)
	if err != nil {
		log.Infof("Failed to clone repo %s due to %+v", cloneDetails.Url, err)
		sendErrorMessage(clientWebSocket, err, CLOSE_FAILED_CLONE)
		return "", err
	}

	return getCommit(cloneDetails, clientWebSocket, tempDir, vcsGit)

}

func getCommit(cloneDetails CloneDetails, clientWebSocket *websocket.Conn, tempDir string, vcsGit *vcsCmd) (string, error) {

	if cloneDetails.Commit != "" {
		log.Infof("Checking out commit %s", cloneDetails.Commit)
		err := vcsGit.ResetBranchToCommit(tempDir, cloneDetails.Commit)
		if err != nil {
			log.Infof("Failed to checkout commit %s", cloneDetails.Commit)
			sendErrorMessage(clientWebSocket, err, CLOSE_FAILED_CLONE)
			return "", err
		}
		return cloneDetails.Commit, nil
	}

	head, err := vcsGit.Head(tempDir)
	if err != nil {
		log.Infof("Unable to fetch HEAD in branch due to %s", err)
		return "", err
	}
	return strings.TrimSpace(head), nil

}

// This assumes manifest lives in the root of the app
func fetchManifest(repoPath string, sourceEnvVarMetadata string, clientWebSocket *websocket.Conn) (Applications, error) {

	var manifest Applications
	manifestPath := fmt.Sprintf("%s/manifest.yml", repoPath)
	data, err := ioutil.ReadFile(manifestPath)
	if err != nil {
		log.Warnf("Failed to read manifest in path %s", manifestPath)
		sendErrorMessage(clientWebSocket, err, CLOSE_NO_MANIFEST)
		return manifest, err
	}

	err = yaml.Unmarshal(data, &manifest)
	if err != nil {
		log.Warnf("Failed to unmarshall manifest in path %s", manifestPath)
		sendErrorMessage(clientWebSocket, err, CLOSE_INVALID_MANIFEST)
		return manifest, err
	}

	// If we have metadata to indicate the source origin, add it to the manifest
	if len(sourceEnvVarMetadata) > 0 {
		for i, app := range manifest.Applications {
			if len(app.EnvironmentVariables) == 0 {
				app.EnvironmentVariables = make(map[string]interface{})
			}
			app.EnvironmentVariables[stratosProjectKey] = sourceEnvVarMetadata
			manifest.Applications[i] = app
		}

		marshalledYaml, err := yaml.Marshal(manifest)
		if err != nil {
			log.Warnf("Failed to marshall manifest in path %v", manifest)
			sendErrorMessage(clientWebSocket, err, CLOSE_FAILURE)
			return manifest, err
		}
		ioutil.WriteFile(manifestPath, marshalledYaml, 0600)
	}

	return manifest, nil
}

func (sw *SocketWriter) Write(data []byte) (int, error) {

	message, _ := getMarshalledSocketMessage(string(data), DATA)

	err := sw.clientWebSocket.WriteMessage(websocket.TextMessage, message)
	if err != nil {
		return 0, err
	}
	return len(data), nil
}

func sendManifest(manifest Applications, clientWebSocket *websocket.Conn) error {

	manifestBytes, err := json.Marshal(manifest)
	if err != nil {
		return err
	}
	manifestJson := string(manifestBytes)
	message, _ := getMarshalledSocketMessage(manifestJson, MANIFEST)

	clientWebSocket.WriteMessage(websocket.TextMessage, message)
	return nil
}

func sendErrorMessage(clientWebSocket *websocket.Conn, err error, errorType MessageType) {
	closingMessage, _ := getMarshalledSocketMessage(fmt.Sprintf("Failed due to %s!", err), errorType)
	clientWebSocket.WriteMessage(websocket.TextMessage, closingMessage)
}

func sendEvent(clientWebSocket *websocket.Conn, event MessageType) {
	msg, _ := getMarshalledSocketMessage("", event)
	clientWebSocket.WriteMessage(websocket.TextMessage, msg)
}<|MERGE_RESOLUTION|>--- conflicted
+++ resolved
@@ -86,68 +86,11 @@
 	stratosProjectKey = "STRATOS_PROJECT"
 )
 
-<<<<<<< HEAD
-=======
-type ManifestResponse struct {
-	Manifest string
-}
-
-type SocketMessage struct {
-	Message   string      `json:"message"`
-	Timestamp int64       `json:"timestamp"`
-	Type      MessageType `json:"type"`
-}
-
-type SocketWriter struct {
-	clientWebSocket *websocket.Conn
-}
-
-// Allow connections from any Origin
-var upgrader = websocket.Upgrader{
-	CheckOrigin: func(r *http.Request) bool {
-		return true
-	},
-}
-
-type StratosProject struct {
-	DeploySource interface{} `json:"deploySource"`
-}
-
-type DeploySource struct {
-	SourceType string `json:"type"`
-	Timestamp  int64  `json:"timestamp"`
-}
-
-// Structure used to provide metadata about the GitHub source
-type GitHubSourceInfo struct {
-	DeploySource
-	Project    string `json:"project"`
-	Branch     string `json:"branch"`
-	Url        string `json:"url"`
-	CommitHash string `json:"commit"`
-}
-
-// Structure used to provide metadata about the Git Url source
-type GitUrlSourceInfo struct {
-	DeploySource
-	Project    string `json:"project"`
-	Branch     string `json:"branch"`
-	Url        string `json:"url"`
-	CommitHash string `json:"commit"`
-}
-
 type CloneDetails struct {
 	Url    string
 	Branch string
 	Commit string
 }
-type FolderSourceInfo struct {
-	DeploySource
-	Files   int      `json:"files"`
-	Folders []string `json:"folders,omitempty"`
-}
-
->>>>>>> 648eeabe
 func (cfAppPush *CFAppPush) deploy(echoContext echo.Context) error {
 
 	cfAppPush.pushCommand = &application.Push{}
