--- conflicted
+++ resolved
@@ -32,11 +32,7 @@
   requestData: requestDataReducer,
   dashboard: dashboardReducer,
   createApplication: createAppReducer,
-<<<<<<< HEAD
   deployApplication: deployAppReducer,
-  appMetadata: appMetaDataReducer,
-=======
->>>>>>> 8a60115c
   actionHistory: actionHistoryReducer,
   lists: listReducer
 } as ActionReducerMap<{}>;
