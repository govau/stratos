--- conflicted
+++ resolved
@@ -44,19 +44,12 @@
     idAttribute: getAPIResourceGuid
   });
 
-<<<<<<< HEAD
-=======
-export const ApplicationSummarySchema = new schema.Entity('applicationSummary', {
   entity: {
     stack: StackSchema,
     space: SpaceSchema
   }
-}, {
     idAttribute: getAPIResourceGuid
   });
-
-
->>>>>>> e9f5d413
 export class GetAllApplications implements APIAction {
   constructor(public paginationKey?: string) {
     this.options = new RequestOptions();
@@ -144,19 +137,11 @@
 }
 
 export interface UpdateApplication {
-<<<<<<< HEAD
     name?: string;
     instances?: number;
     memory?: number;
     enable_ssh?: boolean;
     environment_json?: any;
-=======
-  name: string;
-  instances: number;
-  memory: number;
-  enable_ssh: boolean;
-  environment_json: any;
->>>>>>> e9f5d413
 }
 
 export class UpdateExistingApplicationBase implements APIAction {
