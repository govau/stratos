import { IRequestAction } from './../types/request.types';
import { RequestOptions } from '@angular/http';
import { Action, compose, Store } from '@ngrx/store';
import { schema } from 'normalizr';
import { Observable } from 'rxjs/Rx';

import { AppState } from '../app-state';
import { AppMetadataRequestState, AppMetadataType } from '../types/app-metadata.types';
import { PaginatedAction } from '../types/pagination.types';
import { CfAppEvnVarsDataSource } from './../../shared/data-sources/cf-app-variables-data-source';
import { selectEntity, selectRequestInfo } from '../selectors/api.selectors';

export function getPaginationKey(metadataType, cnis, guid) {
  return `${metadataType}:${cnis}:${guid}`;
}

export const AppMetadataTypes = {
  APP_METADATA: '[App Metadata] App Metadata',
  APP_METADATA_START: '[App Metadata] App Metadata start',
  APP_METADATA_SUCCESS: '[App Metadata] App Metadata success',
  APP_METADATA_FAILED: '[App Metadata] App Metadata failed'
};

export const AppMetadataProperties = {
  INSTANCES: 'instances',
  ENV_VARS: 'environmentVars',
  SUMMARY: 'summary'
};

export const EnvVarSchema = new schema.Entity(AppMetadataProperties.ENV_VARS);
export const EnvVarsSchema = new schema.Array(EnvVarSchema);

export interface IGetAppMetadataAction extends PaginatedAction, IRequestAction {
  options: RequestOptions;
  guid: string;
  cnis: string;
}

export abstract class AppMetadataAction implements Action {
  type = AppMetadataTypes.APP_METADATA;
}

export class GetAppInstancesAction extends AppMetadataAction implements IGetAppMetadataAction {
  options: RequestOptions;

  constructor(
    public guid: string,
    public cnis: string
  ) {
    super();
    this.options = new RequestOptions({
      url: `apps/${guid}/stats`,
      method: 'get'
    });
    this.entityKey = AppMetadataProperties.INSTANCES;
    this.paginationKey = getPaginationKey(this.entityKey, cnis, guid);
  }
  paginationKey: string;
  type = AppMetadataTypes.APP_METADATA;
  entityKey: string;
}

export class GetAppEnvVarsAction extends AppMetadataAction implements PaginatedAction, IGetAppMetadataAction {
  options: RequestOptions;

  constructor(
    public guid: string,
    public cnis: string,
  ) {
    super();
    this.options = new RequestOptions({
      url: `apps/${guid}/env`,
      method: 'get'
    });
    this.entityKey = AppMetadataProperties.ENV_VARS;
    this.paginationKey = getPaginationKey(this.entityKey, cnis, guid);
  }
  paginationKey: string;
  type = AppMetadataTypes.APP_METADATA;
  entityKey: string;
  initialParams = {
    'order-direction': 'desc',
    'order-direction-field': 'name',
  };
}

export class GetAppSummaryAction extends AppMetadataAction implements IGetAppMetadataAction {
  options: RequestOptions;

  constructor(
    public guid: string,
    public cnis: string,
  ) {
    super();
    this.options = new RequestOptions({
      url: `apps/${guid}/summary`,
      method: 'get'
    });
    this.entityKey = AppMetadataProperties.SUMMARY;
  }
  paginationKey: string;
  type = AppMetadataTypes.APP_METADATA;
  entityKey: string;
}

export class WrapperAppMetadataStart implements Action {
  constructor(
    public appMetadataAction: IGetAppMetadataAction
  ) { }
  type = AppMetadataTypes.APP_METADATA_START;
}

export class WrapperAppMetadataSuccess implements Action {
  constructor(
    public metadata: any,
    public appMetadataAction: IGetAppMetadataAction,
  ) { }
  type = AppMetadataTypes.APP_METADATA_SUCCESS;
}

export class WrapperAppMetadataFailed implements Action {
  message: string;
  appMetedataError: AppMetedataError;

  constructor(
    public response: any,
    public appMetadataAction: IGetAppMetadataAction
  ) {
    this.appMetedataError = response._body ? JSON.parse(response._body) : response;
    this.message = this.appMetedataError.description || this.appMetedataError.message;
  }
  type = AppMetadataTypes.APP_METADATA_FAILED;
}

interface AppMetedataError {
  description?: string;
  message?: string;
  error_code?: string;
  code?: number;
}

// function getAppMetadata(state) {
//   return state.appMetadata.values || {};
// }

// function getAppRequestMetadata(state) {
//   return state.appMetadata.requests || {};
// }

// function getMetadataType<T>(metadataType) {
//   return (appMetadata): T => {
//     return appMetadata[metadataType];
//   };
// }

// function getMetadataById(appId: string) {
//   return (entities) => {
//     return entities[appId] || {};
//   };
// }

// export const selectMetadata = (metadataType: AppMetadataType, appId): any => {
//   return compose(
//     getMetadataType<any>(metadataType),
//     getMetadataById(appId),
//     getAppMetadata
//   );
// };

// export const selectMetadataRequest = (metadataType: AppMetadataType, appId): any => {
//   return compose(
//     getMetadataType<AppMetadataRequestState>(metadataType),
//     getMetadataById(appId),
//     getAppRequestMetadata
//   );
// };

export const getAppMetadataObservable = (
  store: Store<AppState>,
  appId: string,
  action: IGetAppMetadataAction
): Observable<any> => {
  // If you put startWith(null) in here please fix multi-request spam on apps page.
  return Observable.combineLatest(
<<<<<<< HEAD
    store.select(selectMetadata(action.metadataType, appId)),
    store.select(selectMetadataRequest(action.metadataType, appId))
=======
    store.select(selectEntity(action.entityKey, appId)),
    store.select(selectRequestInfo(action.entityKey, appId))
>>>>>>> 4d856ebd
  )
    .do(([metadata, metadataRequestState]) => {
      if (!metadata && (!metadataRequestState || !metadataRequestState.fetching)) {
        store.dispatch(action);
      }
    })
    .filter(([metadata, metadataRequestState]) => {
      return !!(metadata || metadataRequestState);
    })
    .map(([metadata, metadataRequestState]) => ({
      metadata, metadataRequestState
    }));
};
<|MERGE_RESOLUTION|>--- conflicted
+++ resolved
@@ -182,13 +182,8 @@
 ): Observable<any> => {
   // If you put startWith(null) in here please fix multi-request spam on apps page.
   return Observable.combineLatest(
-<<<<<<< HEAD
-    store.select(selectMetadata(action.metadataType, appId)),
-    store.select(selectMetadataRequest(action.metadataType, appId))
-=======
     store.select(selectEntity(action.entityKey, appId)),
     store.select(selectRequestInfo(action.entityKey, appId))
->>>>>>> 4d856ebd
   )
     .do(([metadata, metadataRequestState]) => {
       if (!metadata && (!metadataRequestState || !metadataRequestState.fetching)) {
