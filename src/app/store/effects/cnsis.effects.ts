import { NormalizedResponse } from '../types/api.types';
import { Observable } from 'rxjs/Rx';
import {
  CONNECT_CNSIS,
  ConnectCnis,
  GET_CNSIS,
  GetAllCNSIS,
  GetAllCNSISFailed,
  GetAllCNSISSuccess,
} from './../actions/cnsis.actions';
import { AppState } from './../app-state';
import { Injectable } from '@angular/core';
import { Headers, Http, URLSearchParams } from '@angular/http';
import { Action, Store } from '@ngrx/store';
import { Actions, Effect } from '@ngrx/effects';
<<<<<<< HEAD
import { CNSISModel } from '../types/cnsis.types';
import {
  IAPIAction,
  StartNoneCFAction,
  WrapperNoneCFActionFailed,
  WrapperNoneCFActionSuccess,
=======
import { CNSISModel, cnsisStoreNames } from '../types/cnsis.types';
import {
  IAPIAction, NoneCFSuccessAction, StartNoneCFAction, WrapperNoneCFActionFailed, WrapperNoneCFActionSuccess
>>>>>>> 212891f0
} from '../types/request.types';


@Injectable()
export class CNSISEffect {

  constructor(
    private http: Http,
    private actions$: Actions,
    private store: Store<AppState>
  ) { }

  @Effect() getAllCNSIS$ = this.actions$.ofType<GetAllCNSIS>(GET_CNSIS)
    .flatMap(action => {
      const actionType = 'fetch';
      const apiAction = {
        entityKey: cnsisStoreNames.type,
      } as IAPIAction;
      this.store.dispatch(new StartNoneCFAction(apiAction, actionType));
      return Observable.zip(
        this.http.get('/pp/v1/cnsis'),
        this.http.get('/pp/v1/cnsis/registered'),
        (all, registered) => {
          const allCnsis: CNSISModel[] = all.json();
          const registeredCnsis: CNSISModel[] = registered.json();

          return allCnsis.map(c => {
            c.registered = !!registeredCnsis.find(r => r.guid === c.guid);
            return c;
          });
        }
      )
        .mergeMap(data => {
          const mappedData = {
            entities: {
              cnsis: {}
            },
            result: []
          };
          data.forEach(cnsi => {
            mappedData.entities.cnsis[cnsi.guid] = cnsi;
            mappedData.result.push(cnsi.guid);
          });
          // Order is important. Need to ensure data is written (none cf action success) before we notify everything is loaded
          // (cnsi success)
          return [
            new WrapperNoneCFActionSuccess(mappedData, apiAction, actionType),
            new GetAllCNSISSuccess(data, action.login),
          ];
        })
        .catch((err, caught) => [
          new WrapperNoneCFActionFailed(err.message, apiAction, actionType),
          new GetAllCNSISFailed(err.message, action.login),
        ]);

    });

  @Effect() connectCnis$ = this.actions$.ofType<ConnectCnis>(CONNECT_CNSIS)
    .flatMap(action => {
      const actionType = 'update';
      const apiAction = {
<<<<<<< HEAD
        entityKey: 'cnis',
        guid: action.guid,
=======
        entityKey: cnsisStoreNames.type,
        guid: action.cnsiGuid,
>>>>>>> 212891f0
        updatingKey: 'connecting',
      } as IAPIAction;

      const headers = new Headers();
      headers.append('Content-Type', 'application/x-www-form-urlencoded');
      const params: URLSearchParams = new URLSearchParams();
      params.append('cnsi_guid', action.guid);
      params.append('username', action.username);
      params.append('password', action.password);
      // const params = {
      //   cnsi_guid: action.guid,
      //   username: action.username,
      //   password: action.password
      // };

      this.store.dispatch(new StartNoneCFAction(apiAction, actionType));
      return this.http.post('/pp/v1/auth/login/cnsi', params, {
        headers
      }).map(endpoint => {
        return new WrapperNoneCFActionSuccess({ entities: {}, result: [] }, apiAction, 'update');
      })
        .catch(e => {
          return [new WrapperNoneCFActionFailed('Could not connect', apiAction, actionType)];
        });
    });
}<|MERGE_RESOLUTION|>--- conflicted
+++ resolved
@@ -13,18 +13,12 @@
 import { Headers, Http, URLSearchParams } from '@angular/http';
 import { Action, Store } from '@ngrx/store';
 import { Actions, Effect } from '@ngrx/effects';
-<<<<<<< HEAD
-import { CNSISModel } from '../types/cnsis.types';
+import { CNSISModel, cnsisStoreNames } from '../types/cnsis.types';
 import {
   IAPIAction,
   StartNoneCFAction,
   WrapperNoneCFActionFailed,
   WrapperNoneCFActionSuccess,
-=======
-import { CNSISModel, cnsisStoreNames } from '../types/cnsis.types';
-import {
-  IAPIAction, NoneCFSuccessAction, StartNoneCFAction, WrapperNoneCFActionFailed, WrapperNoneCFActionSuccess
->>>>>>> 212891f0
 } from '../types/request.types';
 
 
@@ -86,13 +80,8 @@
     .flatMap(action => {
       const actionType = 'update';
       const apiAction = {
-<<<<<<< HEAD
-        entityKey: 'cnis',
-        guid: action.guid,
-=======
         entityKey: cnsisStoreNames.type,
         guid: action.cnsiGuid,
->>>>>>> 212891f0
         updatingKey: 'connecting',
       } as IAPIAction;
 
