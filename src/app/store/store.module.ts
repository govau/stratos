--- conflicted
+++ resolved
@@ -12,24 +12,8 @@
 import { UAASetupEffect } from './effects/uaa-setup.effects';
 import { AppReducersModule } from './reducers.module';
 import { appMetadataReducer } from './reducers/app-metadata.reducer';
-<<<<<<< HEAD
 import { appMetadataRequestReducer } from './reducers/app-metadata-request.reducer';
-=======
-import { authReducer } from './reducers/auth.reducer';
-import { cnsisReducer } from './reducers/cnsis.reducer';
-import { createAppReducer } from './reducers/create-application.reducer';
-import { dashboardReducer } from './reducers/dashboard-reducer';
-import { entitiesReducer } from './reducers/entity.reducer';
-import { paginationReducer } from './reducers/pagination.reducer';
-import { uaaSetupReducer } from './reducers/uaa-setup.reducers';
 import { UpdateAppEffects } from './effects/update-app-effects';
-
-
-export function logger(reducer): any {
-  // default, no options
-  return storeLogger()(reducer);
-}
->>>>>>> ee53fae3
 
 
 @NgModule({
