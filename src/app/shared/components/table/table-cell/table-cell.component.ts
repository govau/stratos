import { TableCellTCPRouteComponent } from '../custom-cells/table-cell-tcproute/table-cell-tcproute.component';
import { TableCellRouteComponent } from '../custom-cells/table-cell-route/table-cell-route.component';
import {
  Component,
  ComponentFactoryResolver,
  Input,
  OnInit,
  Type,
  ViewContainerRef,
  ViewChild,
  OnChanges,
  SimpleChange,
  SimpleChanges
} from '@angular/core';
import { TableCellSelectComponent } from '../table-cell-select/table-cell-select.component';
import { TableHeaderSelectComponent } from '../table-header-select/table-header-select.component';
import { TableCellEditComponent } from '../table-cell-edit/table-cell-edit.component';
import { TableCellEditVariableComponent } from '../custom-cells/table-cell-edit-variable/table-cell-edit-variable.component';
import { TableCellCustom } from './table-cell-custom';
import { TableCellEventTimestampComponent } from '../custom-cells/table-cell-event-timestamp/table-cell-event-timestamp.component';
import { TableCellEventTypeComponent } from '../custom-cells/table-cell-event-type/table-cell-event-type.component';
import { TableCellEventActionComponent } from '../custom-cells/table-cell-event-action/table-cell-event-action.component';
import { TableCellEventDetailComponent } from '../custom-cells/table-cell-event-detail/table-cell-event-detail.component';
import { TableCellActionsComponent } from '../table-cell-actions/table-cell-actions.component';
import { TableCellAppNameComponent } from '../custom-cells/table-cell-app-name/table-cell-app-name.component';
import { TableCellEndpointStatusComponent } from '../custom-cells/table-cell-endpoint-status/table-cell-endpoint-status.component';
import { IListDataSource, RowsState, RowState, getDefaultRowState } from '../../../data-sources/list-data-source-types';
import { TableCellAppStatusComponent } from '../custom-cells/table-cell-app-status/table-cell-app-status.component';
import { TableCellUsageComponent } from '../custom-cells/table-cell-usage/table-cell-usage.component';
import { Observable } from 'rxjs/Observable';
import { map } from 'rxjs/operators';
import { tap } from 'rxjs/operators/tap';

@Component({
  selector: 'app-table-cell',
  templateUrl: './table-cell.component.html',
  styleUrls: ['./table-cell.component.scss'],
  // When we look at modules we should think about swapping this approach (create + insert in code, hard code types here) with
  // NgComponentOutlet (create in html with custom external module factory). Alternatively try marking as entry component where they live?
  entryComponents: [
    TableCellSelectComponent,
    TableHeaderSelectComponent,
    TableCellEditComponent,
    TableCellEditVariableComponent,
    TableCellEventTimestampComponent,
    TableCellEventTypeComponent,
    TableCellEventActionComponent,
    TableCellEventDetailComponent,
    TableCellActionsComponent,
    TableCellAppNameComponent,
    TableCellEndpointStatusComponent,
    TableCellAppStatusComponent,
    TableCellUsageComponent,
    TableCellRouteComponent,
    TableCellTCPRouteComponent,
  ],
})
export class TableCellComponent<T> implements OnInit, OnChanges {

  @ViewChild('target', { read: ViewContainerRef }) target;

  @Input('dataSource') dataSource = null as IListDataSource<T>;

  @Input('component') component: Type<{}>;
  @Input('func') func: () => string;
  @Input('row') row: T;
  @Input('config') config: any;

  private cellComponent: TableCellCustom<T>;

  constructor(private componentFactoryResolver: ComponentFactoryResolver) { }

  ngOnInit() {
    if (this.component) {
      const componentFactory = this.componentFactoryResolver.resolveComponentFactory(this.component);
      // Add to target to ensure ngcontent is correct in new component
      const componentRef = this.target.createComponent(componentFactory);
<<<<<<< HEAD
      const cellComponent = <TableCellCustom<T>>componentRef.instance;
      cellComponent.row = this.row;

      cellComponent.dataSource = this.dataSource;
      cellComponent.config = this.config;
=======
      this.cellComponent = <TableCellCustom<T>>componentRef.instance;
      this.cellComponent.row = this.row;
      this.cellComponent.dataSource = this.dataSource;
      this.cellComponent.config = this.config;
    }
  }

  ngOnChanges(changes: SimpleChanges) {
    const row: SimpleChange = changes.row;
    if (
      row &&
      this.cellComponent &&
      row.previousValue !== row.currentValue
    ) {
      this.cellComponent.row = row.currentValue;
>>>>>>> 346b6190
    }
  }

}<|MERGE_RESOLUTION|>--- conflicted
+++ resolved
@@ -75,13 +75,6 @@
       const componentFactory = this.componentFactoryResolver.resolveComponentFactory(this.component);
       // Add to target to ensure ngcontent is correct in new component
       const componentRef = this.target.createComponent(componentFactory);
-<<<<<<< HEAD
-      const cellComponent = <TableCellCustom<T>>componentRef.instance;
-      cellComponent.row = this.row;
-
-      cellComponent.dataSource = this.dataSource;
-      cellComponent.config = this.config;
-=======
       this.cellComponent = <TableCellCustom<T>>componentRef.instance;
       this.cellComponent.row = this.row;
       this.cellComponent.dataSource = this.dataSource;
@@ -97,7 +90,6 @@
       row.previousValue !== row.currentValue
     ) {
       this.cellComponent.row = row.currentValue;
->>>>>>> 346b6190
     }
   }
 
