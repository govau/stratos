import { DataSource } from '@angular/cdk/table';
import { Store, Action } from '@ngrx/store';
import { AppState } from '../../store/app-state';
import { MdPaginator, MdSort, Sort, PageEvent, MdSortable } from '@angular/material';
import { BehaviorSubject } from 'rxjs/BehaviorSubject';
import { Observable } from 'rxjs/Observable';
import { EventEmitter, PACKAGE_ROOT_URL } from '@angular/core';
import { LocalListDataSource } from './list-data-source-local';
import { ApplicationService } from '../../features/applications/application.service';
import { EntityInfo, APIEntities } from '../../store/types/api.types';
import { UpdateApplication } from '../../store/actions/application.actions';
import { ListFilter, ListSort, SetListStateAction } from '../../store/actions/list.actions';
import { AppVariablesDelete, AppVariablesAdd, AppVariablesEdit } from '../../store/actions/app-variables.actions';
import { ListActionConfig, ListActions } from './list=data-source-types';

export interface AppEnvVar {
  name: string;
  value: string;
}

export class CfAppEvnVarsDataSource extends LocalListDataSource<AppEnvVar> {

<<<<<<< HEAD
=======
  private static listActionDelete: ListActionConfig<AppEnvVar> = {
    createAction: (dataSource: CfAppEvnVarsDataSource, items: APIEntities<AppEnvVar>): Action => {
      return new AppVariablesDelete(dataSource.cfGuid, dataSource.appGuid, dataSource.rows, Array.from(dataSource.selectedRows.values()));
    },
    icon: 'delete',
    label: 'Delete',
    description: '',
    visible: (row: AppEnvVar) => true,
    enabled: (row: AppEnvVar) => true,
  };

  // Only needed for unique filter when adding new env vars
  private rowNames: Array<string> = new Array<string>();
>>>>>>> 212891f0
  // Only needed for update purposes
  public rows = new Array<AppEnvVar>();

  public cfGuid: string;
  public appGuid: string;

  filteredRows = new Array<AppEnvVar>();
  isLoadingPage$: Observable<boolean>;
  data$: any;

  private static key(_cfGuid: string, _appGuid: string) {
    return `app-variables:${_cfGuid}:${_appGuid}`;
  }

  constructor(
    private _cfStore: Store<AppState>,
    private _appService: ApplicationService,
  ) {
    super(
      _cfStore,
      (object: AppEnvVar) => {
        return object.name;
      },
      () => ({
        name: '',
        value: '',
      } as AppEnvVar),
      { active: 'name', direction: 'asc' },
      CfAppEvnVarsDataSource.key(_appService.cfGuid, _appService.appGuid)
    );

    this.cfGuid = _appService.cfGuid;
    this.appGuid = _appService.appGuid;

    _cfStore.dispatch(new SetListStateAction(
      CfAppEvnVarsDataSource.key(_appService.cfGuid, _appService.appGuid),
      'table',
      {
        pageIndex: 0,
        pageSize: 5,
        pageSizeOptions: [5, 10, 15],
        totalResults: 0,
      },
      {
        direction: 'asc',
        field: 'name'
      },
      {
        filter: ''
      }));

    this.isLoadingPage$ = _appService.isFetchingApp$.combineLatest(
      _appService.isFetchingEnvVars$,
      _appService.isUpdatingEnvVars$
    ).map(([isFetchingApp, isFetchingEnvVars, isUpdatingEnvVars]: [boolean, boolean, boolean]) => {
      return isFetchingApp || isFetchingEnvVars || isUpdatingEnvVars;
    });
  }

  saveAdd() {
    this._cfStore.dispatch(new AppVariablesAdd(this.cfGuid, this.appGuid, this.rows, this.addItem));
    super.saveAdd();
  }

  startEdit(row: AppEnvVar) {
    super.startEdit({ ...row });
  }

  saveEdit() {
    this._cfStore.dispatch(new AppVariablesEdit(this.cfGuid, this.appGuid, this.rows, this.editRow));
    super.saveEdit();
  }

  connect(): Observable<AppEnvVar[]> {
    this.data$ = this._appService.waitForAppEntity$.map((app: EntityInfo) => {
      const rows = new Array<AppEnvVar>();
      const envVars = app.entity.entity.environment_json;
      for (const envVar in envVars) {
        if (!envVars.hasOwnProperty(envVar)) { continue; }

        const [name, value] = [envVar, envVars[envVar]];
        rows.push({ name, value });
      }
      return rows;
    });
    return super.connect();
  }

  destroy() {
    super.destroy();
  }

  listFilter(envVars: AppEnvVar[], filter: ListFilter): AppEnvVar[] {
    this.filteredRows.length = 0;
    this.rows.length = 0;

    for (const envVar of envVars) {
      const { name, value } = envVar;
      this.rows.push(envVar);


      if (filter && filter.filter && filter.filter.length > 0) {
        if (name.indexOf(filter.filter) >= 0 || value.indexOf(filter.filter) >= 0) {
          this.filteredRows.push({ name, value });
        }
      } else {
        this.filteredRows.push({ name, value });
      }
    }

    return this.filteredRows;
  }

  listSort(envVars: Array<AppEnvVar>, sort: ListSort): AppEnvVar[] {
    return envVars.slice().sort((a, b) => {
      const [propertyA, propertyB] = [a[sort.field], b[sort.field]];
      const valueA = isNaN(+propertyA) ? propertyA : +propertyA;
      const valueB = isNaN(+propertyB) ? propertyB : +propertyB;

      return (valueA < valueB ? -1 : 1) * (sort.direction === 'asc' ? 1 : -1);
    });
  }
}<|MERGE_RESOLUTION|>--- conflicted
+++ resolved
@@ -20,22 +20,6 @@
 
 export class CfAppEvnVarsDataSource extends LocalListDataSource<AppEnvVar> {
 
-<<<<<<< HEAD
-=======
-  private static listActionDelete: ListActionConfig<AppEnvVar> = {
-    createAction: (dataSource: CfAppEvnVarsDataSource, items: APIEntities<AppEnvVar>): Action => {
-      return new AppVariablesDelete(dataSource.cfGuid, dataSource.appGuid, dataSource.rows, Array.from(dataSource.selectedRows.values()));
-    },
-    icon: 'delete',
-    label: 'Delete',
-    description: '',
-    visible: (row: AppEnvVar) => true,
-    enabled: (row: AppEnvVar) => true,
-  };
-
-  // Only needed for unique filter when adding new env vars
-  private rowNames: Array<string> = new Array<string>();
->>>>>>> 212891f0
   // Only needed for update purposes
   public rows = new Array<AppEnvVar>();
 
