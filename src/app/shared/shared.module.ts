--- conflicted
+++ resolved
@@ -178,9 +178,7 @@
     NoContentMessageComponent,
     EndpointsMissingComponent,
     ApplicationStateComponent,
-<<<<<<< HEAD
     SshViewerComponent
-=======
     PageSubheaderComponent,
     TileComponent,
     TileGroupComponent,
@@ -192,7 +190,6 @@
     UsageGaugeComponent,
     TableCellUsageComponent,
     TableCellStatusDirective,
->>>>>>> c4737043
   ],
   entryComponents: [AppEventDetailDialogComponentComponent],
   providers: [
