(function () {
  'use strict';

  angular
    .module('app.view')
    .directive('navigation', navigation);

  navigation.$inject = [
    'app.basePath'
  ];

  /**
   * @namespace app.view.navigation
   * @memberof app.view
   * @name navigation
   * @description A navigation UI component directive
   * @param {string} path - the application base path
   * @property {app.view.navigationController} controller - the controller
   * @property {string} controllerAs - the identifier for the controller
   * @property {string} templateUrl - the template filepath
   */
  function navigation(path) {
    return {
<<<<<<< HEAD
      controller: NavigationController,
=======
      controller: navigationController,
>>>>>>> 922117f3
      controllerAs: 'navigationCtrl',
      templateUrl: path + '/view/navbar/navigation/navigation.html'
    };
  }

  navigationController.$inject = [
    'app.model.modelManager'
  ];

  /**
   * @namespace app.view.navigationController
   * @memberof app.view
   * @name navigationController
   * @param {app.model.modelManager} modelManager - the application model manager
   * @property {app.model.navigation} menu - the navigation model
   */
  function navigationController(modelManager) {
    this.menu = modelManager.retrieve('app.model.navigation');
  }

})();<|MERGE_RESOLUTION|>--- conflicted
+++ resolved
@@ -21,11 +21,7 @@
    */
   function navigation(path) {
     return {
-<<<<<<< HEAD
       controller: NavigationController,
-=======
-      controller: navigationController,
->>>>>>> 922117f3
       controllerAs: 'navigationCtrl',
       templateUrl: path + '/view/navbar/navigation/navigation.html'
     };
