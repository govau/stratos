--- conflicted
+++ resolved
@@ -15,7 +15,7 @@
    * @param {string} path - the application base path
    * @returns {object} The service-registration directive definition object
    */
-  function serviceRegistration (path) {
+  function serviceRegistration(path) {
     return {
       bindToController: {
         showOverlayRegistration: '=?'
@@ -51,11 +51,7 @@
    * @property {array} serviceInstances - the service instances available to user
    * @property {string} warningMsg - the warning message to show if expired
    */
-<<<<<<< HEAD
-  function ServiceRegistrationController ($scope, modelManager, apiManager, detailView) {
-=======
   function ServiceRegistrationController($scope, modelManager, apiManager, hceRegistration, hcfRegistration) {
->>>>>>> a73b6990
     var that = this;
     this.overlay = angular.isDefined(this.showOverlayRegistration);
     this.clusterAddFlyoutActive = false;
@@ -141,7 +137,7 @@
       var id = angular.isUndefined(userServiceInstance.guid) ? userServiceInstance.id : userServiceInstance.guid;
 
       this.userCnsiModel.disconnect(id)
-        .then(function success () {
+        .then(function success() {
           delete userServiceInstance.account;
           delete userServiceInstance.token_expiry;
           delete userServiceInstance.valid;
@@ -163,7 +159,7 @@
     remove: function (serviceInstance) {
       var that = this;
       this.cnsiModel.remove(serviceInstance)
-        .then(function success () {
+        .then(function success() {
           that.serviceInstances = {};
           that.userCnsiModel.list().then(function () {
             angular.extend(that.serviceInstances, that.userCnsiModel.serviceInstances);
@@ -200,43 +196,6 @@
      * @description Set the admin override
      * @param {Bool} isDeveloper true when user is developer
      */
-<<<<<<< HEAD
-    showHCEEndpointAddForm: function () {
-      // This code is shamelessly copied from app/view/cluster-registration/cluster-registration.directive.js
-      // I take that back, it was EXTREMELY SHAMEFUL.
-      // -- woodnt
-
-      var that = this;
-      var data = {name: '', url: ''};
-      this.detailView(
-        {
-          templateUrl: 'app/view/hce-registration/hce-registration.html',
-          title: gettext('Register Code Engine Endpoint')
-        },
-        {
-          data: data,
-          options: {
-            instances: this.currentEndpoints
-          }
-        }
-      ).result.then(function () {
-        return that.serviceInstanceApi.createHCE(data.url, data.name).then(function () {
-          that.cnsiModel.list();
-        });
-      });
-    },
-
-    isAdmin: function () {
-      return this.currentUserAccount.isAdmin();
-    },
-
-    /**
-     * @function overrideIsAdmin
-     * @memberOf app.view.ServiceRegistrationController
-     * @description Hide the cluster add form flyout
-     */
-=======
->>>>>>> a73b6990
     overrideIsAdmin: function (isDeveloper) {
       this.currentUserAccount.setAdminOverride(isDeveloper);
     }
