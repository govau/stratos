<div class="endpoints endpoints-dashboard">
    <div class="header">
      <div class="applications-header font-semi-bold pull-left" translate>
        Endpoints
        <bounce-spinner classes="bounce-spinner-sm" ng-if="!endpointsDashboardCtrl.initialised"></bounce-spinner>
      </div>
      <button ng-if="endpointsDashboardCtrl.initialised && endpointsDashboardCtrl.isUserAdmin()" class="btn btn-primary" stlye="position: absolute;    right: 0px;"
              ng-click="endpointsDashboardCtrl.register()" translate>Register Endpoint</button>
    </div>
  <div class="console-error console-error-block" ng-if="endpointsDashboardCtrl.initialised && endpointsDashboardCtrl.listError">
    <div>
      <div class="helion-icon helion-icon-3x helion-icon-Critical_L"></div>
      <div class="applications-msg" translate>The Console could not retrieve Endpoint information.</div>
      <button ng-click="endpointsDashboardCtrl.reload()" class="btn btn-primary" translate>Retry</button>
    </div>
  </div>
  <div ng-show="endpointsDashboardCtrl.initialised && !endpointsDashboardCtrl.listError">
    <div id="welcome-message" class="welcome-message"
         ng-if="endpointsDashboardCtrl.showWelcomeMessage">
      <div class="panel panel-default">
        <div class="action-header">
          <span translate>Welcome to Helion Stackato</span>
          <button type="button" class="close helion-icon helion-icon-Close"
                  ng-click="endpointsDashboardCtrl.hideWelcomeMessage()">
          </button>
        </div>
        <div class=" panel-body" ng-show="endpointsDashboardCtrl.isUserAdmin()">
          <span translate>
            To enable developers to use this Web console to interact with Helion Stackato, please
          </span>
<<<<<<< HEAD
          <span class="btn-link tile-btn" ng-click="endpointsDashboardCtrl.tempRegister()" translate>
=======
          <span class="btn-link tile-btn" ng-click="endpointsDashboardCtrl.register()" translate>
>>>>>>> f0ca403c
            Register Helion Cloud Foundry endpoints
          </span>
          <span translate>
            here. The process of registering these endpoints will make them discoverable for anyone who logs into this
            console. Once you register an endpoint, we recommend connecting it to your account so you can manage it.
          </span>
        </div>
        <div class=" panel-body" ng-show="!endpointsDashboardCtrl.isUserAdmin()">
          <span translate>
            To get started, setup your account by connecting to endpoints and other services.
          </span>
        </div>
      </div>
    </div>
    <div ng-if="!endpointsDashboardCtrl.showWelcomeMessage && !endpointsDashboardCtrl.endpoints.length"
         class="panel panel-default endpoints-empty-table">
      <div class="panel-body" translate>
        You have no endpoints
      </div>
    </div>
    <div ng-if="endpointsDashboardCtrl.endpoints.length"
          class="endpoints-table">
      <table class="table table-actionable"
             st-table="endpointsDashboardCtrl.stTableEndpoints"
             st-safe-src="endpointsDashboardCtrl.endpoints">
        <thead>
        <tr>
          <th translate st-sort="entity.name" st-sort-default="true">Name</th>
          <th translate st-sort="entity.connected">Connection</th>
          <th translate st-sort="entity.type">Type</th>
          <th translate st-sort="entity.url">Address</th>
          <th></th>
        </tr>
        </thead>
        <tbody>
        <tr ng-repeat="endpoint in endpointsDashboardCtrl.stTableEndpoints"
            show-table-inline-message="{{endpoint.error ? endpoint.error.message : ''}}"
            table-inline-status="{{endpoint.error.status}}">
          <td ng-if="endpoint.visit" class="text-uppercase">
            <a ng-href="{{endpoint.visit()}}">{{endpoint.name}}</a>
          </td>
          <td ng-if="!endpoint.visit" class="text-uppercase">{{endpoint.name}}</td>
          <td ng-switch="endpoint.connected">
            <span class="helion-icon helion-icon-lg helion-icon-Active_L text-primary"
                  ng-switch-when="connected"></span>
            <span class="helion-icon helion-icon-lg helion-icon-Connect text-info"
                  ng-switch-when="unconnected"></span>
            <span class="helion-icon helion-icon-lg helion-icon-Warning_L text-warning"
                  ng-switch-when="expired"></span>
            <span class="helion-icon helion-icon-lg helion-icon-Critical_L text-danger"
                  ng-switch-when="error"></span>
          </td>
          <td class="text-uppercase">{{endpoint.type}}</td>
          <td>{{endpoint.url}}</td>
          <td>
            <actions-menu actions="endpoint.actions"
                          action-target="endpoint.actionsTarget" menu-icon="helion-icon helion-icon-More"
                          menu-position="actions-menu-right"></actions-menu>
          </td>
        </tr>
        </tbody>
      </table>
    </div>
  </div>
</div><|MERGE_RESOLUTION|>--- conflicted
+++ resolved
@@ -28,11 +28,7 @@
           <span translate>
             To enable developers to use this Web console to interact with Helion Stackato, please
           </span>
-<<<<<<< HEAD
-          <span class="btn-link tile-btn" ng-click="endpointsDashboardCtrl.tempRegister()" translate>
-=======
           <span class="btn-link tile-btn" ng-click="endpointsDashboardCtrl.register()" translate>
->>>>>>> f0ca403c
             Register Helion Cloud Foundry endpoints
           </span>
           <span translate>
