--- conflicted
+++ resolved
@@ -12,12 +12,8 @@
     .module('app.view', [
       'app.view.config-clusters',
       'app.view.settings-page',
-<<<<<<< HEAD
-      'app.view.endpoints'
-=======
       'app.view.endpoints',
       'app.view.error-page'
->>>>>>> a73b6990
     ]);
 
 })();