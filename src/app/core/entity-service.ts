import { IAPIAction } from '../store/types/request.types';
import { interval } from 'rxjs/observable/interval';
import { ActionState, RequestState, UpdatingSection } from '../store/reducers/api-request-reducer/types';
import { composeFn } from './../store/helpers/reducer.helper';
import { Action, compose, Store } from '@ngrx/store';
import { AppState } from '../store/app-state';
import { denormalize, Schema } from 'normalizr';
import { Observable } from 'rxjs/Rx';
import { APIResource, EntityInfo } from '../store/types/api.types';
import {
  getEntityState,
  getEntityUpdateSections,
  getUpdateSectionById,
  selectEntity,
  selectRequestInfo,
  selectUpdateInfo,
} from '../store/selectors/api.selectors';
import { EntitiesState } from '../store/types/entity.types';
import { Inject, Injectable } from '@angular/core';

type PollUntil = (apiResource: APIResource, updatingState: ActionState) => boolean;
/**
 * Designed to be used in a service factory provider
 */
@Injectable()
export class EntityService {

  constructor(
    private store: Store<AppState>,
    public entityKey: string,
    public schema: Schema,
    public id: string,
    public action: IAPIAction
  ) {
    this.entitySelect$ = store.select(selectEntity(entityKey, id));
    this.entityRequestSelect$ = store.select(selectRequestInfo(entityKey, id));
    this.actionDispatch = (updatingKey) => {
      if (updatingKey) {
        action.updatingKey = updatingKey;
      }
      this.store.dispatch(action);
    };

    this.updateEntity = () => {
      this.actionDispatch(this.refreshKey);
    };

    this.entityObs$ = this.getEntityObservable(
      schema,
      this.actionDispatch,
      this.entitySelect$,
      this.entityRequestSelect$
    );

    this.updatingSection$ = this.entityObs$.map(ei => ei.entityRequestInfo.updating);

    this.isDeletingEntity$ = this.entityObs$.map(a => a.entityRequestInfo.deleting.busy).startWith(false);

    this.waitForEntity$ = this.entityObs$
      .filter((appInfo) => {
        const available = !!appInfo.entity &&
          !appInfo.entityRequestInfo.deleting.busy &&
          !appInfo.entityRequestInfo.deleting.deleted &&
          !appInfo.entityRequestInfo.error;
        return (
          available
        );
      })
      .delay(1);

    this.isFetchingEntity$ = this.entityObs$.map(ei => ei.entityRequestInfo.fetching);
  }

  refreshKey = 'updating';

  private entitySelect$: Observable<APIResource>;
  private entityRequestSelect$: Observable<RequestState>;
  private actionDispatch: Function;

  updateEntity: Function;

  entityObs$: Observable<EntityInfo>;

isFetchingEntity$: Observable<boolean>;

isDeletingEntity$: Observable<boolean>;

waitForEntity$: Observable<EntityInfo>;

updatingSection$: Observable<UpdatingSection>;

  private getEntityObservable = (
<<<<<<< HEAD
  schema: Schema,
  actionDispatch: Function,
  entitySelect$: Observable<APIResource>,
  entityRequestSelect$: Observable<RequestState>
): Observable<EntityInfo> => {
  // This fetching var needs to end up in the state
  return Observable.combineLatest(
    this.store.select(getEntityState),
    entitySelect$,
    entityRequestSelect$
  )
    .do(([entities, entity, entityRequestInfo]: [EntitiesState, APIResource, RequestState]) => {
      if (
        !entityRequestInfo ||
        !entity &&
        !entityRequestInfo.fetching &&
        !entityRequestInfo.error &&
        !entityRequestInfo.deleting.busy &&
        !entityRequestInfo.deleting.deleted
      ) {
        actionDispatch();
      }
    })

=======
    schema: Schema,
    actionDispatch: Function,
    entitySelect$: Observable<APIResource>,
    entityRequestSelect$: Observable<EntityRequestState>
  ): Observable<EntityInfo> => {
    return Observable.combineLatest(
      this.store.select(getEntityState),
      entitySelect$,
      entityRequestSelect$
    )
      .do(([entities, entity, entityRequestInfo]: [EntitiesState, APIResource, EntityRequestState]) => {
        if (
          !entityRequestInfo ||
          !entity &&
          !entityRequestInfo.fetching &&
          !entityRequestInfo.error &&
          !entityRequestInfo.deleting.busy &&
          !entityRequestInfo.deleting.deleted
        ) {
          actionDispatch();
        }
      })
>>>>>>> f0b817b3
      .filter(([entities, entity, entityRequestInfo]) => {
    return !!entityRequestInfo;
  })
    .map(([entities, entity, entityRequestInfo]) => {
      return {
        entityRequestInfo,
        entity: entity ? {
          entity: denormalize(entity, schema, entities).entity,
          metadata: entity.metadata
        } : null
      };
    });
  }
  /**
   * @param interval - The polling interval in ms.
   * @param key - The store updating key for the poll
   */
  poll(interval = 10000, key = this.refreshKey) {
    return Observable.interval(interval)
      .withLatestFrom(
      this.entitySelect$,
      this.entityRequestSelect$
      )
      .map(a => ({
        resource: a[1],
        updatingSection: composeFn(
          getUpdateSectionById(key),
          getEntityUpdateSections,
          () => a[2]
        )
      }))
      .do(({ resource, updatingSection }) => {
        if (!updatingSection || !updatingSection.busy) {
          this.actionDispatch(key);
        }
      })
      .filter(({ resource, updatingSection }) => {
        return !!updatingSection;
      });
  }

}<|MERGE_RESOLUTION|>--- conflicted
+++ resolved
@@ -90,13 +90,11 @@
 updatingSection$: Observable<UpdatingSection>;
 
   private getEntityObservable = (
-<<<<<<< HEAD
   schema: Schema,
   actionDispatch: Function,
   entitySelect$: Observable<APIResource>,
   entityRequestSelect$: Observable<RequestState>
 ): Observable<EntityInfo> => {
-  // This fetching var needs to end up in the state
   return Observable.combineLatest(
     this.store.select(getEntityState),
     entitySelect$,
@@ -115,30 +113,6 @@
       }
     })
 
-=======
-    schema: Schema,
-    actionDispatch: Function,
-    entitySelect$: Observable<APIResource>,
-    entityRequestSelect$: Observable<EntityRequestState>
-  ): Observable<EntityInfo> => {
-    return Observable.combineLatest(
-      this.store.select(getEntityState),
-      entitySelect$,
-      entityRequestSelect$
-    )
-      .do(([entities, entity, entityRequestInfo]: [EntitiesState, APIResource, EntityRequestState]) => {
-        if (
-          !entityRequestInfo ||
-          !entity &&
-          !entityRequestInfo.fetching &&
-          !entityRequestInfo.error &&
-          !entityRequestInfo.deleting.busy &&
-          !entityRequestInfo.deleting.deleted
-        ) {
-          actionDispatch();
-        }
-      })
->>>>>>> f0b817b3
       .filter(([entities, entity, entityRequestInfo]) => {
     return !!entityRequestInfo;
   })
