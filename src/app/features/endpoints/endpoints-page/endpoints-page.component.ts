--- conflicted
+++ resolved
@@ -46,14 +46,11 @@
       cellFlex: '2'
     },
     {
-<<<<<<< HEAD
       columnId: 'connection',
-      headerCell: () => 'Connection',
-      cell: row => row.registered ? 'Connected' : 'Disconnected',
-      sort: true, cellFlex: '1'
-=======
-      columnId: 'connection', headerCell: () => 'Status', cellComponent: TableCellEndpointStatusComponent, sort: true, cellFlex: '1'
->>>>>>> f0b817b3
+      headerCell: () => 'Status',
+      cellComponent: TableCellEndpointStatusComponent,
+      sort: true,
+      cellFlex: '1'
     },
     {
       columnId: 'type',
