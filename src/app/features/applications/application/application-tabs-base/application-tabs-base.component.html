<app-page-header>
  <h1>{{ (applicationService.application$ | async)?.app.entity.name }} </h1>
  <div class="page-header-right">
    <span *ngIf="isEditSummary">
      <button mat-icon-button mat-button (click)="saveEdits()" [disabled]="!summaryForm.valid">
        <mat-icon>done</mat-icon>
      </button>
      <button mat-icon-button name="cancel" mat-button (click)="endEdit()">
        <mat-icon>clear</mat-icon>
      </button>
    </span>
    <span *ngIf="!isEditSummary">
<<<<<<< HEAD
=======
      <a  mat-icon-button *ngIf="(applicationService.application$ | async)?.appUrl != ''
      && (applicationService.application$ | async)?.app.entity.state === 'STARTED' "
       href="{{(applicationService.application$ | async)?.appUrl}}" target="_blank">
          <mat-icon>launch</mat-icon>
      </a>
      <button mat-icon-button name="delete" [disabled]="summaryDataChanging$ | async" (click)="deleteApplication()">
        <mat-icon>delete</mat-icon>
      </button>
>>>>>>> 8e6e25d5
      <button mat-icon-button name="edit" *ngIf="(this.applicationService.applicationState$ | async)" [disabled]="summaryDataChanging$ | async"
        routerLink="/applications/{{applicationService.cfGuid}}/{{applicationService.appGuid}}/edit">
        <mat-icon>edit</mat-icon>
      </button>
      <button mat-icon-button name="delete" [disabled]="summaryDataChanging$ | async" (click)="deleteApplication()">
        <mat-icon>delete</mat-icon>
      </button>
      <span>
        <button mat-icon-button name="stop" *ngIf="(applicationService.application$ | async)?.app.entity.state === 'STARTED'" [disabled]="summaryDataChanging$ | async"
          (click)="stopApplication()">
          <mat-icon>stop</mat-icon>
        </button>
        <button mat-icon-button name="start" *ngIf="(applicationService.application$ | async)?.app.entity.state === 'STOPPED'" [disabled]="summaryDataChanging$ | async"
          (click)="startApplication()">
          <mat-icon>play_arrow</mat-icon>
        </button>
      </span>
    </span>
  </div>
</app-page-header>
<app-page-subheader class="summary__subheader">
  <nav backgroundColor="primary" mat-tab-nav-bar class="summary__nav">
      <a mat-tab-link class="mat-tab-fit" *ngFor="let tabLink of tabLinks" [routerLink]="[tabLink.link]" routerLinkActive="active-link" #rla="routerLinkActive"
        [active]="rla.isActive">
        {{tabLink.label}}
      </a>
    </nav>
</app-page-subheader>
<app-loading-page [isLoading]="isFetching$" [text]="'Retrieving application'">
  <router-outlet></router-outlet>
</app-loading-page><|MERGE_RESOLUTION|>--- conflicted
+++ resolved
@@ -10,17 +10,11 @@
       </button>
     </span>
     <span *ngIf="!isEditSummary">
-<<<<<<< HEAD
-=======
       <a  mat-icon-button *ngIf="(applicationService.application$ | async)?.appUrl != ''
       && (applicationService.application$ | async)?.app.entity.state === 'STARTED' "
        href="{{(applicationService.application$ | async)?.appUrl}}" target="_blank">
           <mat-icon>launch</mat-icon>
       </a>
-      <button mat-icon-button name="delete" [disabled]="summaryDataChanging$ | async" (click)="deleteApplication()">
-        <mat-icon>delete</mat-icon>
-      </button>
->>>>>>> 8e6e25d5
       <button mat-icon-button name="edit" *ngIf="(this.applicationService.applicationState$ | async)" [disabled]="summaryDataChanging$ | async"
         routerLink="/applications/{{applicationService.cfGuid}}/{{applicationService.appGuid}}/edit">
         <mat-icon>edit</mat-icon>
