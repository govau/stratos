<<<<<<< HEAD
import { ApplicationEnvVarsService } from './build-tab/application-env-vars.service';
=======
import { GetApplication, ApplicationSchema } from '../../../store/actions/application.actions';
import { ApplicationService } from '../application.service';
import { ApplicationStateService } from '../../../shared/components/application-state/application-state.service';
>>>>>>> 9e9c49d1
import { EntityService } from '../../../core/entity-service';
import { AppState } from '../../../store/app-state';
import { Store } from '@ngrx/store';
import { ActivatedRoute } from '@angular/router';
import { Component, OnInit, OnDestroy } from '@angular/core';
import { Subscription } from 'rxjs/Subscription';
import { RouterNav } from '../../../store/actions/router.actions';
<<<<<<< HEAD
import { ApplicationStateService } from '../../../shared/components/application-state/application-state.service';
import { EntityServiceFactory } from '../../../core/entity-service-factory.service';
=======
import { ApplicationEnvVarsService } from './application-tabs-base/tabs/build-tab/application-env-vars.service';
import { GetAppSummaryAction } from '../../../store/actions/app-metadata.actions';

>>>>>>> 9e9c49d1

const applicationServiceFactory = (
  store: Store<AppState>,
  activatedRoute: ActivatedRoute,
  entityServiceFactory: EntityServiceFactory,
  appStateService: ApplicationStateService,
  appEnvVarsService: ApplicationEnvVarsService
) => {
  const { id, cfId } = activatedRoute.snapshot.params;
  return new ApplicationService(
    cfId,
    id,
    store,
    entityServiceFactory,
    appStateService,
    appEnvVarsService,
  );
};

const entityServiceFactory = (
  store: Store<AppState>,
  activatedRoute: ActivatedRoute
) => {
  const { id, cfId } = activatedRoute.snapshot.params;
  return new EntityService(
    store,
    ApplicationSchema.key,
    ApplicationSchema,
    id,
    new GetApplication(id, cfId)
  );
};

@Component({
  selector: 'app-application-base',
  templateUrl: './application-base.component.html',
  styleUrls: ['./application-base.component.scss'],
  providers: [
    ApplicationService,
    {
      provide: ApplicationService,
      useFactory: applicationServiceFactory,
      deps: [Store, ActivatedRoute, EntityServiceFactory, ApplicationStateService, ApplicationEnvVarsService]
    },
    {
      provide: EntityService,
      useFactory: entityServiceFactory,
      deps: [Store, ActivatedRoute]
    }
  ]
})
export class ApplicationBaseComponent implements OnInit, OnDestroy {

  appSub$: Subscription;
  entityServiceAppRefresh$: Subscription;
  autoRefreshString = 'auto-refresh';
  constructor(
    private applicationService: ApplicationService,
    private store: Store<AppState>,
    private entityService: EntityService

  ) { }

  ngOnInit(): void {

    const { cfGuid, appGuid } = this.applicationService;
<<<<<<< HEAD
    this.isFetching$ = this.applicationService.isFetchingApp$;

    // TODO: RC
    // Auto refresh
    // this.sub.push(this.entityService.poll(10000, this.autoRefreshString).do(() => {
    //   this.store.dispatch(new GetAppSummaryAction(appGuid, cfGuid));
    // }).subscribe());

    const initialFetch$ = Observable.combineLatest(
      this.applicationService.isFetchingApp$,
      this.applicationService.isFetchingEnvVars$,
      this.applicationService.isFetchingStats$,
    ).map(([isFetchingApp, isFetchingEnvVars, isFetchingStats]) => {
      return isFetchingApp || isFetchingEnvVars || isFetchingStats;
    }).distinctUntilChanged();
=======
    // Auto refresh
    this.entityServiceAppRefresh$ = this.entityService.poll(10000, this.autoRefreshString).do(() => {
      this.store.dispatch(new GetAppSummaryAction(appGuid, cfGuid));
    }).subscribe();
>>>>>>> 9e9c49d1

    this.appSub$ = this.applicationService.app$.subscribe(app => {
      if (
        app.entityRequestInfo.deleting.deleted ||
        app.entityRequestInfo.error
      ) {
        this.store.dispatch(new RouterNav({ path: ['applications'] }));
      }
    });
  }

  ngOnDestroy(): void {
    this.appSub$.unsubscribe();
    this.entityServiceAppRefresh$.unsubscribe();
  }
}<|MERGE_RESOLUTION|>--- conflicted
+++ resolved
@@ -1,10 +1,6 @@
-<<<<<<< HEAD
-import { ApplicationEnvVarsService } from './build-tab/application-env-vars.service';
-=======
 import { GetApplication, ApplicationSchema } from '../../../store/actions/application.actions';
 import { ApplicationService } from '../application.service';
 import { ApplicationStateService } from '../../../shared/components/application-state/application-state.service';
->>>>>>> 9e9c49d1
 import { EntityService } from '../../../core/entity-service';
 import { AppState } from '../../../store/app-state';
 import { Store } from '@ngrx/store';
@@ -12,14 +8,9 @@
 import { Component, OnInit, OnDestroy } from '@angular/core';
 import { Subscription } from 'rxjs/Subscription';
 import { RouterNav } from '../../../store/actions/router.actions';
-<<<<<<< HEAD
-import { ApplicationStateService } from '../../../shared/components/application-state/application-state.service';
-import { EntityServiceFactory } from '../../../core/entity-service-factory.service';
-=======
 import { ApplicationEnvVarsService } from './application-tabs-base/tabs/build-tab/application-env-vars.service';
 import { GetAppSummaryAction } from '../../../store/actions/app-metadata.actions';
 
->>>>>>> 9e9c49d1
 
 const applicationServiceFactory = (
   store: Store<AppState>,
@@ -86,28 +77,11 @@
   ngOnInit(): void {
 
     const { cfGuid, appGuid } = this.applicationService;
-<<<<<<< HEAD
-    this.isFetching$ = this.applicationService.isFetchingApp$;
-
     // TODO: RC
     // Auto refresh
-    // this.sub.push(this.entityService.poll(10000, this.autoRefreshString).do(() => {
+    this.entityServiceAppRefresh$ = this.entityService.poll(10000, this.autoRefreshString).do(() => {
     //   this.store.dispatch(new GetAppSummaryAction(appGuid, cfGuid));
-    // }).subscribe());
-
-    const initialFetch$ = Observable.combineLatest(
-      this.applicationService.isFetchingApp$,
-      this.applicationService.isFetchingEnvVars$,
-      this.applicationService.isFetchingStats$,
-    ).map(([isFetchingApp, isFetchingEnvVars, isFetchingStats]) => {
-      return isFetchingApp || isFetchingEnvVars || isFetchingStats;
-    }).distinctUntilChanged();
-=======
-    // Auto refresh
-    this.entityServiceAppRefresh$ = this.entityService.poll(10000, this.autoRefreshString).do(() => {
-      this.store.dispatch(new GetAppSummaryAction(appGuid, cfGuid));
     }).subscribe();
->>>>>>> 9e9c49d1
 
     this.appSub$ = this.applicationService.app$.subscribe(app => {
       if (
