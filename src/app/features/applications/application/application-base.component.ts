--- conflicted
+++ resolved
@@ -1,14 +1,6 @@
-<<<<<<< HEAD
-import { ApplicationMonitorService } from '../application-monitor.service';
-import { GetAppSummaryAction, GetAppInstancesAction } from './../../../store/actions/app-metadata.actions';
-import { ApplicationEnvVarsService } from './build-tab/application-env-vars.service';
-import { AppMetadataType } from '../../../store/types/app-metadata.types';
-import { AppMetadataProperties } from '../../../store/actions/app-metadata.actions';
-=======
 import { GetApplication, ApplicationSchema } from '../../../store/actions/application.actions';
 import { ApplicationService } from '../application.service';
 import { ApplicationStateService } from '../../../shared/components/application-state/application-state.service';
->>>>>>> 6f2868b5
 import { EntityService } from '../../../core/entity-service';
 import { AppState } from '../../../store/app-state';
 import { Store } from '@ngrx/store';
@@ -58,7 +50,6 @@
   styleUrls: ['./application-base.component.scss'],
   providers: [
     ApplicationService,
-    ApplicationMonitorService,
     {
       provide: ApplicationService,
       useFactory: applicationServiceFactory,
@@ -78,59 +69,8 @@
   autoRefreshString = 'auto-refresh';
   constructor(
     private applicationService: ApplicationService,
-<<<<<<< HEAD
-    private entityService: EntityService,
-    private store: Store<AppState>
-  ) { }
-
-  public async: any;
-
-  sub: Subscription[] = [];
-  isFetching$: Observable<boolean>;
-  application;
-  applicationActions$: Observable<string[]>;
-
-  isEditSummary = false;
-
-  summaryExpanded = true;
-
-  summaryDataChanging$: Observable<boolean>;
-
-  autoRefreshing$ = this.entityService.updatingSection$.map(update => update[this.autoRefreshString] || { busy: false });
-
-  appEdits: UpdateApplication;
-  appDefaultEdits: UpdateApplication = {
-    enable_ssh: false,
-    instances: 0,
-    memory: 0,
-    name: '',
-    environment_json: {}
-  };
-
-  tabLinks = [
-    { link: 'build', label: 'Summary' },
-    { link: 'instances', label: 'Instances' },
-    { link: 'log-stream', label: 'Log Stream' },
-    { link: 'services', label: 'Services' },
-    { link: 'variables', label: 'Variables' },
-    { link: 'events', label: 'Events' },
-    { link: 'ssh', label: 'SSH' }
-  ];
-
-  autoRefreshString = 'auto-refresh';
-
-  startEdit() {
-    this.isEditSummary = true;
-    this.setAppDefaults();
-  }
-
-  endEdit() {
-    this.isEditSummary = false;
-  }
-=======
     private store: Store<AppState>,
     private entityService: EntityService
->>>>>>> 6f2868b5
 
   ) { }
 
@@ -140,20 +80,7 @@
     // Auto refresh
     this.entityServiceAppRefresh$ = this.entityService.poll(10000, this.autoRefreshString).do(() => {
       this.store.dispatch(new GetAppSummaryAction(appGuid, cfGuid));
-<<<<<<< HEAD
-      this.store.dispatch(new GetAppInstancesAction(appGuid, cfGuid));
-    }).subscribe());
-
-    const initialFetch$ = Observable.combineLatest(
-      this.applicationService.isFetchingApp$,
-      this.applicationService.isFetchingEnvVars$,
-      this.applicationService.isFetchingStats$,
-    ).map(([isFetchingApp, isFetchingEnvVars, isFetchingStats]) => {
-      return isFetchingApp || isFetchingEnvVars || isFetchingStats;
-    }).distinctUntilChanged();
-=======
     }).subscribe();
->>>>>>> 6f2868b5
 
     this.appSub$ = this.applicationService.app$.subscribe(app => {
       if (
