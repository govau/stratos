import { Injectable } from '@angular/core';
import { Store } from '@ngrx/store';
import { Observable } from 'rxjs/Observable';

import { EntityInfo, getEntityObservable, selectEntityUpdateInfo, selectEntityRequestInfo } from '../../store/actions/api.actions';
import {
  AppMetadataInfo,
  AppMetadataProperties,
  AppMetadataType,
  GetAppMetadataAction,
  getAppMetadataObservable,
  selectMetadataRequest,
} from '../../store/actions/app-metadata.actions';
import { ApplicationSchema } from '../../store/actions/application.actions';
import {
  GetApplication,
  UpdateApplication,
  UpdateExistingApplication,
} from '../../store/actions/application.actions';
import { cnsisEntitySelector } from '../../store/actions/cnsis.actions';
import { AppState } from '../../store/app-state';
import { ActionState, EntityRequestState } from '../../store/reducers/api-request-reducer';

import { ApplicationEnvVarsService, EnvVarStratosProject } from './application/summary-tab/application-env-vars.service';
import {
  ApplicationStateData,
  ApplicationStateService,
} from './application/summary-tab/application-state/application-state.service';
import { MetadataUpdateState, AppMetadataRequestState } from '../../store/reducers/app-metadata-request.reducer';

export interface ApplicationData {
  fetching: boolean;
  app: EntityInfo;
  space: EntityInfo;
  organisation: EntityInfo;
  stack: EntityInfo;
  cf: any;
}

@Injectable()
export class ApplicationService {

  constructor(private store: Store<AppState>, private appStateService: ApplicationStateService,
    private appEnvVarsService: ApplicationEnvVarsService) {
  }

  // NJ: This needs to be cleaned up. So much going on!
  isFetchingApp$: Observable<boolean>;
  isUpdatingApp$: Observable<boolean>;

  isDeletingApp$: Observable<boolean>;

  isFetchingEnvVars$: Observable<boolean>;
  isUpdatingEnvVars$: Observable<boolean>;
  isFetchingStats$: Observable<boolean>;

  app$: Observable<EntityInfo>;
  waitForAppEntity$: Observable<EntityInfo>;
  appSummary$: Observable<AppMetadataInfo>;
  appStatsGated$: Observable<null | AppMetadataInfo>;
  appEnvVars$: Observable<AppMetadataInfo>;

  application$: Observable<ApplicationData>;
  applicationStratProject$: Observable<EnvVarStratosProject>;
  applicationState$: Observable<ApplicationStateData>;

  appGuid: string;
  cfGuid: string;

  IsEntityComplete(value, requestInfo: { fetching: boolean }): boolean {
    if (requestInfo) {
      return !requestInfo.fetching;
    } else {
      return !!value;
    }
  }

  IsMetadataComplete(value, requestInfo: AppMetadataRequestState): boolean {
    if (requestInfo) {
      return !requestInfo.fetching;
    } else {
      return !!value;
    }
  }

  SetApplication(cfGuid, appGuid) {
    this.appGuid = appGuid;
    this.cfGuid = cfGuid;

    // First set up all the base observables
    this.app$ = getEntityObservable(
      this.store,
      ApplicationSchema.key,
      ApplicationSchema,
      appGuid,
      new GetApplication(appGuid, cfGuid)
    );

    this.isDeletingApp$ = this.app$.map(a => a.entityRequestInfo.deleting.busy).startWith(false);

    this.waitForAppEntity$ = this.app$
      .filter((appInfo) => {
        return (
          !!appInfo.entity &&
          !appInfo.entityRequestInfo.deleting.busy &&
          !appInfo.entityRequestInfo.deleting.deleted &&
          !appInfo.entityRequestInfo.error
        );
      })
      .delay(1);

<<<<<<< HEAD
    this.waitForAppEntity$.mergeMap(() => {
      return Observable.combineLatest(
        this.appSummary$
      );
    });
=======
    this.appSummary$ =
      this.waitForAppEntity$.take(1).mergeMap(() => getAppMetadataObservable(
        this.store,
        appGuid,
        new GetAppMetadataAction(appGuid, cfGuid, AppMetadataProperties.SUMMARY as AppMetadataType)
      ));

    // Subscribing to this will make the stats call. It's better to subscribe to appStatsGated$
    const appStats$ =
      this.waitForAppEntity$.take(1).mergeMap(() => getAppMetadataObservable(
        this.store,
        appGuid,
        new GetAppMetadataAction(appGuid, cfGuid, AppMetadataProperties.INSTANCES as AppMetadataType)
      ));

    this.appEnvVars$ =
      this.waitForAppEntity$.take(1).mergeMap(() => getAppMetadataObservable(
        this.store,
        appGuid,
        new GetAppMetadataAction(appGuid, cfGuid, AppMetadataProperties.ENV_VARS as AppMetadataType)
      ));
>>>>>>> e9f5d413

    // Assign/Amalgamate them to public properties (with mangling if required)

    this.appStatsGated$ = this.waitForAppEntity$
      .filter(ai => ai && ai.entity && ai.entity.entity)
      .take(1)
      .mergeMap(ai => {
        if (ai.entity.entity.state === 'STARTED') {
          return appStats$;
        } else {
          return Observable.of(null);
        }
      });

    this.application$ = this.waitForAppEntity$
      .combineLatest(
      this.store.select(cnsisEntitySelector),
    )
      .filter(([{ entity, entityRequestInfo }, cnsis]: [EntityInfo, any]) => {
        return entity && entity.entity && entity.entity.cfGuid && entity.entity.space && entity.entity.space.entity.organization;
      })
      .map(([{ entity, entityRequestInfo }, cnsis]: [EntityInfo, any]): ApplicationData => {
        return {
          fetching: entityRequestInfo.fetching,
          app: entity,
          space: entity.entity.space,
          organisation: entity.entity.space.entity.organization,
          stack: entity.entity.stack,
          cf: cnsis.find((CNSIModel) => {
            return CNSIModel.guid === entity.entity.cfGuid;
          }),
        };
      });

    this.applicationState$ = this.waitForAppEntity$
      .combineLatest(this.appStatsGated$)
      .map(([appInfo, appStats]: [EntityInfo, AppMetadataInfo]) => {
        return this.appStateService.Get(appInfo.entity.entity, appStats ? appStats.metadata : null);
      });

    this.applicationStratProject$ = this.appEnvVars$.map(applicationEnvVars => {
      return this.appEnvVarsService.FetchStratosProject(applicationEnvVars.metadata);
    });


    /**
     * An observable based on the core application entity
    */
    this.isFetchingApp$ = Observable.combineLatest(
      this.app$.map(ei => ei.entityRequestInfo.fetching),
      this.appSummary$.map(as => as.metadataRequestState.fetching.busy)
    )
      .map((fetching) => fetching[0] || fetching[1]);

    this.isUpdatingApp$ =
      this.app$.map(a => {
        const updatingSection = a.entityRequestInfo.updating[UpdateExistingApplication.updateKey] || {
          busy: false
        };
        return updatingSection.busy || false;
      });

    this.isFetchingEnvVars$ = this.appEnvVars$.map(ev => ev.metadataRequestState.fetching.busy).startWith(false);

    this.isUpdatingEnvVars$ = this.appEnvVars$.map(ev => ev.metadataRequestState.updating.busy).startWith(false);

    this.isFetchingStats$ =
      this.appStatsGated$.map(appStats => appStats ? appStats.metadataRequestState.updating.busy : false).startWith(false);

  }

  UpdateApplication(updatedApplication: UpdateApplication) {
    this.store.dispatch(new UpdateExistingApplication(
      this.appGuid,
      this.cfGuid,
      { ...updatedApplication }
    ));
  }

  UpdateApplicationEvVars(updatedApplication: UpdateApplication) {
    this.store.dispatch(new UpdateExistingApplication(
      this.appGuid,
      this.cfGuid,
      { ...updatedApplication }
    ));
  }
}<|MERGE_RESOLUTION|>--- conflicted
+++ resolved
@@ -109,13 +109,6 @@
       })
       .delay(1);
 
-<<<<<<< HEAD
-    this.waitForAppEntity$.mergeMap(() => {
-      return Observable.combineLatest(
-        this.appSummary$
-      );
-    });
-=======
     this.appSummary$ =
       this.waitForAppEntity$.take(1).mergeMap(() => getAppMetadataObservable(
         this.store,
@@ -137,7 +130,6 @@
         appGuid,
         new GetAppMetadataAction(appGuid, cfGuid, AppMetadataProperties.ENV_VARS as AppMetadataType)
       ));
->>>>>>> e9f5d413
 
     // Assign/Amalgamate them to public properties (with mangling if required)
 
