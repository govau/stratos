import { Injectable } from '@angular/core';
import { Store } from '@ngrx/store';
import { Observable } from 'rxjs/Observable';

import { EntityInfo, getEntityObservable, selectEntityUpdateInfo, selectEntityRequestInfo } from '../../store/actions/api.actions';
import {
  AppMetadataInfo,
  AppMetadataProperties,
  AppMetadataType,
  GetAppMetadataAction,
  getAppMetadataObservable,
  selectMetadataRequest,
} from '../../store/actions/app-metadata.actions';
import { ApplicationSchema, ApplicationSummarySchema } from '../../store/actions/application.actions';
import {
  GetApplication,
  GetApplicationSummary,
  UpdateApplication,
  UpdateExistingApplication,
} from '../../store/actions/application.actions';
import { cnsisEntitySelector } from '../../store/actions/cnsis.actions';
import { AppState } from '../../store/app-state';
<<<<<<< HEAD
import { ActionState } from '../../store/reducers/api-request-reducer';
=======
import { UpdateState, EntityRequestState } from '../../store/reducers/api-request-reducer';
>>>>>>> 297750a5
import { ApplicationEnvVarsService, EnvVarStratosProject } from './application/summary-tab/application-env-vars.service';
import {
  ApplicationStateData,
  ApplicationStateService,
} from './application/summary-tab/application-state/application-state.service';
import { MetadataUpdateState, AppMetadataRequestState } from '../../store/reducers/app-metadata-request.reducer';

export interface ApplicationData {
  fetching: boolean;
  app: EntityInfo;
  space: EntityInfo;
  organisation: EntityInfo;
  stack: EntityInfo;
  cf: any;
}

@Injectable()
export class ApplicationService {

  constructor(private store: Store<AppState>, private appStateService: ApplicationStateService,
    private appEnvVarsService: ApplicationEnvVarsService) {
  }

  isFetchingApp$: Observable<boolean> = Observable.of(false);
  isUpdatingApp$: Observable<boolean> = Observable.of(false);

  isFetchingEnvVars$: Observable<boolean> = Observable.of(false);
  isUpdatingEnvVars$: Observable<boolean> = Observable.of(false);
  isFetchingStats$: Observable<boolean> = Observable.of(false);

  app$: Observable<EntityInfo>;
  appSummary$: Observable<EntityInfo>;
  appStatsGated$: Observable<null | AppMetadataInfo>;
  appEnvVars$: Observable<AppMetadataInfo>;

  application$: Observable<ApplicationData>;
  applicationStratProject$: Observable<EnvVarStratosProject>;
  applicationState$: Observable<ApplicationStateData>;

  appGuid: string;
  cfGuid: string;

  fatalErrorMessage = '__FATAL_REDIRECT__';

  IsEntityComplete(value, requestInfo: { fetching: boolean }): boolean {
    if (requestInfo) {
      return !requestInfo.fetching;
    } else {
      return !!value;
    }
  }

  IsMetadataComplete(value, requestInfo: AppMetadataRequestState): boolean {
    if (requestInfo) {
      return !requestInfo.fetching.busy;
    } else {
      return !!value;
    }
  }

  SetApplication(cfGuid, appGuid) {
    this.appGuid = appGuid;
    this.cfGuid = cfGuid;

    // First set up all the base observables
    this.app$ = getEntityObservable(
      this.store,
      ApplicationSchema.key,
      ApplicationSchema,
      appGuid,
      new GetApplication(appGuid, cfGuid)
    ).debounceTime(250)
      .do(appInfo => {
        if (appInfo.entityRequestInfo.error) {
          throw Observable.throw(this.fatalErrorMessage);
        }
      }).takeWhile(appInfo => !appInfo.entityRequestInfo.error);

    this.appSummary$ = getEntityObservable(
      this.store,
      ApplicationSummarySchema.key,
      ApplicationSummarySchema,
      appGuid,
      new GetApplicationSummary(appGuid, cfGuid)
    );

    // Subscribing to this will make the stats call. It's better to subscrbibe to appStatsGated$
    const appStats$ = getAppMetadataObservable(
      this.store,
      appGuid,
      new GetAppMetadataAction(appGuid, cfGuid, AppMetadataProperties.INSTANCES as AppMetadataType)
    );

    this.appEnvVars$ = getAppMetadataObservable(
      this.store,
      appGuid,
      new GetAppMetadataAction(appGuid, cfGuid, AppMetadataProperties.ENV_VARS as AppMetadataType)
    );

    // Assign/Amalgamate them to public properties (with mangling if required)

    this.appStatsGated$ = this.app$
      .filter(appInfo => {
        // console.log('appStatsGated$: filter: ', this.IsEntityComplete(appInfo.entity, appInfo.entityRequestInfo));
        return this.IsEntityComplete(appInfo.entity, appInfo.entityRequestInfo);
      })
      .delay(1)
      .mergeMap((appInfo: EntityInfo) => {
        // console.log('appStatsGated$: mergeMap: ', appInfo);
        if (appInfo && appInfo.entity && appInfo.entity.entity && appInfo.entity.entity.state === 'STARTED') {
          // console.log('appStatsGated$: mergeMap: appStats');
          return appStats$;
        }
        // console.log('appStatsGated$: mergeMap: app');
        return this.app$.map((app: EntityInfo) => {
          return null;
        });
      });

    this.application$ = this.app$
      .combineLatest(
      this.store.select(cnsisEntitySelector),
    )
      .filter(([{ entity, entityRequestInfo }, cnsis]: [EntityInfo, any]) => {
        return this.IsEntityComplete(entity, entityRequestInfo) && cnsis;
      })
      .filter(([{ entity, entityRequestInfo }, cnsis]: [EntityInfo, any]) => {
        const hasSpace = entity.entity.space;
        const hasOrg = hasSpace ? entity.entity.space.entity.organization : false;
        const hasCfGuid = entity.entity.cfGuid;
        return hasSpace && hasOrg && hasCfGuid;
      })
      .map(([{ entity, entityRequestInfo }, cnsis]: [EntityInfo, any]): ApplicationData => {
        return {
          fetching: entityRequestInfo.fetching,
          app: entity,
          space: entity.entity.space,
          organisation: entity.entity.space.entity.organization,
          stack: entity.entity.stack,
          cf: cnsis.find((CNSIModel) => {
            return CNSIModel.guid === entity.entity.cfGuid;
          }),
        };
      });

    this.applicationState$ = this.app$
      .combineLatest(this.appStatsGated$)
      .filter(([appInfo, appStats]: [EntityInfo, AppMetadataInfo]) => {
        const appStatsFetched = appStats ? this.IsMetadataComplete(appStats.metadata, appStats.metadataRequestState) : true;
        return this.IsEntityComplete(appInfo.entity, appInfo.entityRequestInfo) && appStatsFetched;
      })
      .mergeMap(([appInfo, appStats]: [EntityInfo, AppMetadataInfo]) => {
        return Observable.of(this.appStateService.Get(appInfo.entity.entity, appStats ? appStats.metadata : null));
      });

    this.applicationStratProject$ = this.appEnvVars$.map(applicationEnvVars => {
      return this.appEnvVarsService.FetchStratosProject(applicationEnvVars.metadata);
    });

    /**
     * An observable based on the core application entity
    */
    this.isFetchingApp$ = this.store.select(selectEntityRequestInfo(ApplicationSchema.key, appGuid))
      .map((entityRequestInfo: EntityRequestState) => {
        return entityRequestInfo ? entityRequestInfo.fetching : false;
      });

    this.isUpdatingApp$ =
      this.store.select(selectEntityUpdateInfo(ApplicationSchema.key, appGuid, UpdateExistingApplication.updateKey))
        .map((state: ActionState) => {
          return state ? state.busy : false;
        });

    this.isFetchingEnvVars$ =
      this.store.select(selectMetadataRequest(AppMetadataProperties.ENV_VARS as AppMetadataType, appGuid))
        .map((appMetadataRequestState: AppMetadataRequestState) => {
          console.log('sadsdsda: ', appMetadataRequestState ? appMetadataRequestState.fetching.busy : 'nup');
          return appMetadataRequestState ? appMetadataRequestState.fetching.busy : false;
        });

    this.isUpdatingEnvVars$ =
      this.store.select(selectMetadataRequest(AppMetadataProperties.ENV_VARS as AppMetadataType, appGuid))
        .map((appMetadataRequestState: AppMetadataRequestState) => {
          return appMetadataRequestState ? (appMetadataRequestState.creating.busy || appMetadataRequestState.updating.busy) : false;
        });

    this.isFetchingStats$ =
      this.store.select(selectMetadataRequest(AppMetadataProperties.INSTANCES as AppMetadataType, appGuid))
        .map((appMetadataRequestState: AppMetadataRequestState) => {
          return appMetadataRequestState ? appMetadataRequestState.fetching.busy : false;
        });

  }

  UpdateApplication(updatedApplication: UpdateApplication) {
    this.store.dispatch(new UpdateExistingApplication(
      this.appGuid,
      this.cfGuid,
      { ...updatedApplication }
    ));
  }

  UpdateApplicationEvVars(updatedApplication: UpdateApplication) {
    this.store.dispatch(new UpdateExistingApplication(
      this.appGuid,
      this.cfGuid,
      { ...updatedApplication }
    ));
  }
}<|MERGE_RESOLUTION|>--- conflicted
+++ resolved
@@ -20,11 +20,8 @@
 } from '../../store/actions/application.actions';
 import { cnsisEntitySelector } from '../../store/actions/cnsis.actions';
 import { AppState } from '../../store/app-state';
-<<<<<<< HEAD
-import { ActionState } from '../../store/reducers/api-request-reducer';
-=======
-import { UpdateState, EntityRequestState } from '../../store/reducers/api-request-reducer';
->>>>>>> 297750a5
+import { ActionState, EntityRequestState } from '../../store/reducers/api-request-reducer';
+
 import { ApplicationEnvVarsService, EnvVarStratosProject } from './application/summary-tab/application-env-vars.service';
 import {
   ApplicationStateData,
@@ -79,7 +76,7 @@
 
   IsMetadataComplete(value, requestInfo: AppMetadataRequestState): boolean {
     if (requestInfo) {
-      return !requestInfo.fetching.busy;
+      return !requestInfo.fetching;
     } else {
       return !!value;
     }
