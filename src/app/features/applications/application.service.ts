import { getPaginationObservables, PaginationObservables } from './../../store/reducers/pagination-reducer/pagination-reducer.helper';
import {
  EnvVarsSchema,
  GetAppEnvVarsAction,
  GetAppInstancesAction,
  GetAppSummaryAction,
} from './../../store/actions/app-metadata.actions';
import { EntityService } from '../../core/entity-service';
import { cnsisEntitiesSelector } from '../../store/selectors/cnsis.selectors';
import { Injectable } from '@angular/core';
import { Store } from '@ngrx/store';
import { Observable } from 'rxjs/Observable';

import {
  AppMetadataProperties,
  getAppMetadataObservable,
} from '../../store/actions/app-metadata.actions';
import { ApplicationSchema } from '../../store/actions/application.actions';
import {
  GetApplication,
  UpdateApplication,
  UpdateExistingApplication,
} from '../../store/actions/application.actions';
import { AppState } from '../../store/app-state';

import { ApplicationEnvVarsService, EnvVarStratosProject } from './application/build-tab/application-env-vars.service';
import {
  ApplicationStateData,
  ApplicationStateService,
} from '../../shared/components/application-state/application-state.service';
import { EntityInfo } from '../../store/types/api.types';
<<<<<<< HEAD
import { AppMetadataRequestState, AppMetadataInfo, AppMetadataType } from '../../store/types/app-metadata.types';
import { NewRoute, CreateRoute } from '../../store/actions/route.actions';
=======
import { AppMetadataRequestState, AppMetadataInfo, AppMetadataType, AppEnvVarsState } from '../../store/types/app-metadata.types';
import { combineLatest } from 'rxjs/operators/combineLatest';
>>>>>>> 4d856ebd

export interface ApplicationData {
  fetching: boolean;
  app: EntityInfo;
  space: EntityInfo;
  organisation: EntityInfo;
  stack: EntityInfo;
  cf: any;
}

@Injectable()
export class ApplicationService {

  constructor(
    public cfGuid: string,
    public appGuid: string,
    private store: Store<AppState>,
    private entityService: EntityService,
    private appStateService: ApplicationStateService,
    private appEnvVarsService: ApplicationEnvVarsService) {
    this.constructCoreObservables();
    this.constructAmalgamatedObservables();
    this.constructStatusObservables();
  }

  // Subscribing to this will make the stats call. It's better to subscribe to appStatsGated$
  private appStats$: Observable<null | AppMetadataInfo>;

  // NJ: This needs to be cleaned up. So much going on!
  isFetchingApp$: Observable<boolean>;
  isUpdatingApp$: Observable<boolean>;

  isDeletingApp$: Observable<boolean>;

  isFetchingEnvVars$: Observable<boolean>;
  isUpdatingEnvVars$: Observable<boolean>;
  isFetchingStats$: Observable<boolean>;

  app$: Observable<EntityInfo>;
  waitForAppEntity$: Observable<EntityInfo>;
  appSummary$: Observable<AppMetadataInfo>;
  appStatsGated$: Observable<null | AppMetadataInfo>;
  appEnvVars: PaginationObservables<AppEnvVarsState>;

  application$: Observable<ApplicationData>;
  applicationStratProject$: Observable<EnvVarStratosProject>;
  applicationState$: Observable<ApplicationStateData>;

  private constructCoreObservables() {
    // First set up all the base observables
    this.app$ = this.entityService.entityObs$;

    this.isDeletingApp$ = this.entityService.isDeletingEntity$;

    this.waitForAppEntity$ = this.entityService.waitForEntity$;

    this.appSummary$ =
      this.waitForAppEntity$.mergeMap(() => getAppMetadataObservable(
        this.store,
        this.appGuid,
        new GetAppSummaryAction(this.appGuid, this.cfGuid)
      ));

      // Subscribing to this will make the stats call. It's better to subscribe to appStatsGated$
    this.appStats$ =
      this.waitForAppEntity$.take(1).mergeMap(() => getAppMetadataObservable(
        this.store,
        this.appGuid,
        new GetAppInstancesAction(this.appGuid, this.cfGuid)
      ));

    this.appEnvVars = getPaginationObservables<AppEnvVarsState>({
      store: this.store,
      action: new GetAppEnvVarsAction(this.appGuid, this.cfGuid),
      schema: EnvVarsSchema
    }, true);
  }

  private constructAmalgamatedObservables() {
    // Assign/Amalgamate them to public properties (with mangling if required)

    this.appStatsGated$ = this.waitForAppEntity$
      .filter(ai => ai && ai.entity && ai.entity.entity)
      .mergeMap(ai => {
        if (ai.entity.entity.state === 'STARTED') {
          return this.appStats$;
        } else {
          return Observable.of(null);
        }
      });

    this.application$ = this.waitForAppEntity$
      .combineLatest(
      this.store.select(cnsisEntitiesSelector),
    )
      .filter(([{ entity, entityRequestInfo }, cnsis]: [EntityInfo, any]) => {
        return entity && entity.entity && entity.entity.cfGuid && entity.entity.space && entity.entity.space.entity.organization;
      })
      .map(([{ entity, entityRequestInfo }, cnsis]: [EntityInfo, any]): ApplicationData => {
        return {
          fetching: entityRequestInfo.fetching,
          app: entity,
          space: entity.entity.space,
          organisation: entity.entity.space.entity.organization,
          stack: entity.entity.stack,
          cf: cnsis[entity.entity.cfGuid],
        };
      });

    this.applicationState$ = this.waitForAppEntity$
      .combineLatest(this.appStatsGated$)
      .map(([appInfo, appStats]: [EntityInfo, AppMetadataInfo]) => {
        return this.appStateService.get(appInfo.entity.entity, appStats ? appStats.metadata : null);
      });

    this.applicationStratProject$ = this.appEnvVars.entities$.map(applicationEnvVars => {
      return this.appEnvVarsService.FetchStratosProject(applicationEnvVars[0]);
    });
  }

  private constructStatusObservables() {
    /**
     * An observable based on the core application entity
    */
    this.isFetchingApp$ = Observable.combineLatest(
      this.app$.map(ei => ei.entityRequestInfo.fetching),
      this.appSummary$.map(as => as.metadataRequestState.fetching.busy)
    )
      .map((fetching) => fetching[0] || fetching[1]);

    this.isUpdatingApp$ =
      this.app$.map(a => {
        const updatingSection = a.entityRequestInfo.updating[UpdateExistingApplication.updateKey] || {
          busy: false
        };
        return updatingSection.busy || false;
      });

    this.isFetchingEnvVars$ = this.appEnvVars.pagination$.map(ev => ev.fetching).startWith(false);

    this.isUpdatingEnvVars$ = this.appEnvVars.pagination$.map(ev => ev.fetching && ev.ids[ev.currentPage]).startWith(false);

    this.isFetchingStats$ =
      this.appStatsGated$.map(appStats => appStats ? appStats.metadataRequestState.updating.busy : false).startWith(false);


  }

  isEntityComplete(value, requestInfo: { fetching: boolean }): boolean {
    if (requestInfo) {
      return !requestInfo.fetching;
    } else {
      return !!value;
    }
  }

  isMetadataComplete(value, requestInfo: AppMetadataRequestState): boolean {
    if (requestInfo) {
      return !requestInfo.fetching;
    } else {
      return !!value;
    }
  }

  updateApplication(updatedApplication: UpdateApplication) {
    this.store.dispatch(new UpdateExistingApplication(
      this.appGuid,
      this.cfGuid,
      { ...updatedApplication }
    ));
  }

  createRoute(route: NewRoute) {
    this.store.dispatch(new CreateRoute(
      this.appGuid,
      this.cfGuid,
      route
    ));
  }

}<|MERGE_RESOLUTION|>--- conflicted
+++ resolved
@@ -29,14 +29,9 @@
   ApplicationStateService,
 } from '../../shared/components/application-state/application-state.service';
 import { EntityInfo } from '../../store/types/api.types';
-<<<<<<< HEAD
-import { AppMetadataRequestState, AppMetadataInfo, AppMetadataType } from '../../store/types/app-metadata.types';
-import { NewRoute, CreateRoute } from '../../store/actions/route.actions';
-=======
 import { AppMetadataRequestState, AppMetadataInfo, AppMetadataType, AppEnvVarsState } from '../../store/types/app-metadata.types';
 import { combineLatest } from 'rxjs/operators/combineLatest';
->>>>>>> 4d856ebd
-
+import { NewRoute, CreateRoute } from '../../store/actions/route.actions';
 export interface ApplicationData {
   fetching: boolean;
   app: EntityInfo;
@@ -99,7 +94,7 @@
         new GetAppSummaryAction(this.appGuid, this.cfGuid)
       ));
 
-      // Subscribing to this will make the stats call. It's better to subscribe to appStatsGated$
+    // Subscribing to this will make the stats call. It's better to subscribe to appStatsGated$
     this.appStats$ =
       this.waitForAppEntity$.take(1).mergeMap(() => getAppMetadataObservable(
         this.store,
@@ -180,8 +175,6 @@
 
     this.isFetchingStats$ =
       this.appStatsGated$.map(appStats => appStats ? appStats.metadataRequestState.updating.busy : false).startWith(false);
-
-
   }
 
   isEntityComplete(value, requestInfo: { fetching: boolean }): boolean {
