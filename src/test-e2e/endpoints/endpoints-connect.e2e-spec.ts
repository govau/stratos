--- conflicted
+++ resolved
@@ -1,24 +1,14 @@
 import { ApplicationsPage } from '../applications/applications.po';
 import { CloudFoundryPage } from '../cloud-foundry/cloud-foundry.po';
-<<<<<<< HEAD
-import { E2EHelpers } from '../helpers/e2e-helpers';
-import { ResetsHelpers } from '../helpers/reset-helpers';
-import { SecretsHelpers } from '../helpers/secrets-helpers';
-=======
 import { e2e } from '../e2e';
 import { ConsoleUserType } from '../helpers/e2e-helpers';
->>>>>>> 794f9f97
 import { LoginPage } from '../login/login.po';
 import { FormItemMap } from '../po/form.po';
 import { MenuComponent } from '../po/menu.po';
 import { SnackBarComponent } from '../po/snackbar.po';
 import { ServicesPage } from '../services/services.po';
 import { ConnectDialogComponent } from './connect-dialog.po';
-<<<<<<< HEAD
-import { EndpointMetadata, EndpointsPage, resetToLoggedIn } from './endpoints.po';
-=======
 import { EndpointMetadata, EndpointsPage } from './endpoints.po';
->>>>>>> 794f9f97
 
 describe('Endpoints', () => {
   const endpointsPage = new EndpointsPage();
