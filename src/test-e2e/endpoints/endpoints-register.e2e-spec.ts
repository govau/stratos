--- conflicted
+++ resolved
@@ -1,19 +1,10 @@
 import { ApplicationsPage } from '../applications/applications.po';
 import { CloudFoundryPage } from '../cloud-foundry/cloud-foundry.po';
-<<<<<<< HEAD
-import { E2EHelpers } from '../helpers/e2e-helpers';
-import { ResetsHelpers } from '../helpers/reset-helpers';
-import { SecretsHelpers } from '../helpers/secrets-helpers';
-import { SideNavMenuItem } from '../po/side-nav.po';
-import { ServicesPage } from '../services/services.po';
-import { EndpointMetadata, EndpointsPage, resetToLoggedIn } from './endpoints.po';
-=======
 import { e2e } from '../e2e';
 import { ConsoleUserType } from '../helpers/e2e-helpers';
 import { SideNavMenuItem } from '../po/side-nav.po';
 import { ServicesPage } from '../services/services.po';
 import { EndpointMetadata, EndpointsPage } from './endpoints.po';
->>>>>>> 794f9f97
 import { RegisterDialog } from './register-dialog.po';
 
 describe('Endpoints', () => {
