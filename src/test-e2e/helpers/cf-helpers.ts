import { promise } from 'protractor';

import { IApp, IOrganization, IRoute, ISpace } from '../../frontend/app/core/cf-api.types';
import { APIResource, CFResponse } from '../../frontend/app/store/types/api.types';
import { CfUser } from '../../frontend/app/store/types/user.types';
import { e2e, E2ESetup } from '../e2e';
import { E2EConfigCloudFoundry } from '../e2e.types';
import { CFRequestHelpers } from './cf-request-helpers';


export class CFHelpers {
  static cachedDefaultCfGuid: string;
  static cachedDefaultOrgGuid: string;
  static cachedDefaultSpaceGuid: string;
  static cachedAdminGuid: string;
  static cachedNonAdminGuid: string;

  cfRequestHelper: CFRequestHelpers;

  constructor(public e2eSetup: E2ESetup) {
    this.cfRequestHelper = new CFRequestHelpers(e2eSetup);
  }

  private assignAdminAndUserGuids(cnsiGuid: string, endpoint: E2EConfigCloudFoundry): promise.Promise<any> {
    if (CFHelpers.cachedAdminGuid && CFHelpers.cachedNonAdminGuid) {
      return promise.fullyResolved({});
    }
    return this.fetchUsers(cnsiGuid).then(users => {
      const testUser = this.findUser(users, endpoint.creds.nonAdmin.username);
      const testAdminUser = this.findUser(users, endpoint.creds.admin.username);
      expect(testUser).toBeDefined();
      expect(testAdminUser).toBeDefined();
      CFHelpers.cachedNonAdminGuid = testUser.metadata.guid;
      CFHelpers.cachedAdminGuid = testAdminUser.metadata.guid;
    });
  }

  addOrgIfMissingForEndpointUsers(
    guid: string,
    endpoint: E2EConfigCloudFoundry,
    testOrgName: string,
    skipExistsCheck = false
  ): promise.Promise<APIResource<IOrganization>> {
    return this.assignAdminAndUserGuids(guid, endpoint).then(() => {
      expect(CFHelpers.cachedNonAdminGuid).not.toBeNull();
      expect(CFHelpers.cachedAdminGuid).not.toBeNull();
      return this.addOrgIfMissing(guid, testOrgName, CFHelpers.cachedAdminGuid, CFHelpers.cachedNonAdminGuid);
    });
  }

  private findUser(users: any, name: string): APIResource<CfUser> {
    return users.find(user => user && user.entity && user.entity.username === name);
  }

  addOrgIfMissing(cnsiGuid, orgName, adminGuid, userGuid): promise.Promise<APIResource<IOrganization>> {
    let added;

    return this.fetchOrg(cnsiGuid, orgName).then(org => {
      if (!org) {
        added = true;
        return this.baseAddOrg(cnsiGuid, orgName);
      }
      return org;
    }).then(newOrg => {
      if (!added || !adminGuid || !userGuid) {
        // No need to mess around with permissions, it exists already.
        return newOrg;
      }
      const orgGuid = newOrg.metadata.guid;
      const p1 = this.cfRequestHelper.sendCfPut(cnsiGuid, 'organizations/' + orgGuid + '/users/' + adminGuid);
      const p2 = this.cfRequestHelper.sendCfPut(cnsiGuid, 'organizations/' + orgGuid + '/users/' + userGuid);
      // Add user to org users
      return p1.then(() => p2.then(() => {
        return this.cfRequestHelper.sendCfPut(cnsiGuid, 'organizations/' + orgGuid + '/managers/' + adminGuid)
          .then(() => newOrg);
      }));
    });
  }

  addSpaceIfMissingForEndpointUsers(
    cnsiGuid,
    orgGuid,
    orgName,
    spaceName,
    endpoint: E2EConfigCloudFoundry,
    skipExistsCheck = false,
  ): promise.Promise<APIResource<ISpace>> {
    return this.assignAdminAndUserGuids(cnsiGuid, endpoint).then(() => {
      expect(CFHelpers.cachedNonAdminGuid).not.toBeNull();
      return skipExistsCheck ?
        this.baseAddSpace(cnsiGuid, orgGuid, orgName, spaceName, CFHelpers.cachedNonAdminGuid) :
        this.addSpaceIfMissing(cnsiGuid, orgGuid, orgName, spaceName, CFHelpers.cachedNonAdminGuid);

    });
  }

  addSpaceIfMissing(cnsiGuid, orgGuid, orgName, spaceName, userGuid): promise.Promise<APIResource<ISpace>> {
    const that = this;
    return this.fetchSpace(cnsiGuid, orgGuid, spaceName)
      .then(function (space) {
        return space ? space : that.baseAddSpace(cnsiGuid, orgGuid, orgName, spaceName, userGuid);
      });
  }

  fetchServiceExist(cnsiGuid, serviceName) {
    return this.cfRequestHelper.sendCfGet(cnsiGuid, 'service_instances?q=name IN ' + serviceName).then(json => {
      return json.resources;
    });
  }

  deleteOrgIfExisting(cnsiGuid: string, orgName: string) {
    return this.fetchOrg(cnsiGuid, orgName).then(org => {
      if (org) {
        return this.cfRequestHelper.sendCfDelete(cnsiGuid, 'organizations/' + org.metadata.guid + '?recursive=true&async=false');
      }
    });
  }

  deleteSpaceIfExisting(cnsiGuid: string, orgGuid: string, spaceName: string) {
    return this.fetchSpace(cnsiGuid, orgGuid, spaceName).then(space => {
      if (space) {
        return this.cfRequestHelper.sendCfDelete(cnsiGuid, 'spaces/' + space.metadata.guid);
      }
    });
  }

  fetchUsers(cnsiGuid) {
    return this.cfRequestHelper.sendCfGet(cnsiGuid, 'users').then(json => {
      return json.resources;
    });
  }

<<<<<<< HEAD
  fetchDefaultStack(cnsiGuid) {
    return this.cfRequestHelper.sendCfGet(cnsiGuid, 'stacks?results-per-page=100').then(json => {
      if (json.resources.length > 0 ) {
        return json.resources[0].entity.name;
      }
      return 'could not get default stack';
=======
  // Default Stack based on the CF Vendor
  fetchDefaultStack(endpoint: E2EConfigCloudFoundry) {
    const reqObj = this.cfRequestHelper.newRequest();
    const options = {
      url: endpoint.url + '/v2/info'
    };
    return reqObj(options).then((response) => {
      const json = JSON.parse(response.body);
      const isSUSE = json.description.indexOf('SUSE') === 0;
      return isSUSE ? 'opensuse42' : 'cflinuxfs2';
    }).catch((e) => {
      return 'unknown';
>>>>>>> 2abcab6e
    });
  }

  fetchOrg(cnsiGuid: string, orgName: string): promise.Promise<APIResource<any>> {
    return this.cfRequestHelper.sendCfGet(cnsiGuid, 'organizations?q=name IN ' + orgName).then(json => {
      if (json.total_results > 0) {
        const org = json.resources[0];
        return org;
      }
      return null;
    });
  }

  fetchSpace(cnsiGuid: string, orgGuid: string, spaceName: string) {
    return this.cfRequestHelper.sendCfGet(cnsiGuid, 'spaces?q=name IN ' + spaceName + '&organization_guid=' + orgGuid).then(json => {
      if (json.total_results > 0) {
        const space = json.resources[0];
        return space;
      }
      return null;
    });
  }

  fetchAppsCountInSpace(cnsiGuid: string, spaceGuid: string) {
    return this.cfRequestHelper.sendCfGet(cnsiGuid, `spaces/${spaceGuid}/apps`).then(json => {
      return json.total_results;
    });
  }

  fetchRoutesInSpace(cnsiGuid: string, spaceGuid: string): promise.Promise<APIResource<IRoute>[]> {
    return this.cfRequestHelper.sendCfGet<CFResponse<IRoute>>(cnsiGuid, `/spaces/${spaceGuid}/routes?results-per-page=100`)
      .then(json => {
        if (json.total_results > 100) {
          fail('Number of routes in space is over the max page size of 100, requires de-paginating');
        }
        return json.resources;
      });
  }

  // For fully fleshed out fetch see application-e2e-helpers
  basicFetchApp(cnsiGuid: string, spaceGuid: string, appName: string) {
    return this.cfRequestHelper.sendCfGet(cnsiGuid,
      `apps?inline-relations-depth=1&include-relations=routes,service_bindings&q=name IN ${appName},space_guid IN ${spaceGuid}`);
  }

  // For fully fleshed our create see application-e2e-helpers
  basicCreateApp(cnsiGuid: string, spaceGuid: string, appName: string): promise.Promise<APIResource<IApp>> {
    return this.cfRequestHelper.sendCfPost(cnsiGuid, 'apps', {
      name: appName,
      space_guid: spaceGuid,
      memory: 23,
      disk_quota: 35
     });
  }

  // For fully fleshed out delete see application-e2e-helpers (includes route and service instance deletion)
  basicDeleteApp(cnsiGuid: string, appGuid: string) {
    return this.cfRequestHelper.sendCfDelete(cnsiGuid, 'apps/' + appGuid);
  }

  baseAddSpace(cnsiGuid, orgGuid, orgName, spaceName, userGuid): promise.Promise<APIResource<ISpace>> {
    const cfRequestHelper = this.cfRequestHelper;
    return cfRequestHelper.sendCfPost<APIResource<ISpace>>(cnsiGuid, 'spaces',
      {
        name: spaceName,
        manager_guids: [],
        developer_guids: [userGuid],
        organization_guid: orgGuid
      });
  }

  baseAddOrg(cnsiGuid: string, orgName: string): promise.Promise<APIResource<IOrganization>> {
    return this.cfRequestHelper.sendCfPost<APIResource<IOrganization>>(cnsiGuid, 'organizations', { name: orgName });
  }

  fetchAppRoutes(cnsiGuid: string, appGuid: string): promise.Promise<APIResource<IRoute>[]> {
    return this.cfRequestHelper.sendCfGet(cnsiGuid, `apps/${appGuid}/routes`).then(res => res.resources);
  }

  updateDefaultCfOrgSpace = (): promise.Promise<any> => {
    // Fetch cf guid, org guid, or space guid from ... cache or jetstream
    return this.fetchDefaultCfGuid(false)
      .then(() => this.fetchDefaultOrgGuid(false))
      .then(() => this.fetchDefaultSpaceGuid(false));
  }


  fetchDefaultCfGuid = (fromCache = true): promise.Promise<string> => {
    return fromCache && CFHelpers.cachedDefaultCfGuid ?
      promise.fullyResolved(CFHelpers.cachedDefaultCfGuid) :
      this.cfRequestHelper.getCfGuid().then(guid => {
        CFHelpers.cachedDefaultCfGuid = guid;
        return CFHelpers.cachedDefaultCfGuid;
      });
  }

  fetchDefaultOrgGuid = (fromCache = true): promise.Promise<string> => {
    return fromCache && CFHelpers.cachedDefaultOrgGuid ?
      promise.fullyResolved(CFHelpers.cachedDefaultOrgGuid) :
      this.fetchDefaultCfGuid(true)
        .then(guid => this.addOrgIfMissingForEndpointUsers(
          guid,
          e2e.secrets.getDefaultCFEndpoint(),
          e2e.secrets.getDefaultCFEndpoint().testOrg
        ))
        .then(org => {
          CFHelpers.cachedDefaultOrgGuid = org.metadata.guid;
          return CFHelpers.cachedDefaultOrgGuid;
        });
  }

  fetchDefaultSpaceGuid = (fromCache = true): promise.Promise<string> => {
    return fromCache && CFHelpers.cachedDefaultSpaceGuid ?
      promise.fullyResolved(CFHelpers.cachedDefaultSpaceGuid) :
      this.fetchDefaultOrgGuid(true)
        .then(orgGuid =>
          this.addSpaceIfMissingForEndpointUsers(
            CFHelpers.cachedDefaultCfGuid,
            CFHelpers.cachedDefaultOrgGuid,
            e2e.secrets.getDefaultCFEndpoint().testOrg,
            e2e.secrets.getDefaultCFEndpoint().testSpace,
            e2e.secrets.getDefaultCFEndpoint()
          )
        )
        .then(space => {
          CFHelpers.cachedDefaultSpaceGuid = space.metadata.guid;
          return CFHelpers.cachedDefaultSpaceGuid;
        });
  }

  addOrgUserRole(cfGuid, orgGuid, userName) {
    return this.cfRequestHelper.sendCfPut<APIResource<CfUser>>(cfGuid, 'organizations/' + orgGuid + '/users', {
      username: userName
    });
  }

  addOrgUserManager(cfGuid, orgGuid, userName) {
    return this.cfRequestHelper.sendCfPut<APIResource<CfUser>>(cfGuid, 'organizations/' + orgGuid + '/managers', {
      username: userName
    });
  }

  addOrgUserAuditor(cfGuid, orgGuid, userName) {
    return this.cfRequestHelper.sendCfPut<APIResource<CfUser>>(cfGuid, 'organizations/' + orgGuid + '/auditors', {
      username: userName
    });
  }

  addOrgUserBillingManager(cfGuid, orgGuid, userName) {
    return this.cfRequestHelper.sendCfPut<APIResource<CfUser>>(cfGuid, 'organizations/' + orgGuid + '/billing_managers', {
      username: userName
    });
  }

  addSpaceDeveloper(cfGuid, spaceGuid, userName) {
    return this.cfRequestHelper.sendCfPut<APIResource<CfUser>>(cfGuid, 'spaces/' + spaceGuid + '/developers', {
      username: userName
    });
  }

  addSpaceAuditor(cfGuid, spaceGuid, userName) {
    return this.cfRequestHelper.sendCfPut<APIResource<CfUser>>(cfGuid, 'spaces/' + spaceGuid + '/auditors', {
      username: userName
    });
  }

  addSpaceManager(cfGuid, spaceGuid, userName) {
    return this.cfRequestHelper.sendCfPut<APIResource<CfUser>>(cfGuid, 'spaces/' + spaceGuid + '/managers', {
      username: userName
    });
  }

}<|MERGE_RESOLUTION|>--- conflicted
+++ resolved
@@ -130,14 +130,6 @@
     });
   }
 
-<<<<<<< HEAD
-  fetchDefaultStack(cnsiGuid) {
-    return this.cfRequestHelper.sendCfGet(cnsiGuid, 'stacks?results-per-page=100').then(json => {
-      if (json.resources.length > 0 ) {
-        return json.resources[0].entity.name;
-      }
-      return 'could not get default stack';
-=======
   // Default Stack based on the CF Vendor
   fetchDefaultStack(endpoint: E2EConfigCloudFoundry) {
     const reqObj = this.cfRequestHelper.newRequest();
@@ -150,7 +142,6 @@
       return isSUSE ? 'opensuse42' : 'cflinuxfs2';
     }).catch((e) => {
       return 'unknown';
->>>>>>> 2abcab6e
     });
   }
 
