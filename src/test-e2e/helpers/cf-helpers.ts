import { promise } from 'protractor';

<<<<<<< HEAD
import { APIResource, CFResponse } from '../../frontend/app/store/types/api.types';
import { CfUser } from '../../frontend/app/store/types/user.types';
import { e2e, E2ESetup } from '../e2e';
import { E2EConfigCloudFoundry } from '../e2e.types';
import { CFRequestHelpers } from './cf-request-helpers';
import { IOrganization, ISpace } from '../../frontend/app/core/cf-api.types';
=======
import { IOrganization, IRoute } from '../../frontend/app/core/cf-api.types';
import { APIResource } from '../../frontend/app/store/types/api.types';
import { e2e, E2ESetup } from '../e2e';
import { E2EConfigCloudFoundry } from '../e2e.types';
import { CFRequestHelpers } from './cf-request-helpers';
>>>>>>> d2834be3


export class CFHelpers {
  cfRequestHelper: CFRequestHelpers;
  cachedDefaultCfGuid: string;
  cachedDefaultOrgGuid: string;
  cachedDefaultSpaceGuid: string;

  constructor(public e2eSetup: E2ESetup) {
    this.cfRequestHelper = new CFRequestHelpers(e2eSetup);
  }

<<<<<<< HEAD
  private assignAdminAndUserGuids(cnsiGuid: string, endpoint: E2EConfigCloudFoundry): promise.Promise<any> {
    if (endpoint.creds.admin.guid && endpoint.creds.nonAdmin.guid) {
      return promise.fullyResolved({});
    }
    return this.fetchUsers(cnsiGuid).then(users => {
      const testUser = this.findUser(users, endpoint.creds.nonAdmin.username);
      const testAdminUser = this.findUser(users, endpoint.creds.admin.username);
=======
  addOrgIfMissingForEndpointUsers(
    guid: string,
    endpoint: E2EConfigCloudFoundry,
    testOrgName: string
  ): promise.Promise<APIResource<IOrganization>> {
    let testAdminUser, testUser;
    return this.fetchUsers(guid).then(users => {
      testUser = this.findUser(users, endpoint.creds.nonAdmin.username);
      testAdminUser = this.findUser(users, endpoint.creds.admin.username);
>>>>>>> d2834be3
      expect(testUser).toBeDefined();
      expect(testAdminUser).toBeDefined();
      endpoint.creds.nonAdmin.guid = testUser.metadata.guid;
      endpoint.creds.admin.guid = testAdminUser.metadata.guid;
    });
  }

  addOrgIfMissingForEndpointUsers(
    guid: string,
    endpoint: E2EConfigCloudFoundry,
    testOrgName: string
  ): promise.Promise<APIResource<IOrganization>> {
    return this.assignAdminAndUserGuids(guid, endpoint).then(() => {
      expect(endpoint.creds.nonAdmin.guid).not.toBeNull();
      expect(endpoint.creds.admin.guid).not.toBeNull();
      return this.addOrgIfMissing(guid, testOrgName, endpoint.creds.admin.guid, endpoint.creds.nonAdmin.guid);
    });
  }

  private findUser(users: any, name: string): APIResource<CfUser> {
    return users.find(user => user && user.entity && user.entity.username === name);
  }

<<<<<<< HEAD
  addOrgIfMissing(cnsiGuid, orgName, adminGuid, userGuid): promise.Promise<APIResource<IOrganization>> {
=======
  addOrgIfMissing(cnsiGuid, orgName, adminGuid?: string, userGuid?: string): promise.Promise<APIResource<IOrganization>> {
>>>>>>> d2834be3
    let added;
    return this.cfRequestHelper.sendCfGet(cnsiGuid, 'organizations?q=name IN ' + orgName).then(json => {
      if (json.total_results === 0) {
        added = true;
        return this.cfRequestHelper.sendCfPost<APIResource<IOrganization>>(cnsiGuid, 'organizations', { name: orgName });
      }
      return json.resources[0];
    }).then(newOrg => {
      if (!added || !adminGuid || !userGuid) {
        // No need to mess around with permissions, it exists already.
        return newOrg;
      }
<<<<<<< HEAD
      // const org = newOrg.resources ? newOrg.resources[0] as any : newOrg;
=======
>>>>>>> d2834be3
      const orgGuid = newOrg.metadata.guid;
      const p1 = this.cfRequestHelper.sendCfPut(cnsiGuid, 'organizations/' + orgGuid + '/users/' + adminGuid);
      const p2 = this.cfRequestHelper.sendCfPut(cnsiGuid, 'organizations/' + orgGuid + '/users/' + userGuid);
      // Add user to org users
      return p1.then(() => p2.then(() => {
        return this.cfRequestHelper.sendCfPut(cnsiGuid, 'organizations/' + orgGuid + '/managers/' + adminGuid)
          .then(() => newOrg);
      }));
    });
  }

  addSpaceIfMissingForEndpointUsers(
    cnsiGuid,
    orgGuid,
    orgName,
    spaceName,
    endpoint: E2EConfigCloudFoundry
  ): promise.Promise<CFResponse<ISpace>> {
    return this.assignAdminAndUserGuids(cnsiGuid, endpoint).then(() => {
      expect(endpoint.creds.nonAdmin.guid).not.toBeNull();
      return this.addSpaceIfMissing(cnsiGuid, orgGuid, orgName, spaceName, endpoint.creds.nonAdmin.guid);
    });
  }

  addSpaceIfMissing(cnsiGuid, orgGuid, orgName, spaceName, userGuid): promise.Promise<CFResponse<ISpace>> {
    const cfRequestHelper = this.cfRequestHelper;
    return this.cfRequestHelper.sendCfGet(cnsiGuid,
      'spaces?inline-relations-depth=1&include-relations=organization&q=name IN ' + spaceName)
      .then(function (json) {
        let add = false;
        if (json.total_results === 0) {
          add = true;
        } else if (json.total_results > 0) {
          add = !!json.resources.find(r => {
            return r && r.entity && r.entity.organization && r.entity.organization.entity && r.entity.organization.entity.name === orgName;
          });
        }
        if (add) {
          return cfRequestHelper.sendCfPost(cnsiGuid, 'spaces',
            {
              name: spaceName,
              manager_guids: [],
              developer_guids: [userGuid],
              organization_guid: orgGuid
            });
        }
      });
  }

  fetchServiceExist(cnsiGuid, serviceName) {
    return this.cfRequestHelper.sendCfGet(cnsiGuid, 'service_instances?q=name IN ' + serviceName).then(json => {
      return json.resources;
    });
  }

  deleteOrgIfExisting(cnsiGuid: string, orgName: string) {
    return this.cfRequestHelper.sendCfGet(cnsiGuid, 'organizations?q=name IN ' + orgName).then(json => {
      if (json.total_results > 0) {
        const org = json.resources[0];
        if (org) {
          return this.cfRequestHelper.sendCfDelete(cnsiGuid, 'organizations/' + org.metadata.guid);
        }
      }
    });
  }

  deleteSpaceIfExisting(cnsiGuid: string, spaceName: string) {
    return this.cfRequestHelper.sendCfGet(cnsiGuid, 'spaces?q=name IN ' + spaceName).then(json => {
      if (json.total_results > 0) {
        const space = json.resources[0];
        if (space) {
          return this.cfRequestHelper.sendCfDelete(cnsiGuid, 'spaces/' + space.metadata.guid);
        }
      }
    });
  }

  fetchUsers(cnsiGuid) {
    return this.cfRequestHelper.sendCfGet(cnsiGuid, 'users').then(json => {
      return json.resources;
    });
  }

  fetchOrg(cnsiGuid: string, orgName: string): promise.Promise<APIResource<any>> {
    return this.cfRequestHelper.sendCfGet(cnsiGuid, 'organizations?q=name IN ' + orgName).then(json => {
      if (json.total_results > 0) {
        const org = json.resources[0];
        return org;
      }
      return null;
    }).catch(err => {
      e2e.log(`Failed to fetch organisation with name '${orgName}' from endpoint ${cnsiGuid}`);
      throw new Error(err);
    });
  }

<<<<<<< HEAD
  fetchSpace(cnsiGuid: string, spaceName: string) {
    return this.cfRequestHelper.sendCfGet(cnsiGuid, 'spaces?q=name IN ' + spaceName).then(json => {
=======
  fetchSpace(cnsiGuid: string, orgGuid: string, spaceName: string) {
    return this.cfRequestHelper.sendCfGet(cnsiGuid, 'spaces?q=name IN ' + spaceName + '&organization_guid=' + orgGuid).then(json => {
>>>>>>> d2834be3
      if (json.total_results > 0) {
        const space = json.resources[0];
        return space;
      }
      return null;
    });
  }

  fetchAppsCountInSpace(cnsiGuid: string, spaceGuid: string) {
<<<<<<< HEAD
    return this.cfRequestHelper.sendCfGet(cnsiGuid, `spaces/${spaceGuid}/apps`).then(json => {
=======
    console.log(cnsiGuid, spaceGuid);
    return this.cfRequestHelper.sendCfGet(cnsiGuid, `spaces/${spaceGuid}/apps`).then(json => {
      console.log(json.total_results);
>>>>>>> d2834be3
      return json.total_results;
    });
  }

<<<<<<< HEAD
  createApp(cnsiGuid: string, spaceGuid: string, appName: string) {
=======
  // For fully fleshed out fetch see application-e2e-helpers
  baseFetchApp(cnsiGuid: string, spaceGuid: string, appName: string) {
    return this.cfRequestHelper.sendCfGet(cnsiGuid,
      `apps?inline-relations-depth=1&include-relations=routes,service_bindings&q=name IN ${appName},space_guid IN ${spaceGuid}`);
  }

  // For fully fleshed our create see application-e2e-helpers
  baseCreateApp(cnsiGuid: string, spaceGuid: string, appName: string) {
>>>>>>> d2834be3
    return this.cfRequestHelper.sendCfPost(cnsiGuid, 'apps', { name: appName, space_guid: spaceGuid });
  }

  // For fully fleshed out delete see application-e2e-helpers (includes route and service instance deletion)
  baseDeleteApp(cnsiGuid: string, appGuid: string) {
    return this.cfRequestHelper.sendCfDelete(cnsiGuid, 'apps/' + appGuid);
  }

  fetchAppRoutes(cnsiGuid: string, appGuid: string): promise.Promise<APIResource<IRoute>[]> {
    return this.cfRequestHelper.sendCfGet(cnsiGuid, `apps/${appGuid}/routes`).then(res => res.resources);
  }

  updateDefaultCfOrgSpace = (): promise.Promise<any> => {
    // Fetch cf guid, org guid, or space guid from ... cache or jetstream
    return this.fetchDefaultCfGuid(false)
      .then(() => this.fetchDefaultOrgGuid(false))
      .then(() => this.fetchDefaultSpaceGuid(false));
  }


  fetchDefaultCfGuid = (fromCache = true): promise.Promise<string> => {
    return fromCache && this.cachedDefaultCfGuid ?
      promise.fullyResolved(this.cachedDefaultCfGuid) :
      this.cfRequestHelper.getCfGuid().then(guid => {
        this.cachedDefaultCfGuid = guid;
        return this.cachedDefaultCfGuid;
      });
  }

  fetchDefaultOrgGuid = (fromCache = true): promise.Promise<string> => {
    return fromCache && this.cachedDefaultOrgGuid ?
      promise.fullyResolved(this.cachedDefaultOrgGuid) :
      this.fetchDefaultCfGuid(true).then(guid => this.fetchOrg(guid, e2e.secrets.getDefaultCFEndpoint().testOrg).then(org => {
        this.cachedDefaultOrgGuid = org.metadata.guid;
        return this.cachedDefaultOrgGuid;
      }));
  }

  fetchDefaultSpaceGuid = (fromCache = true): promise.Promise<string> => {
    return fromCache && this.cachedDefaultSpaceGuid ?
      promise.fullyResolved(this.cachedDefaultSpaceGuid) :
      this.fetchDefaultOrgGuid(true).then(orgGuid =>
        this.fetchSpace(this.cachedDefaultCfGuid, orgGuid, e2e.secrets.getDefaultCFEndpoint().testSpace)
      ).then(space => {
        this.cachedDefaultSpaceGuid = space.metadata.guid;
        return this.cachedDefaultSpaceGuid;
      });
  }

}<|MERGE_RESOLUTION|>--- conflicted
+++ resolved
@@ -1,19 +1,11 @@
 import { promise } from 'protractor';
 
-<<<<<<< HEAD
+import { IOrganization, IRoute, ISpace } from '../../frontend/app/core/cf-api.types';
 import { APIResource, CFResponse } from '../../frontend/app/store/types/api.types';
 import { CfUser } from '../../frontend/app/store/types/user.types';
 import { e2e, E2ESetup } from '../e2e';
 import { E2EConfigCloudFoundry } from '../e2e.types';
 import { CFRequestHelpers } from './cf-request-helpers';
-import { IOrganization, ISpace } from '../../frontend/app/core/cf-api.types';
-=======
-import { IOrganization, IRoute } from '../../frontend/app/core/cf-api.types';
-import { APIResource } from '../../frontend/app/store/types/api.types';
-import { e2e, E2ESetup } from '../e2e';
-import { E2EConfigCloudFoundry } from '../e2e.types';
-import { CFRequestHelpers } from './cf-request-helpers';
->>>>>>> d2834be3
 
 
 export class CFHelpers {
@@ -26,7 +18,6 @@
     this.cfRequestHelper = new CFRequestHelpers(e2eSetup);
   }
 
-<<<<<<< HEAD
   private assignAdminAndUserGuids(cnsiGuid: string, endpoint: E2EConfigCloudFoundry): promise.Promise<any> {
     if (endpoint.creds.admin.guid && endpoint.creds.nonAdmin.guid) {
       return promise.fullyResolved({});
@@ -34,17 +25,6 @@
     return this.fetchUsers(cnsiGuid).then(users => {
       const testUser = this.findUser(users, endpoint.creds.nonAdmin.username);
       const testAdminUser = this.findUser(users, endpoint.creds.admin.username);
-=======
-  addOrgIfMissingForEndpointUsers(
-    guid: string,
-    endpoint: E2EConfigCloudFoundry,
-    testOrgName: string
-  ): promise.Promise<APIResource<IOrganization>> {
-    let testAdminUser, testUser;
-    return this.fetchUsers(guid).then(users => {
-      testUser = this.findUser(users, endpoint.creds.nonAdmin.username);
-      testAdminUser = this.findUser(users, endpoint.creds.admin.username);
->>>>>>> d2834be3
       expect(testUser).toBeDefined();
       expect(testAdminUser).toBeDefined();
       endpoint.creds.nonAdmin.guid = testUser.metadata.guid;
@@ -68,11 +48,7 @@
     return users.find(user => user && user.entity && user.entity.username === name);
   }
 
-<<<<<<< HEAD
   addOrgIfMissing(cnsiGuid, orgName, adminGuid, userGuid): promise.Promise<APIResource<IOrganization>> {
-=======
-  addOrgIfMissing(cnsiGuid, orgName, adminGuid?: string, userGuid?: string): promise.Promise<APIResource<IOrganization>> {
->>>>>>> d2834be3
     let added;
     return this.cfRequestHelper.sendCfGet(cnsiGuid, 'organizations?q=name IN ' + orgName).then(json => {
       if (json.total_results === 0) {
@@ -85,10 +61,6 @@
         // No need to mess around with permissions, it exists already.
         return newOrg;
       }
-<<<<<<< HEAD
-      // const org = newOrg.resources ? newOrg.resources[0] as any : newOrg;
-=======
->>>>>>> d2834be3
       const orgGuid = newOrg.metadata.guid;
       const p1 = this.cfRequestHelper.sendCfPut(cnsiGuid, 'organizations/' + orgGuid + '/users/' + adminGuid);
       const p2 = this.cfRequestHelper.sendCfPut(cnsiGuid, 'organizations/' + orgGuid + '/users/' + userGuid);
@@ -185,13 +157,8 @@
     });
   }
 
-<<<<<<< HEAD
-  fetchSpace(cnsiGuid: string, spaceName: string) {
-    return this.cfRequestHelper.sendCfGet(cnsiGuid, 'spaces?q=name IN ' + spaceName).then(json => {
-=======
   fetchSpace(cnsiGuid: string, orgGuid: string, spaceName: string) {
     return this.cfRequestHelper.sendCfGet(cnsiGuid, 'spaces?q=name IN ' + spaceName + '&organization_guid=' + orgGuid).then(json => {
->>>>>>> d2834be3
       if (json.total_results > 0) {
         const space = json.resources[0];
         return space;
@@ -201,20 +168,11 @@
   }
 
   fetchAppsCountInSpace(cnsiGuid: string, spaceGuid: string) {
-<<<<<<< HEAD
     return this.cfRequestHelper.sendCfGet(cnsiGuid, `spaces/${spaceGuid}/apps`).then(json => {
-=======
-    console.log(cnsiGuid, spaceGuid);
-    return this.cfRequestHelper.sendCfGet(cnsiGuid, `spaces/${spaceGuid}/apps`).then(json => {
-      console.log(json.total_results);
->>>>>>> d2834be3
       return json.total_results;
     });
   }
 
-<<<<<<< HEAD
-  createApp(cnsiGuid: string, spaceGuid: string, appName: string) {
-=======
   // For fully fleshed out fetch see application-e2e-helpers
   baseFetchApp(cnsiGuid: string, spaceGuid: string, appName: string) {
     return this.cfRequestHelper.sendCfGet(cnsiGuid,
@@ -223,7 +181,6 @@
 
   // For fully fleshed our create see application-e2e-helpers
   baseCreateApp(cnsiGuid: string, spaceGuid: string, appName: string) {
->>>>>>> d2834be3
     return this.cfRequestHelper.sendCfPost(cnsiGuid, 'apps', { name: appName, space_guid: spaceGuid });
   }
 
