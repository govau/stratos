import { promise } from 'protractor';

import { IApp, IOrganization, IRoute, ISpace } from '../../frontend/app/core/cf-api.types';
import { APIResource, CFResponse } from '../../frontend/app/store/types/api.types';
import { CfUser } from '../../frontend/app/store/types/user.types';
import { e2e, E2ESetup } from '../e2e';
import { E2EConfigCloudFoundry } from '../e2e.types';
import { CFRequestHelpers } from './cf-request-helpers';


export class CFHelpers {
  static cachedDefaultCfGuid: string;
  static cachedDefaultOrgGuid: string;
  static cachedDefaultSpaceGuid: string;
  static cachedAdminGuid: string;
  static cachedNonAdminGuid: string;

  cfRequestHelper: CFRequestHelpers;

  cfRequestHelper: CFRequestHelpers;

  constructor(public e2eSetup: E2ESetup) {
    this.cfRequestHelper = new CFRequestHelpers(e2eSetup);
  }

  private assignAdminAndUserGuids(cnsiGuid: string, endpoint: E2EConfigCloudFoundry): promise.Promise<any> {
    if (CFHelpers.cachedAdminGuid && CFHelpers.cachedNonAdminGuid) {
      return promise.fullyResolved({});
    }
    return this.fetchUsers(cnsiGuid).then(users => {
      const testUser = this.findUser(users, endpoint.creds.nonAdmin.username);
      const testAdminUser = this.findUser(users, endpoint.creds.admin.username);
      expect(testUser).toBeDefined();
      expect(testAdminUser).toBeDefined();
      CFHelpers.cachedNonAdminGuid = testUser.metadata.guid;
      CFHelpers.cachedAdminGuid = testAdminUser.metadata.guid;
    });
  }

  addOrgIfMissingForEndpointUsers(
    guid: string,
    endpoint: E2EConfigCloudFoundry,
    testOrgName: string,
    skipExistsCheck = false
  ): promise.Promise<APIResource<IOrganization>> {
    return this.assignAdminAndUserGuids(guid, endpoint).then(() => {
<<<<<<< HEAD
      expect(endpoint.creds.nonAdmin.guid).not.toBeNull();
      expect(endpoint.creds.admin.guid).not.toBeNull();
      return skipExistsCheck ?
        this.baseAddOrg(guid, testOrgName) :
        this.addOrgIfMissing(guid, testOrgName, endpoint.creds.admin.guid, endpoint.creds.nonAdmin.guid);
=======
      expect(CFHelpers.cachedNonAdminGuid).not.toBeNull();
      expect(CFHelpers.cachedAdminGuid).not.toBeNull();
      return this.addOrgIfMissing(guid, testOrgName, CFHelpers.cachedAdminGuid, CFHelpers.cachedNonAdminGuid);
>>>>>>> ea5ba183
    });
  }

  private findUser(users: any, name: string): APIResource<CfUser> {
    return users.find(user => user && user.entity && user.entity.username === name);
  }

  addOrgIfMissing(cnsiGuid, orgName, adminGuid, userGuid): promise.Promise<APIResource<IOrganization>> {
    let added;

    return this.fetchOrg(cnsiGuid, orgName).then(org => {
      if (!org) {
        added = true;
        return this.baseAddOrg(cnsiGuid, orgName);
      }
      return org;
    }).then(newOrg => {
      if (!added || !adminGuid || !userGuid) {
        // No need to mess around with permissions, it exists already.
        return newOrg;
      }
      const orgGuid = newOrg.metadata.guid;
      const p1 = this.cfRequestHelper.sendCfPut(cnsiGuid, 'organizations/' + orgGuid + '/users/' + adminGuid);
      const p2 = this.cfRequestHelper.sendCfPut(cnsiGuid, 'organizations/' + orgGuid + '/users/' + userGuid);
      // Add user to org users
      return p1.then(() => p2.then(() => {
        return this.cfRequestHelper.sendCfPut(cnsiGuid, 'organizations/' + orgGuid + '/managers/' + adminGuid)
          .then(() => newOrg);
      }));
    });
  }

  addSpaceIfMissingForEndpointUsers(
    cnsiGuid,
    orgGuid,
    orgName,
    spaceName,
    endpoint: E2EConfigCloudFoundry,
    skipExistsCheck = false,
  ): promise.Promise<APIResource<ISpace>> {
    return this.assignAdminAndUserGuids(cnsiGuid, endpoint).then(() => {
      expect(CFHelpers.cachedNonAdminGuid).not.toBeNull();
      return skipExistsCheck ?
        this.baseAddSpace(cnsiGuid, orgGuid, orgName, spaceName, CFHelpers.cachedNonAdminGuid) :
        this.addSpaceIfMissing(cnsiGuid, orgGuid, orgName, spaceName, CFHelpers.cachedNonAdminGuid);

    });
  }

  addSpaceIfMissing(cnsiGuid, orgGuid, orgName, spaceName, userGuid): promise.Promise<APIResource<ISpace>> {
    const that = this;
    return this.fetchSpace(cnsiGuid, orgGuid, spaceName)
      .then(function (space) {
        return space ? space : that.baseAddSpace(cnsiGuid, orgGuid, orgName, spaceName, userGuid);
      });
  }

  fetchServiceExist(cnsiGuid, serviceName) {
    return this.cfRequestHelper.sendCfGet(cnsiGuid, 'service_instances?q=name IN ' + serviceName).then(json => {
      return json.resources;
    });
  }

  deleteOrgIfExisting(cnsiGuid: string, orgName: string) {
    return this.fetchOrg(cnsiGuid, orgName).then(org => {
      if (org) {
        return this.cfRequestHelper.sendCfDelete(cnsiGuid, 'organizations/' + org.metadata.guid + '?recursive=true&async=false');
      }
    });
  }

  deleteSpaceIfExisting(cnsiGuid: string, orgGuid: string, spaceName: string) {
    return this.fetchSpace(cnsiGuid, orgGuid, spaceName).then(space => {
      if (space) {
        return this.cfRequestHelper.sendCfDelete(cnsiGuid, 'spaces/' + space.metadata.guid);
      }
    });
  }

  fetchUsers(cnsiGuid) {
    return this.cfRequestHelper.sendCfGet(cnsiGuid, 'users').then(json => {
      return json.resources;
    });
  }

  fetchOrg(cnsiGuid: string, orgName: string): promise.Promise<APIResource<any>> {
    return this.cfRequestHelper.sendCfGet(cnsiGuid, 'organizations?q=name IN ' + orgName).then(json => {
      if (json.total_results > 0) {
        const org = json.resources[0];
        return org;
      }
      return null;
    });
  }

  fetchSpace(cnsiGuid: string, orgGuid: string, spaceName: string) {
    return this.cfRequestHelper.sendCfGet(cnsiGuid, 'spaces?q=name IN ' + spaceName + '&organization_guid=' + orgGuid).then(json => {
      if (json.total_results > 0) {
        const space = json.resources[0];
        return space;
      }
      return null;
    });
  }

  fetchAppsCountInSpace(cnsiGuid: string, spaceGuid: string) {
    return this.cfRequestHelper.sendCfGet(cnsiGuid, `spaces/${spaceGuid}/apps`).then(json => {
      return json.total_results;
    });
  }

  fetchRoutesInSpace(cnsiGuid: string, spaceGuid: string): promise.Promise<APIResource<IRoute>[]> {
    return this.cfRequestHelper.sendCfGet<CFResponse<IRoute>>(cnsiGuid, `/spaces/${spaceGuid}/routes?results-per-page=100`)
      .then(json => {
        if (json.total_results > 100) {
          fail('Number of routes in space is over the max page size of 100, requires de-paginating');
        }
        return json.resources;
      });
  }

  // For fully fleshed out fetch see application-e2e-helpers
  basicFetchApp(cnsiGuid: string, spaceGuid: string, appName: string) {
    return this.cfRequestHelper.sendCfGet(cnsiGuid,
      `apps?inline-relations-depth=1&include-relations=routes,service_bindings&q=name IN ${appName},space_guid IN ${spaceGuid}`);
  }

  // For fully fleshed our create see application-e2e-helpers
  basicCreateApp(cnsiGuid: string, spaceGuid: string, appName: string): promise.Promise<APIResource<IApp>> {
    return this.cfRequestHelper.sendCfPost(cnsiGuid, 'apps', { name: appName, space_guid: spaceGuid });
  }

  // For fully fleshed out delete see application-e2e-helpers (includes route and service instance deletion)
  basicDeleteApp(cnsiGuid: string, appGuid: string) {
    return this.cfRequestHelper.sendCfDelete(cnsiGuid, 'apps/' + appGuid);
  }

  baseAddSpace(cnsiGuid, orgGuid, orgName, spaceName, userGuid): promise.Promise<APIResource<ISpace>> {
    const cfRequestHelper = this.cfRequestHelper;
    return cfRequestHelper.sendCfPost<APIResource<ISpace>>(cnsiGuid, 'spaces',
      {
        name: spaceName,
        manager_guids: [],
        developer_guids: [userGuid],
        organization_guid: orgGuid
      });
  }

  baseAddOrg(cnsiGuid: string, orgName: string): promise.Promise<APIResource<IOrganization>> {
    return this.cfRequestHelper.sendCfPost<APIResource<IOrganization>>(cnsiGuid, 'organizations', { name: orgName });
  }

  fetchAppRoutes(cnsiGuid: string, appGuid: string): promise.Promise<APIResource<IRoute>[]> {
    return this.cfRequestHelper.sendCfGet(cnsiGuid, `apps/${appGuid}/routes`).then(res => res.resources);
  }

  updateDefaultCfOrgSpace = (): promise.Promise<any> => {
    // Fetch cf guid, org guid, or space guid from ... cache or jetstream
    return this.fetchDefaultCfGuid(false)
      .then(() => this.fetchDefaultOrgGuid(false))
      .then(() => this.fetchDefaultSpaceGuid(false));
  }


  fetchDefaultCfGuid = (fromCache = true): promise.Promise<string> => {
    return fromCache && CFHelpers.cachedDefaultCfGuid ?
      promise.fullyResolved(CFHelpers.cachedDefaultCfGuid) :
      this.cfRequestHelper.getCfGuid().then(guid => {
        CFHelpers.cachedDefaultCfGuid = guid;
        return CFHelpers.cachedDefaultCfGuid;
      });
  }

  fetchDefaultOrgGuid = (fromCache = true): promise.Promise<string> => {
    return fromCache && CFHelpers.cachedDefaultOrgGuid ?
      promise.fullyResolved(CFHelpers.cachedDefaultOrgGuid) :
      this.fetchDefaultCfGuid(true)
        .then(guid => this.addOrgIfMissingForEndpointUsers(
          guid,
          e2e.secrets.getDefaultCFEndpoint(),
          e2e.secrets.getDefaultCFEndpoint().testOrg
        ))
        .then(org => {
          CFHelpers.cachedDefaultOrgGuid = org.metadata.guid;
          return CFHelpers.cachedDefaultOrgGuid;
        });
  }

  fetchDefaultSpaceGuid = (fromCache = true): promise.Promise<string> => {
    return fromCache && CFHelpers.cachedDefaultSpaceGuid ?
      promise.fullyResolved(CFHelpers.cachedDefaultSpaceGuid) :
      this.fetchDefaultOrgGuid(true)
        .then(orgGuid =>
          this.addSpaceIfMissingForEndpointUsers(
            CFHelpers.cachedDefaultCfGuid,
            CFHelpers.cachedDefaultOrgGuid,
            e2e.secrets.getDefaultCFEndpoint().testOrg,
            e2e.secrets.getDefaultCFEndpoint().testSpace,
            e2e.secrets.getDefaultCFEndpoint()
          )
        )
        .then(space => {
          CFHelpers.cachedDefaultSpaceGuid = space.metadata.guid;
          return CFHelpers.cachedDefaultSpaceGuid;
        });
  }

  addOrgUserRole(cfGuid, orgGuid, userName) {
    return this.cfRequestHelper.sendCfPut<APIResource<CfUser>>(cfGuid, 'organizations/' + orgGuid + '/users', {
      username: userName
    });
  }

  addOrgUserManager(cfGuid, orgGuid, userName) {
    return this.cfRequestHelper.sendCfPut<APIResource<CfUser>>(cfGuid, 'organizations/' + orgGuid + '/managers', {
      username: userName
    });
  }

  addOrgUserAuditor(cfGuid, orgGuid, userName) {
    return this.cfRequestHelper.sendCfPut<APIResource<CfUser>>(cfGuid, 'organizations/' + orgGuid + '/auditors', {
      username: userName
    });
  }

  addOrgUserBillingManager(cfGuid, orgGuid, userName) {
    return this.cfRequestHelper.sendCfPut<APIResource<CfUser>>(cfGuid, 'organizations/' + orgGuid + '/billing_managers', {
      username: userName
    });
  }

  addSpaceDeveloper(cfGuid, spaceGuid, userName) {
    return this.cfRequestHelper.sendCfPut<APIResource<CfUser>>(cfGuid, 'spaces/' + spaceGuid + '/developers', {
      username: userName
    });
  }

  addSpaceAuditor(cfGuid, spaceGuid, userName) {
    return this.cfRequestHelper.sendCfPut<APIResource<CfUser>>(cfGuid, 'spaces/' + spaceGuid + '/auditors', {
      username: userName
    });
  }

  addSpaceManager(cfGuid, spaceGuid, userName) {
    return this.cfRequestHelper.sendCfPut<APIResource<CfUser>>(cfGuid, 'spaces/' + spaceGuid + '/managers', {
      username: userName
    });
  }

}<|MERGE_RESOLUTION|>--- conflicted
+++ resolved
@@ -14,8 +14,6 @@
   static cachedDefaultSpaceGuid: string;
   static cachedAdminGuid: string;
   static cachedNonAdminGuid: string;
-
-  cfRequestHelper: CFRequestHelpers;
 
   cfRequestHelper: CFRequestHelpers;
 
@@ -44,17 +42,9 @@
     skipExistsCheck = false
   ): promise.Promise<APIResource<IOrganization>> {
     return this.assignAdminAndUserGuids(guid, endpoint).then(() => {
-<<<<<<< HEAD
-      expect(endpoint.creds.nonAdmin.guid).not.toBeNull();
-      expect(endpoint.creds.admin.guid).not.toBeNull();
-      return skipExistsCheck ?
-        this.baseAddOrg(guid, testOrgName) :
-        this.addOrgIfMissing(guid, testOrgName, endpoint.creds.admin.guid, endpoint.creds.nonAdmin.guid);
-=======
       expect(CFHelpers.cachedNonAdminGuid).not.toBeNull();
       expect(CFHelpers.cachedAdminGuid).not.toBeNull();
       return this.addOrgIfMissing(guid, testOrgName, CFHelpers.cachedAdminGuid, CFHelpers.cachedNonAdminGuid);
->>>>>>> ea5ba183
     });
   }
 
