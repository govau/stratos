<<<<<<< HEAD
import { browser, promise } from 'protractor';

import { ApplicationsPage } from '../applications/applications.po';
import { E2E, e2e } from '../e2e';
=======
import { browser, protractor } from 'protractor';

import { ApplicationsPage } from '../applications/applications.po';
import { e2e } from '../e2e';
>>>>>>> d0a9f970
import { CFHelpers } from '../helpers/cf-helpers';
import { ConsoleUserType } from '../helpers/e2e-helpers';
import { SideNavigation, SideNavMenuItem } from '../po/side-nav.po';
import { ApplicationE2eHelper } from './application-e2e-helpers';
import { ApplicationSummary } from './application-summary.po';
<<<<<<< HEAD
=======

const until = protractor.ExpectedConditions;
>>>>>>> d0a9f970

let nav: SideNavigation;
let appWall: ApplicationsPage;
let applicationE2eHelper: ApplicationE2eHelper;
let cfHelper: CFHelpers;

const cfName = e2e.secrets.getDefaultCFEndpoint().name;
const orgName = e2e.secrets.getDefaultCFEndpoint().testOrg;
const spaceName = e2e.secrets.getDefaultCFEndpoint().testSpace;

const appName = 'cf-quick-app';

describe('Application Deploy', function () {

  const testApp = e2e.secrets.getDefaultCFEndpoint().testDeployApp || 'nwmac/cf-quick-app';

  beforeAll(() => {
    nav = new SideNavigation();
    appWall = new ApplicationsPage();
    const setup = e2e.setup(ConsoleUserType.user)
      .clearAllEndpoints()
      .registerDefaultCloudFoundry()
      .connectAllEndpoints(ConsoleUserType.user)
      .connectAllEndpoints(ConsoleUserType.admin)
      .getInfo(ConsoleUserType.admin);
    applicationE2eHelper = new ApplicationE2eHelper(setup);
    cfHelper = new CFHelpers(setup);
  });

  afterAll(() => {
    browser.waitForAngularEnabled(true);
  });

  beforeEach(() => nav.goto(SideNavMenuItem.Applications));

  it('Should deploy app from GitHub', () => {
    expect(appWall.isActivePage()).toBeTruthy();

    // Should be on deploy app modal
    const deployApp = appWall.clickDeployApp();
    expect(deployApp.header.getTitleText()).toBe('Deploy');

    // Check the steps
    deployApp.stepper.getStepNames().then(steps => {
      expect(steps.length).toBe(4);
      expect(steps[0]).toBe('Cloud Foundry');
      expect(steps[1]).toBe('Source');
      expect(steps[2]).toBe('Source Config');
      expect(steps[3]).toBe('Deploy');
    });
    expect(deployApp.stepper.getActiveStepName()).toBe('Cloud Foundry');
    promise.all([
      deployApp.stepper.getStepperForm().getText('cf'),
      deployApp.stepper.getStepperForm().getText('org'),
      deployApp.stepper.getStepperForm().getText('space')
    ]).then(([cf, org, space]) => {
      if (cf !== 'Cloud Foundry' && org !== 'Organization' && space !== 'Space') {
        expect(deployApp.stepper.canNext()).toBeTruthy();
      } else {
        expect(deployApp.stepper.canNext()).toBeFalsy();
      }
    });

    // Fill in form
    deployApp.stepper.getStepperForm().fill({ 'cf': cfName });
    deployApp.stepper.getStepperForm().fill({ 'org': orgName });
    deployApp.stepper.getStepperForm().fill({ 'space': spaceName });
    expect(deployApp.stepper.canNext()).toBeTruthy();
    deployApp.stepper.next();

    expect(deployApp.stepper.getActiveStepName()).toBe('Source');
    expect(deployApp.stepper.canNext()).toBeFalsy();
    deployApp.stepper.getStepperForm().fill({ 'projectname': testApp });

    deployApp.stepper.waitUntilCanNext('Next');
    deployApp.stepper.next();
    expect(deployApp.stepper.getActiveStepName()).toBe('Source Config');

    const commits = deployApp.getCommitList();
    expect(commits.getHeaderText()).toBe('Select a commit');

    expect(deployApp.stepper.canNext()).toBeFalsy();

    commits.getTableData().then(data => {
      expect(data.length).toBeGreaterThan(0);
      expect(deployApp.stepper.canNext()).toBeFalsy();

      commits.selectRow(0);
      expect(deployApp.stepper.canNext()).toBeTruthy();

      // Turn off waiting for Angular - the web socket connection is kept open which means the tests will timeout
      // waiting for angular if we don't turn off.
      browser.waitForAngularEnabled(false);

      // Press next to deploy the app
      deployApp.stepper.next();

      // Wait until app summary button can be pressed
      deployApp.stepper.waitUntilCanNext('Go to App Summary');

      // Click next
      deployApp.stepper.next();

      // Should be app summary
<<<<<<< HEAD
      browser.wait(ApplicationSummary.detect()
        .then(appSummary => {
          appSummary.waitForPage();
          appSummary.header.waitForTitleText(appName);
          return appSummary.cfGuid;
        })
        .then(cfGuid => applicationE2eHelper.deleteApplication(null, { appName })));
=======
      ApplicationSummary.detect().then(appSummary => {
        appSummary.waitForPage();
        browser.wait(until.presenceOf(appSummary.header.getTitle()), 5000);
        expect(appSummary.getAppName()).toBe('cf-quick-app');
        applicationE2eHelper.cfHelper.deleteApp(appSummary.cfGuid, appSummary.appGuid);
      });
>>>>>>> d0a9f970
    });

  });

});<|MERGE_RESOLUTION|>--- conflicted
+++ resolved
@@ -1,24 +1,14 @@
-<<<<<<< HEAD
-import { browser, promise } from 'protractor';
-
-import { ApplicationsPage } from '../applications/applications.po';
-import { E2E, e2e } from '../e2e';
-=======
-import { browser, protractor } from 'protractor';
+import { browser, promise, protractor } from 'protractor';
 
 import { ApplicationsPage } from '../applications/applications.po';
 import { e2e } from '../e2e';
->>>>>>> d0a9f970
 import { CFHelpers } from '../helpers/cf-helpers';
 import { ConsoleUserType } from '../helpers/e2e-helpers';
 import { SideNavigation, SideNavMenuItem } from '../po/side-nav.po';
 import { ApplicationE2eHelper } from './application-e2e-helpers';
 import { ApplicationSummary } from './application-summary.po';
-<<<<<<< HEAD
-=======
 
 const until = protractor.ExpectedConditions;
->>>>>>> d0a9f970
 
 let nav: SideNavigation;
 let appWall: ApplicationsPage;
@@ -123,7 +113,6 @@
       deployApp.stepper.next();
 
       // Should be app summary
-<<<<<<< HEAD
       browser.wait(ApplicationSummary.detect()
         .then(appSummary => {
           appSummary.waitForPage();
@@ -131,14 +120,6 @@
           return appSummary.cfGuid;
         })
         .then(cfGuid => applicationE2eHelper.deleteApplication(null, { appName })));
-=======
-      ApplicationSummary.detect().then(appSummary => {
-        appSummary.waitForPage();
-        browser.wait(until.presenceOf(appSummary.header.getTitle()), 5000);
-        expect(appSummary.getAppName()).toBe('cf-quick-app');
-        applicationE2eHelper.cfHelper.deleteApp(appSummary.cfGuid, appSummary.appGuid);
-      });
->>>>>>> d0a9f970
     });
 
   });
