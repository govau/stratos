--- conflicted
+++ resolved
@@ -1,11 +1,9 @@
 import { browser, by, element, promise, protractor } from 'protractor';
+
 import { E2EHelpers } from '../helpers/e2e-helpers';
-<<<<<<< HEAD
+import { ssoHelper } from '../helpers/sso-helper';
 import { Component } from '../po/component.po';
-=======
 import { SSOLoginPage } from './sso-login.po';
-import { ssoHelper } from '../helpers/sso-helper';
->>>>>>> 293633a5
 
 const LOGIN_FAIL_MSG = 'Username and password combination incorrect. Please try again.';
 const until = protractor.ExpectedConditions;
@@ -52,7 +50,7 @@
   }
 
   nonSSOLogin(username: string, password: string) {
-      this.navigateTo();
+    this.navigateTo();
     this.enterLogin(username, password);
     this.loginButton().click();
 
