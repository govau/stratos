--- conflicted
+++ resolved
@@ -51,11 +51,7 @@
     if (!suffix.startsWith('/')) {
       suffix = '/' + suffix;
     }
-<<<<<<< HEAD
-    browser.wait(until.urlContains(browser.baseUrl + baseUrl + suffix), 20000);
-=======
     browser.wait(until.urlContains(browser.baseUrl + baseUrl + suffix), 20000, `Waiting for item '${name}'`);
->>>>>>> d2834be3
   }
 
   getItemMap(): promise.Promise<MenuItemMap> {
