<<<<<<< HEAD
import { by, element, promise, browser, protractor } from 'protractor';
import { ElementArrayFinder, ElementFinder } from 'protractor/built';
import { Component } from './component.po';
import { MetaCard } from './meta-card.po';
import { PaginatorComponent } from './paginator.po';
=======
import { by, element, promise, browser, protractor, Key } from 'protractor';
import { ElementArrayFinder, ElementFinder } from 'protractor/built';
import { Component } from './component.po';
import { MetaCard } from './meta-card.po';
import { validateHorizontalPosition } from '@angular/cdk/overlay';
>>>>>>> 78484444

const until = protractor.ExpectedConditions;

export interface CardMetadata {
  index: number;
  title: string;
  click: Function;
}

/**
 * Page Object for the List component
 */
export class ListComponent extends Component {

  public table: ListTableComponent;

  public cards: ListCardComponent;

  public header: ListHeaderComponent;

  constructor(locator: ElementFinder = element(by.tagName('app-list'))) {
    super(locator);
    this.table = new ListTableComponent(locator);
    this.cards = new ListCardComponent(locator);
    this.header = new ListHeaderComponent(locator);
  }

  isTableView(): promise.Promise<boolean> {
    const listElement = this.locator.element(by.css('.list-component'));
    return this.hasClass('list-component__table', listElement);
  }

  isCardsView(): promise.Promise<boolean> {
    const listElement = this.locator.element(by.css('.list-component'));
    return this.hasClass('list-component__cards', listElement);
  }

  refresh() {
    this.locator.element(by.id('app-list-refresh-button')).click();
    const refreshIcon = element(by.css('.refresh-icon.refreshing'));
    return browser.wait(until.invisibilityOf(refreshIcon), 10000);
  }

<<<<<<< HEAD
  getTotalResults() {
    const paginator = new PaginatorComponent();
    return paginator.isDisplayed().then(havePaginator => {
      if (havePaginator) {
        return paginator.getTotalResults();
      }
      return this.isCardsView().then(haveCardsView => {
        if (haveCardsView) {
          return this.cards.getCards().count();
        }
        return this.table.getRows().count();
      });
    });
  }

=======
>>>>>>> 78484444
}

// Page Object for the List Table View
export class ListTableComponent extends Component {

  constructor(locator: ElementFinder) {
    super(locator);
  }

  getRows(): ElementArrayFinder {
    return this.locator.all(by.css('.app-table__row'));
  }

  getCell(row, column): ElementFinder {
    return this.getRows().get(row).all(by.css('.app-table__cell')).get(column);
  }

  // Get the data in the table
  getTableDataRaw() {
    const getHeaders = this.locator.all(by.css('.app-table__header-cell')).map(headerCell => headerCell.getText());
    const getRows = this.locator.all(by.css('.app-table__row')).map(row => row.all(by.css('.app-table__cell')).map(cell => cell.getText()));
    return promise.all([getHeaders, getRows]).then(([headers, rows]) => {
      return {
        headers,
        rows
      };
    });
  }

  getTableData() {
    return this.getTableDataRaw().then(tableData => {
      const table = [];
      tableData.rows.forEach((row: string[]) => {
        const tableRow = {};
        row.forEach((cellValue, index) => {
          const headerName = (tableData.headers[index] || 'column-' + index) as string;
          tableRow[headerName.toLowerCase()] = cellValue;
        });
        table.push(tableRow);
      });
      return table;
    });
  }
}

// Page Object for the List Card View
export class ListCardComponent extends Component {

  constructor(locator: ElementFinder) {
    super(locator);
  }

  getCardCound() {
    const noRows = this.locator.all(by.css('.no-rows'));
    return noRows.count().then(rows => {
      return rows === 1 ? 0 : this.getCards().count();
    });
  }

  getCards(): ElementArrayFinder {
    return this.locator.all(by.tagName('app-card'));
  }

  getCard(index: number): MetaCard {
    return new MetaCard(this.getCards().get(index));
  }

  findCardByTitle(title: string): promise.Promise<MetaCard> {
    return this.getCards().filter((elem) => {
      return elem.element(by.cssContainingText('.meta-card__title', title)).isPresent();
    }).then(e => {
      expect(e.length).toBe(1);
      return new MetaCard(e[0]);
    });
  }

  getCardsMetadata(): promise.Promise<CardMetadata[]> {
    return this.getCards().map((elem, index) => {
      return {
        index: index,
        title: elem.element(by.css('.meta-card__title')).getText(),
        click: elem.click,
      };
    });
  }

<<<<<<< HEAD
=======
}
// List Header (filter/search bar)
export class ListHeaderComponent extends Component {

  constructor(locator: ElementFinder) {
    super(locator);
  }

  getListHeader(): ElementFinder {
    return this.locator.element(by.css('.list-component__header'));
  }

  getFilterFormField(): ElementFinder {
    return this.getListHeader()
      .element(by.css('.list-component__header__left--multi-filters'))
      .element(by.tagName('mat-form-field'));
  }

  getRightHeaderSection(): ElementFinder {
    return this.getListHeader().element(by.css('.list-component__header__right'));
  }

  getSearchInputField(): ElementFinder {
    return this.getRightHeaderSection().all(by.css('.filter')).first().element(by.css('input'));
  }

  setSearchText(text: string): promise.Promise<void> {
    const searchField = this.getSearchInputField();
    searchField.click();
    searchField.sendKeys(text);
    return searchField.sendKeys(Key.RETURN);
  }

  getSearchText(): promise.Promise<string> {
    return this.getSearchInputField().getAttribute('ng-reflect-model');
  }
  getPlaceholderText(): promise.Promise<string> {
    return this.getFilterFormField().element(by.tagName('mat-placeholder')).getText();
  }

  getFilterOptions(): promise.Promise<ElementFinder[]> {
    this.getFilterFormField().click();
    return element.all(by.tagName('mat-option')).then((matOptions: ElementFinder[]) => {
      return matOptions;
    });
  }

  getFilterText(): promise.Promise<string> {
    return this.getFilterFormField().element(by.css('.mat-select-value')).getText();
  }
  selectFilterOption(index: number): promise.Promise<any> {
    return this.getFilterOptions().then(options => options[index].click());
  }

  getRefreshListButton(): ElementFinder {
    return this.getRightHeaderSection().element(by.css('button'));
  }

>>>>>>> 78484444
}<|MERGE_RESOLUTION|>--- conflicted
+++ resolved
@@ -1,16 +1,8 @@
-<<<<<<< HEAD
-import { by, element, promise, browser, protractor } from 'protractor';
+import { by, element, promise, browser, protractor, Key } from 'protractor';
 import { ElementArrayFinder, ElementFinder } from 'protractor/built';
 import { Component } from './component.po';
 import { MetaCard } from './meta-card.po';
 import { PaginatorComponent } from './paginator.po';
-=======
-import { by, element, promise, browser, protractor, Key } from 'protractor';
-import { ElementArrayFinder, ElementFinder } from 'protractor/built';
-import { Component } from './component.po';
-import { MetaCard } from './meta-card.po';
-import { validateHorizontalPosition } from '@angular/cdk/overlay';
->>>>>>> 78484444
 
 const until = protractor.ExpectedConditions;
 
@@ -54,7 +46,6 @@
     return browser.wait(until.invisibilityOf(refreshIcon), 10000);
   }
 
-<<<<<<< HEAD
   getTotalResults() {
     const paginator = new PaginatorComponent();
     return paginator.isDisplayed().then(havePaginator => {
@@ -70,8 +61,6 @@
     });
   }
 
-=======
->>>>>>> 78484444
 }
 
 // Page Object for the List Table View
@@ -158,8 +147,6 @@
     });
   }
 
-<<<<<<< HEAD
-=======
 }
 // List Header (filter/search bar)
 export class ListHeaderComponent extends Component {
@@ -218,5 +205,4 @@
     return this.getRightHeaderSection().element(by.css('button'));
   }
 
->>>>>>> 78484444
 }