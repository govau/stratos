--- conflicted
+++ resolved
@@ -760,13 +760,8 @@
     },
     {
       "name": "HTTP_CLIENT_TIMEOUT_IN_SECS",
-<<<<<<< HEAD
-      "description": "HTTP client timeoout",
+      "description": "HTTP client timeout",
       "default": "20",
-=======
-      "description": "HTTP client timeout",
-      "default": "100",
->>>>>>> 70ddef57
       "data_type": "string",
       "required": true,
       "secret": false
