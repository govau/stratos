language: node_js
node_js:
- '8.11.2'
sudo: required
dist: trusty
services:
- docker
addons:
  chrome: stable
  artifacts:
    paths:
    - ./e2e-reports
    target_paths:
    - e2e
    debug: true
before_install:
- export DISPLAY=:99.0
- sh -e /etc/init.d/xvfb start
- sleep 3 # give xvfb some time to start  
install:
- npm install npm@5.6.0 -g
- npm install
- ssh-keyscan -t rsa bitbucket.org >> ~/.ssh/known_hosts
filter_secrets: false
branches:
  only:
  - master
  - v2-master
  - e2e-tests
cache:
  directories:
  - "$HOME/.npm"
  - "$HOME/.cache"
  - node_modules
stages:
- Frontend Lint
- Frontend Unit Tests
- Backend Lint
- Backend Unit Tests
- name: E2E tests
  if: type != pull_request OR commit_message =~ /\[e2e\-full\]/
- name: E2E tests quick
  if: type != pull_request OR head_branch =~ ^(?i:e2e)-.*$ OR commit_message =~ /\[e2e\]/
jobs:
  include:
  - stage: Frontend Lint
    script:
    - npm run lint
  - stage: Frontend Unit Tests
    env:
    - CI_ENV=true
    script:
    - npm test
    - npm run codecov
  - stage: Backend Lint
    before_script:
    - curl -sL -o ~/bin/gimme https://raw.githubusercontent.com/travis-ci/gimme/master/gimme
    - chmod +x ~/bin/gimme
    - eval "$(gimme 1.9)"
<<<<<<< HEAD
=======
    - go get -u golang.org/x/lint/golint
    script:
    - golint src/jetstream/...
    - ./deploy/ci/travis/update-go-report-card.sh
  - stage: Backend Unit Tests
    before_script:
    - curl -sL -o ~/bin/gimme https://raw.githubusercontent.com/travis-ci/gimme/master/gimme
    - chmod +x ~/bin/gimme
    - eval "$(gimme 1.9)"
>>>>>>> f1b09ddf
    - curl https://raw.githubusercontent.com/golang/dep/master/install.sh | sh
    script:
    - npm run test-backend
  - stage: E2E tests
    before_script:
    - chmod +x ./deploy/ci/travis/run-e2e-tests.sh
    script:
    - "./deploy/ci/travis/run-e2e-tests.sh"
  - stage: E2E tests quick
    before_script:
    - chmod +x ./deploy/ci/travis/run-e2e-tests.sh
    script:
    - "./deploy/ci/travis/run-e2e-tests.sh quick"
notifications:
  slack:
    secure: s5SFnFKwzfxLrjGR5lJ2AJG1FSWCKtHdQi8K2Kmx5ZhrYL/7P+KLc/ks18WnzCPoy705LbHCBSULcnWbLjqCpnkKxNjsFAyFl2nZZPxBjl2/mHpulbr3gmultDOrMDbmYL4oWPKBlxKResElz9nQwknlLWZ/L94AIx8zuMfRIWdEt1bJBDAQts4fx2D4cIEx0yZUq7JGAKjSiXKR9eDyMWFb+SWw6mvr5WtFM8uq35rPvRVEfm56LIgSuMUpVeYtnYiY2JP7W8iKX0gD+54wAiSXRZiQVCLJq606/TlJo7j8Na9Dn1Q5XDkX3b3XzcgmEZThoO1GFtv3yNYOVxv+50p2tSnc8CT0VEVOYOGJuz17AESZAYK+AyjEmeZmDiroj1czmIq8/ZYKbmvDYSZgGuDcSkQurX/6BPac6ra69WmSQmwv0tS3A/IzDw7X+CuC+3QubQ7GfaiVe25PUU+tRSEDM4PMUJY8QRF5Q+oeN5NjjWmJBqf/ic2TO2xTU1j+qysdqK34qIV1qyVcPMUIiYW+5ltH71qiy05TSvvfGS+oatRBMzINRl3zl2gOV1CKNU801XehRKCx9XDCw5NL1HSx5HD5psOyBRpAMYYBOqa+rv9VAza9MsfpslCoibg5rdrq4rZqqUgRhayNp/LKzlhe/g62+qbGNT+iFuHtB+Y=<|MERGE_RESOLUTION|>--- conflicted
+++ resolved
@@ -57,8 +57,6 @@
     - curl -sL -o ~/bin/gimme https://raw.githubusercontent.com/travis-ci/gimme/master/gimme
     - chmod +x ~/bin/gimme
     - eval "$(gimme 1.9)"
-<<<<<<< HEAD
-=======
     - go get -u golang.org/x/lint/golint
     script:
     - golint src/jetstream/...
@@ -68,7 +66,6 @@
     - curl -sL -o ~/bin/gimme https://raw.githubusercontent.com/travis-ci/gimme/master/gimme
     - chmod +x ~/bin/gimme
     - eval "$(gimme 1.9)"
->>>>>>> f1b09ddf
     - curl https://raw.githubusercontent.com/golang/dep/master/install.sh | sh
     script:
     - npm run test-backend
