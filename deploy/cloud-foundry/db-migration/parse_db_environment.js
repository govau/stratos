(function () {
  'use strict';

  var fs = require('fs');

  var args = process.argv.slice(2);
  var envFile = args[0];
  var vcapServices = JSON.parse(process.env.VCAP_SERVICES);

  var DB_TYPE, DB_HOST, DB_PORT, DB_USER, DB_PASSWORD, DB_DATABASE_NAME;
  var output = '';

  // Discover the db by finding the first service instance with a supported type
  for (var serviceKey in vcapServices) {
    if (!vcapServices.hasOwnProperty(serviceKey)) {
      continue;
    }
    var serviceInstances = vcapServices[serviceKey];

    for (var i = 0; i < serviceInstances.length; i++) {
      var serviceInstance = serviceInstances[i];
      if (!serviceInstance.tags || serviceInstance.tags.length === 0) {
        continue;
      }

      for (var y = 0; y < serviceInstance.tags.length; y++) {
        var tag = serviceInstance.tags[y];
<<<<<<< HEAD
        if (tag === 'postgresql') {
=======
        if (tag === 'stratos_postgresql') {
          var instance = vcapServices.postgresql[0];

>>>>>>> 214b7b8c
          DB_TYPE = 'postgresql';
          DB_HOST = serviceInstance.credentials.hostname;
          DB_PORT = serviceInstance.credentials.port;
          DB_USER = serviceInstance.credentials.username;
          DB_PASSWORD = serviceInstance.credentials.password;
          DB_DATABASE_NAME = serviceInstance.credentials.dbname;
        } else if (tag === 'mysql') {
          DB_TYPE = 'mysql';
          DB_HOST = serviceInstance.credentials.hostname;
          DB_PORT = serviceInstance.credentials.port;
          DB_USER = serviceInstance.credentials.username;
          DB_PASSWORD = serviceInstance.credentials.password;
          DB_DATABASE_NAME = serviceInstance.credentials.name;
        }
        if (DB_TYPE) {
          break;
        }
      }
      if (DB_TYPE) {
        break;
      }
    }
    if (DB_TYPE) {
      break;
    }
  }

  if (DB_TYPE) {
    output += exportString('DB_TYPE', DB_TYPE);
    output += exportString('DB_HOST', DB_HOST);
    output += exportString('DB_PORT', DB_PORT);
    output += exportString('DB_USER', DB_USER);
    output += exportString('DB_PASSWORD', DB_PASSWORD);
<<<<<<< HEAD
    output += exportString('DB_DATABASE_NAME', DB_DATABASE_NAME);
=======
    output += exportString('DB_NAME', DB_NAME);
  } else {
    console.error('No database configuration found in VCAP_SERVICES: ', JSON.stringify(vcapServices));
>>>>>>> 214b7b8c
  }

  fs.writeFile(envFile, output, function (err) {
    if (err) {
      return console.log(err);
    }
  });

  function exportString(name, value) {
    return '\nexport ' + name + '="' + value + '"';
  }

})();<|MERGE_RESOLUTION|>--- conflicted
+++ resolved
@@ -25,13 +25,7 @@
 
       for (var y = 0; y < serviceInstance.tags.length; y++) {
         var tag = serviceInstance.tags[y];
-<<<<<<< HEAD
-        if (tag === 'postgresql') {
-=======
         if (tag === 'stratos_postgresql') {
-          var instance = vcapServices.postgresql[0];
-
->>>>>>> 214b7b8c
           DB_TYPE = 'postgresql';
           DB_HOST = serviceInstance.credentials.hostname;
           DB_PORT = serviceInstance.credentials.port;
@@ -65,13 +59,9 @@
     output += exportString('DB_PORT', DB_PORT);
     output += exportString('DB_USER', DB_USER);
     output += exportString('DB_PASSWORD', DB_PASSWORD);
-<<<<<<< HEAD
     output += exportString('DB_DATABASE_NAME', DB_DATABASE_NAME);
-=======
-    output += exportString('DB_NAME', DB_NAME);
   } else {
     console.error('No database configuration found in VCAP_SERVICES: ', JSON.stringify(vcapServices));
->>>>>>> 214b7b8c
   }
 
   fs.writeFile(envFile, output, function (err) {
